--- conflicted
+++ resolved
@@ -25,14 +25,14 @@
 
 Nella maggior parte dei casi, preferiremmo avere `undefined` piuttosto di un errore (in questo caso con il significato "nessuna via").
 
-... Un altro esempio. Il metodo `document.querySelector('.elem')` ritorna un oggetto che corrisponde ad un elemento della pagina web, che ritorna `null` quando l'elemento non esite.
+... Un altro esempio. Il metodo `document.querySelector('.elem')` ritorna un oggetto che corrisponde ad un elemento della pagina web, che ritorna `null` quando l'elemento non esiste.
 
 ```js run
 // document.querySelector('.elem') è null se non esiste l'elemento
 let html = document.querySelector('.elem').innerHTML; // errore se è null
 ```
 
-Di nuovo, se un elemente non esiste, otterremo un errore nel tentativo di accedere a `.innerHTML` di `null`. In alcuni casi, in cui l'assenza di un elemento è normale, vorremo evitare l'errore e accettare come risultato `html = null`.
+Di nuovo, se un elemento non esiste, otterremo un errore nel tentativo di accedere a `.innerHTML` di `null`. In alcuni casi, in cui l'assenza di un elemento è normale, vorremo evitare l'errore e accettare come risultato `html = null`.
 
 Come possiamo farlo?
 
@@ -63,7 +63,7 @@
 ```js run
 let user = {}; // l'utente non ha address
 
-alert( user.address && user.address.street && user.address.street.name ); // undefined (nessune errore)
+alert( user.address && user.address.street && user.address.street.name ); // undefined (nessun errore)
 ```
 
 Concatenare con `&&` l'intero percorso verso la proprietà ci assicura che tutti i componenti esistano (in caso contrario, la valutazione si interrompe), ma non è comunque l'ideale.
@@ -166,15 +166,9 @@
 */!*
 ```
 
-<<<<<<< HEAD
 Qui, in entrambe le righe, come prima cosa abbiamo utilizzato il punto (`user1.admin`) per ottenere la proprietà `admin`, poiché l'oggetto `user` deve necessariamente esistere, quindi l'accesso è sicuro.
 
 Successivamente `?.()` controlla la parte sinistra: se la funzione `admin` esiste, allora viene eseguita (ciò che accade con `user1`). Altrimenti (con `user2`) la valutazione si interrompe senza errori.
-=======
-Here, in both lines we first use the dot (`userAdmin.admin`) to get `admin` property, because we assume that the user object exists, so it's safe read from it.
-
-Then `?.()` checks the left part: if the admin function exists, then it runs (that's so for `userAdmin`). Otherwise (for `userGuest`) the evaluation stops without errors.
->>>>>>> 7533c719
 
 La sintassi `?.` funziona anche con le parentesi `[]` (invece del punto `.`). Come nei casi precedenti, possiamo accedere con sicurezza alla proprietà di un oggetto che potrebbe non esistere.
 
