
# Il tipo Symbol

Secondo le specifiche, una proprietà di un oggetto può essere sia di tipo stringa che di tipo symbol("simbolo"). Non sono quindi accettati, numeri, valori booleani, solamente stringhe e symbol.

Finora abbiamo visto solo stringhe. Ora proviamo a vedere i vantaggi forniti dal tipo symbol.

## Symbol

Il valore "Symbol" rappresenta un identificatore unico.

Un valore di questo tipo può essere creato `Symbol()`:

```js
// id è un nuovo symbol
let id = Symbol();
```

<<<<<<< HEAD
Possiamo fornire anche una descrizione al symbol (chiamata nome del symbol), utile per il debugging:
=======
Upon creation, we can give symbol a description (also called a symbol name), mostly useful for debugging purposes:
>>>>>>> 218ef36c

```js run
// id è un symbol con descrizione "id"
let id = Symbol("id");
```

I Symbol garantiscono di essere unici. Anche se creiamo più simboli con la stessa descrizione, saranno comunque valori differenti. La descrizione è utile solamente come etichetta.

Ad esempio, qui abbiamo due simboli con la stessa descrizione -- ma non sono uguali:

```js run
let id1 = Symbol("id");
let id2 = Symbol("id");

*!*
alert(id1 == id2); // false
*/!*
```

Se conoscete linguaggi come Ruby che utilizzano una keyword "symbol" fate attenzione. I symbol in JavaScript sono differenti.

````warn header="I symbol non si auto-convertono a stringa"
Molti valori in JavaScript supportano la conversione implicita a stinga. Ad esempio, possiamo utilizzare `alert` con quasi tutti i valori, e funzionerà ugualmente. Symbol è un tipo speciale. Infatti non verrà convertito.

Ad esempio, questo `alert` vi mostrerà un errore:

```js run
let id = Symbol("id");
*!*
alert(id); // TypeError: Cannot convert a Symbol value to a string
*/!*
```
Se vogliamo veramente mostrare un symbol, dobbiamo utilizzare `.toString()`:
```js run
let id = Symbol("id");
*!*
alert(id.toString()); // Symbol(id), ora funziona
*/!*
```

Questo blocco è un "controllo di linguaggio" contro gli errori accidentali, perché le stringhe e i symbol sono fondamentalmente differenti e spesso non dovrebbe essere necessario convertirli.
````

## Proprietà "nascoste"

Symbol ci consente di creare delle proprietà "nascoste" dentro un oggetto, quindi nessun'altra parte del codice potrà accedervi o modificarle.

<<<<<<< HEAD
Ad esempio, se vogliamo memorizzare un "identificativo" per l'oggetto `user`, possiamo utilizzare symbol:
=======
For instance, if we're working with `user` objects, that belong to a third-party code and don't have any `id` field. We'd like to add identifiers to them.

Let's use a symbol key for it:
>>>>>>> 218ef36c

```js run
let user = { name: "John" };
let id = Symbol("id");

user[id] = "ID Value";
alert( user[id] ); // possiamo accedere ai dati utilizzando il symbol come chiave
```

Qual'è il beneficio di utilizzare `Symbol("id")` piuttosto che `"id"`?

<<<<<<< HEAD
Cerchiamo di andare più in profondità per capirlo.

Immaginiamo che un altro script voglia avere una sua proprietà "id" dentro `user`. Questo potrebbe essere il caso di due librerie, quindi i due script sono ignari l'uno dell'altro.
=======
As `user` objects belongs to another code, and that code also works with them, we shouldn't just add any fields to it. That's unsafe. But a symbol cannot be accessed occasionally, the third-party code probably won't even see it, so it's probably all right to do.

Also, imagine that another script wants to have its own identifier inside `user`, for its own purposes. That may be another JavaScript library, so that the scripts are completely unaware of each other.
>>>>>>> 218ef36c

Quindi ogni script può creare il suo `Symbol("id")`:

```js
// ...
let id = Symbol("id");

user[id] = "Their id value";
```

<<<<<<< HEAD
Non ci saranno conflitti, poiché i simboli saranno sempre differenti, anche se hanno lo stesso nome.

Invece se proviamo ad utilizzare una stringa `"id"` piuttosto del symbol, *otterremo* un conflitto:
=======
There will be no conflict between our and their identifiers, because symbols are always different, even if they have the same name.

...But if we used a string `"id"` instead of a symbol for the same purpose, then there *would* be a conflict:
>>>>>>> 218ef36c

```js run
let user = { name: "John" };

// il nostro script utilizza la proprietà "id"
user.id = "ID Value";

// ...se in seguito un altro script utilizza "id" per i suoi scopi...

user.id = "Their id value"
// boom! sovrascritto! non intendeva danneggiare il codice del collega, ma lo ha fatto!
```

### Symbol negli oggetti letterali

<<<<<<< HEAD
Se vogliamo utilizzare un symbol in un oggetto letterale, abbiamo bisogno delle parentesi quadre.
=======
If we want to use a symbol in an object literal `{...}`, we need square brackets around it.
>>>>>>> 218ef36c

Come nell'esempio:

```js
let id = Symbol("id");

let user = {
  name: "John",
*!*
  [id]: 123 // non basta "id: 123"
*/!*
};
```
Questo è necessario perché abbiamo bisogno del valore di `id` come chiave, e non della stringa "id".

### I symbol vengono ignorati da for..in

Le proprietà di tipo symbol non vengono considerate dal ciclo `for..in`.

Ad esempio:

```js run
let id = Symbol("id");
let user = {
  name: "John",
  age: 30,
  [id]: 123
};

*!*
for (let key in user) alert(key); // name, age (no symbols)
*/!*

// l'accesso diretto al symbol funziona
alert( "Direct: " + user[id] );
```

<<<<<<< HEAD
Questo è un concetto fondamentale per il meccanismo di "hiding" ("nascondere"). Se uno script esterno o una libreria tenta di eseguire istruzioni sul nostro oggetto, non avrà la possibilità di accedere ad una proprietà di tipo symbol.
=======
`Object.keys(user)` also ignores them. That's a part of the general "hiding symbolic properties" principle. If another script or a library loops over our object, it won't unexpectedly access a symbolic property.
>>>>>>> 218ef36c

Invece [Object.assign](mdn:js/Object/assign) esegue la copia sia delle proprietà di tipo stringa si di quelle symbol:

```js run
let id = Symbol("id");
let user = {
  [id]: 123
};

let clone = Object.assign({}, user);

alert( clone[id] ); // 123
```

Non c'è nulla di strano. E' una semplice scelta di design. L'idea è che quando vogliamo copiare o clonare un oggetto, solitamente abbiamo intenzione di copiarne *tutte* le proprietà (incluse quelle di tipo symbol come `id`).

````smart header="Le chiavi delle proprietà vengono convertite a stringhe"
Possiamo utilizzare solamente stringhe o symbol come chiavi in un oggetto. Gli altri tipi vengono convertiti a stringa.

Ad esempio, un numero `0` diventa una stringa `"0"` quando lo utilizziamo come chiave di una proprietà:

```js run
let obj = {
  0: "test" // equivale a "0": "test"
};

// entrambi gli alert accedono alla stessa proprietà (il numero 0 è convertito a stringa "0")
alert( obj["0"] ); // test
alert( obj[0] ); // test (stessa proprietà)
```
````

## Symbol globali

<<<<<<< HEAD
Come abbiamo visto solitamente i symbol sono differenti, persino quelli con gli stessi nomi. Qualche volta voglia che i symbol con nomi uguali vengano visti come una sola entità.
=======
As we've seen, usually all symbols are different, even if they have the same name. But sometimes we want same-named symbols to be same entities.
>>>>>>> 218ef36c

Ad esempio, parti differente del codice potrebbero voler accedere al symbol `"id"`, volendo utilizzare tutte la stessa proprietà.

Per soddisfare questa necessità, esiste un *registro globale dei symbol*. Possiamo creare dei symbol al suo interno ed accedervi successivamente, e questo garantirà che lo stesso nome ritornerà esattamente lo stesso symbol.

<<<<<<< HEAD
Per poter creare o leggere un symbol nel registro va usata la sintassi `Symbol.for(key)`.
=======
In order to read (create if absent) a symbol from the registry, use `Symbol.for(key)`.
>>>>>>> 218ef36c

Questa chiamata controlla il registro globale, se trova un symbol descritto dalla `key`, lo ritorna, altrimenti crea un nuovo simbolo  `Symbol(key)` e lo memorizza nel registro con la chiave `key`.

Ad esempio:

```js run
// lettura dal registro globale
let id = Symbol.for("id"); // se il symbol non esiste, allora viene creato

<<<<<<< HEAD
// lo legge nuovamente
=======
// read it again (maybe from another part of the code)
>>>>>>> 218ef36c
let idAgain = Symbol.for("id");

// lo stesso symbol
alert( id === idAgain ); // true
```

I symbol dentro il registro vengono chiamati *symbol globali*. Se abbiamo bisogno di molti symbol, che siano accessibili ovunque nel codice -- questo è il modo.

```smart header="Assomigliano a Ruby"
In alcuni linguaggi di programmazione, come Ruby, c'è un solo symbol per nome.

In JavaScript, come possiamo vedere, questo è vero solo per i symbol globali.
```

### Symbol.keyFor

Per i symbol globali, non esiste solo `Symbol.for(key)` per accedere ad un symbol, è possibile anche la chiamata inversa: `Symbol.keyFor(sym)`, che fa l'opposto: ritorna il nome di un symbol globale.

Ad esempio:

```js run
let sym = Symbol.for("name");
let sym2 = Symbol.for("id");

// prende name da symbol
alert( Symbol.keyFor(sym) ); // name
alert( Symbol.keyFor(sym2) ); // id
```

La funzione `Symbol.keyFor` internamente utilizza il registro globale dei symbol per cercare la chiave del symbol. Quindi non avrà alcun effetto per symbol non globali. Se gli viene passato un symbol non globale, non sarà in grado di trovarlo e ritornerà `undefined`.

Ad esempio:

```js run
alert( Symbol.keyFor(Symbol.for("name")) ); // name, è un symbol globale

alert( Symbol.keyFor(Symbol("name2")) ); // undefined, l'argomento non è un symbol globale
```

## Sistemi per symbol

In JavaScript esistono diversi "sistemi" per symbol, e possiamo utilizzarli per gestire vari aspetti dei nostri oggetti.

Questi sono elencati in dettaglio nella tabella [Well-known symbols](https://tc39.github.io/ecma262/#sec-well-known-symbols) :

- `Symbol.hasInstance`
- `Symbol.isConcatSpreadable`
- `Symbol.iterator`
- `Symbol.toPrimitive`
- ...e molti altri.

Ad esempio, `Symbol.toPrimitive` ci consente di descrivere l'oggetto per la conversione ad un tipo primitivo. Vedremo meglio come utilizzarlo a breve.

Altri simboli diventeranno più familiari man mano che studieremo il linguaggio.

## Riepilogo

`Symbol` è un tipo primitivo per definire identificatori unici.

<<<<<<< HEAD
I symbol vengono creati con una chiamata a `Symbol()`, aggiungendo una descrizione opzionale.

I symbol sono sempre differenti, anche se hanno lo stesso nome. Se abbiamo bisogno di avere symbol con lo stesso nome che uguali tra lo, dovremmo utilizzare il registro globale: `Symbol.for(key)` ritorna un symbol globale con la `key` (se non esiste la crea). Diverse chiamate di `Symbol.for` ritorneranno sempre lo stesso symbol.
=======
Symbols are created with `Symbol()` call with an optional description (name).

Symbols are always different values, even if they have the same name. If we want same-named symbols to be equal, then we should use the global registry: `Symbol.for(key)` returns (creates if needed) a global symbol with `key` as the name. Multiple calls of `Symbol.for` with the same `key` return exactly the same symbol.
>>>>>>> 218ef36c

I symbol hanno due principali ambiti d'uso:

<<<<<<< HEAD
1. "Nascondere" le proprietà di un oggetto.
    Se vogliamo aggiungere una proprietà in un oggetto che "appartiene" ad un altro script (o libreria), possiamo creare un symbol ed utilizzarlo come chiave della proprietà. Una proprietà di tipo symbol non sarà disponibile in un `for..in`, quindi non sarà mai resa visibile. Non sarà nemmeno accessibile direttamente poiché uno script diverso non potrà avere i nostri symbol.
=======
1. "Hidden" object properties.
    If we want to add a property into an object that "belongs" to another script or a library, we can create a symbol and use it as a property key. A symbolic property does not appear in `for..in`, so it won't be occasionally processed together with other properties. Also it won't be accessed directly, because another script does not have our symbol. So the property will be protected from occasional use or overwrite.
>>>>>>> 218ef36c

    Possiamo quindi "nascondere" una proprietà di un oggetto se ne abbiamo al necessità, senza che nessun altro possa vederlo, usando proprità di tipo symbol.

2. Ci sono diversi sistemi di symbol utilizzati da JavaScript che sono accessibili come `Symbol.*`. Possiamo utilizzarli per modificare alcune caratteristiche incorporate. Ad esempio, più avanti nella guida utilizzeremo `Symbol.iterator` per [iterables](info:iterable), `Symbol.toPrimitive` per impostare la [conversione da oggetto a primitivo](info:object-toprimitive).

Tecnicamente i symbol non sono nascosti al 100%. C'è un metodo integrato in JavaScript [Object.getOwnPropertySymbols(obj)](mdn:js/Object/getOwnPropertySymbols) che ci consente di ottenere tutti i symbol. Esiste anche un metodo chiamato [Reflect.ownKeys(obj)](mdn:js/Reflect/ownKeys) che ritorna *tutte* le chiavi di un oggetto incluse quelle di tipo symbol. Quindi non sono realmente invisibili. Molte librerie ne fanno utilizzo, come accordo comune. Chi proverà esplicitamente ad utilizzarle probabilmente è abbastanza esperto da capire ciò che sta facendo.<|MERGE_RESOLUTION|>--- conflicted
+++ resolved
@@ -16,11 +16,7 @@
 let id = Symbol();
 ```
 
-<<<<<<< HEAD
 Possiamo fornire anche una descrizione al symbol (chiamata nome del symbol), utile per il debugging:
-=======
-Upon creation, we can give symbol a description (also called a symbol name), mostly useful for debugging purposes:
->>>>>>> 218ef36c
 
 ```js run
 // id è un symbol con descrizione "id"
@@ -68,13 +64,7 @@
 
 Symbol ci consente di creare delle proprietà "nascoste" dentro un oggetto, quindi nessun'altra parte del codice potrà accedervi o modificarle.
 
-<<<<<<< HEAD
 Ad esempio, se vogliamo memorizzare un "identificativo" per l'oggetto `user`, possiamo utilizzare symbol:
-=======
-For instance, if we're working with `user` objects, that belong to a third-party code and don't have any `id` field. We'd like to add identifiers to them.
-
-Let's use a symbol key for it:
->>>>>>> 218ef36c
 
 ```js run
 let user = { name: "John" };
@@ -86,15 +76,9 @@
 
 Qual'è il beneficio di utilizzare `Symbol("id")` piuttosto che `"id"`?
 
-<<<<<<< HEAD
 Cerchiamo di andare più in profondità per capirlo.
 
 Immaginiamo che un altro script voglia avere una sua proprietà "id" dentro `user`. Questo potrebbe essere il caso di due librerie, quindi i due script sono ignari l'uno dell'altro.
-=======
-As `user` objects belongs to another code, and that code also works with them, we shouldn't just add any fields to it. That's unsafe. But a symbol cannot be accessed occasionally, the third-party code probably won't even see it, so it's probably all right to do.
-
-Also, imagine that another script wants to have its own identifier inside `user`, for its own purposes. That may be another JavaScript library, so that the scripts are completely unaware of each other.
->>>>>>> 218ef36c
 
 Quindi ogni script può creare il suo `Symbol("id")`:
 
@@ -105,15 +89,9 @@
 user[id] = "Their id value";
 ```
 
-<<<<<<< HEAD
 Non ci saranno conflitti, poiché i simboli saranno sempre differenti, anche se hanno lo stesso nome.
 
 Invece se proviamo ad utilizzare una stringa `"id"` piuttosto del symbol, *otterremo* un conflitto:
-=======
-There will be no conflict between our and their identifiers, because symbols are always different, even if they have the same name.
-
-...But if we used a string `"id"` instead of a symbol for the same purpose, then there *would* be a conflict:
->>>>>>> 218ef36c
 
 ```js run
 let user = { name: "John" };
@@ -129,11 +107,7 @@
 
 ### Symbol negli oggetti letterali
 
-<<<<<<< HEAD
 Se vogliamo utilizzare un symbol in un oggetto letterale, abbiamo bisogno delle parentesi quadre.
-=======
-If we want to use a symbol in an object literal `{...}`, we need square brackets around it.
->>>>>>> 218ef36c
 
 Come nell'esempio:
 
@@ -171,11 +145,7 @@
 alert( "Direct: " + user[id] );
 ```
 
-<<<<<<< HEAD
-Questo è un concetto fondamentale per il meccanismo di "hiding" ("nascondere"). Se uno script esterno o una libreria tenta di eseguire istruzioni sul nostro oggetto, non avrà la possibilità di accedere ad una proprietà di tipo symbol.
-=======
-`Object.keys(user)` also ignores them. That's a part of the general "hiding symbolic properties" principle. If another script or a library loops over our object, it won't unexpectedly access a symbolic property.
->>>>>>> 218ef36c
+Anche `Object.keys(user)` li ignora. Questo è il meccanisco di occultazione delle proprietà symbol. Se uno script esterno o una libreria tenta di eseguire istruzioni sul nostro oggetto, non avrà la possibilità di accedere ad una proprietà di tipo symbol.
 
 Invece [Object.assign](mdn:js/Object/assign) esegue la copia sia delle proprietà di tipo stringa si di quelle symbol:
 
@@ -210,21 +180,13 @@
 
 ## Symbol globali
 
-<<<<<<< HEAD
 Come abbiamo visto solitamente i symbol sono differenti, persino quelli con gli stessi nomi. Qualche volta voglia che i symbol con nomi uguali vengano visti come una sola entità.
-=======
-As we've seen, usually all symbols are different, even if they have the same name. But sometimes we want same-named symbols to be same entities.
->>>>>>> 218ef36c
 
 Ad esempio, parti differente del codice potrebbero voler accedere al symbol `"id"`, volendo utilizzare tutte la stessa proprietà.
 
 Per soddisfare questa necessità, esiste un *registro globale dei symbol*. Possiamo creare dei symbol al suo interno ed accedervi successivamente, e questo garantirà che lo stesso nome ritornerà esattamente lo stesso symbol.
 
-<<<<<<< HEAD
-Per poter creare o leggere un symbol nel registro va usata la sintassi `Symbol.for(key)`.
-=======
-In order to read (create if absent) a symbol from the registry, use `Symbol.for(key)`.
->>>>>>> 218ef36c
+Per poter leggere (o creare in caso di assenza) un symbol nel registro va usata la sintassi `Symbol.for(key)`.
 
 Questa chiamata controlla il registro globale, se trova un symbol descritto dalla `key`, lo ritorna, altrimenti crea un nuovo simbolo  `Symbol(key)` e lo memorizza nel registro con la chiave `key`.
 
@@ -234,11 +196,7 @@
 // lettura dal registro globale
 let id = Symbol.for("id"); // se il symbol non esiste, allora viene creato
 
-<<<<<<< HEAD
 // lo legge nuovamente
-=======
-// read it again (maybe from another part of the code)
->>>>>>> 218ef36c
 let idAgain = Symbol.for("id");
 
 // lo stesso symbol
@@ -298,25 +256,14 @@
 
 `Symbol` è un tipo primitivo per definire identificatori unici.
 
-<<<<<<< HEAD
 I symbol vengono creati con una chiamata a `Symbol()`, aggiungendo una descrizione opzionale.
 
 I symbol sono sempre differenti, anche se hanno lo stesso nome. Se abbiamo bisogno di avere symbol con lo stesso nome che uguali tra lo, dovremmo utilizzare il registro globale: `Symbol.for(key)` ritorna un symbol globale con la `key` (se non esiste la crea). Diverse chiamate di `Symbol.for` ritorneranno sempre lo stesso symbol.
-=======
-Symbols are created with `Symbol()` call with an optional description (name).
-
-Symbols are always different values, even if they have the same name. If we want same-named symbols to be equal, then we should use the global registry: `Symbol.for(key)` returns (creates if needed) a global symbol with `key` as the name. Multiple calls of `Symbol.for` with the same `key` return exactly the same symbol.
->>>>>>> 218ef36c
 
 I symbol hanno due principali ambiti d'uso:
 
-<<<<<<< HEAD
 1. "Nascondere" le proprietà di un oggetto.
     Se vogliamo aggiungere una proprietà in un oggetto che "appartiene" ad un altro script (o libreria), possiamo creare un symbol ed utilizzarlo come chiave della proprietà. Una proprietà di tipo symbol non sarà disponibile in un `for..in`, quindi non sarà mai resa visibile. Non sarà nemmeno accessibile direttamente poiché uno script diverso non potrà avere i nostri symbol.
-=======
-1. "Hidden" object properties.
-    If we want to add a property into an object that "belongs" to another script or a library, we can create a symbol and use it as a property key. A symbolic property does not appear in `for..in`, so it won't be occasionally processed together with other properties. Also it won't be accessed directly, because another script does not have our symbol. So the property will be protected from occasional use or overwrite.
->>>>>>> 218ef36c
 
     Possiamo quindi "nascondere" una proprietà di un oggetto se ne abbiamo al necessità, senza che nessun altro possa vederlo, usando proprità di tipo symbol.
 
