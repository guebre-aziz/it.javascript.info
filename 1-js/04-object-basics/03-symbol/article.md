--- conflicted
+++ resolved
@@ -49,14 +49,7 @@
 alert(id); // TypeError: Cannot convert a Symbol value to a string
 */!*
 ```
-<<<<<<< HEAD
 Se vogliamo veramente mostrare un symbol, dobbiamo utilizzare `.toString()`:
-=======
-
-That's a "language guard" against messing up, because strings and symbols are fundamentally different and should not occasionally convert one into another.
-
-If we really want to show a symbol, we need to call `.toString()` on it, like here:
->>>>>>> 273e47b7
 ```js run
 let id = Symbol("id");
 *!*
@@ -64,18 +57,7 @@
 */!*
 ```
 
-<<<<<<< HEAD
 Questo blocco è un "controllo di linguaggio" contro gli errori accidentali, perché le stringhe e i symbol sono fondamentalmente differenti e spesso non dovrebbe essere necessario convertirli.
-=======
-Or get `symbol.description` property to get the description only:
-```js run
-let id = Symbol("id");
-*!*
-alert(id.description); // id
-*/!*
-```
-
->>>>>>> 273e47b7
 ````
 
 ## Proprietà "nascoste"
