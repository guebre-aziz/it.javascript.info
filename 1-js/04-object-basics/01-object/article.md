--- conflicted
+++ resolved
@@ -1,15 +1,6 @@
 
 # Oggetti
 
-<<<<<<< HEAD
-Come abbiamo appreso nel capitolo <info:types>, ci sono sette tipi di dato in JavaScript. Sei di questi vengono chiamati "primitivi", poiché i loro valori possono essere di un solo tipo (che può essere una stringa, un numero, etc...).
-=======
-As we know from the chapter <info:types>, there are eight data types in JavaScript. Seven of them are called "primitive", because their values contain only a single thing (be it a string or a number or whatever).
->>>>>>> 872cc6ad
-
-In maniera differente, gli oggetti vengono utilizzati per raccogliere vari tipi di dati ed entità più complesse. In JavaScript, gli oggetti coprono quasi ogni aspetto del linguaggio. Quindi dobbiamo capirli bene prima di procedere.
-
-Un oggetto può essere creato con le parentesi `{…}` con una lista opzionale di *proprietà*. Una proprietà è una coppia "chiave: valore", dove la `key` è una stringa (chiamata anche "nome della proprietà"), il `value` può contenere qualsiasi cosa.
 
 
 Possiamo immaginare un oggetto come un archivio con dei documenti firmati. Ogni dato viene scritto nel documento utilizzandone la chiave (il nome). E' facile trovare un file conoscendone il nome oppure aggiungere di nuovi/rimuovere quelli vecchi.
@@ -96,13 +87,10 @@
 ```
 Questa viene chiamata virgola di "trailing" ("trascinamento") o "hanging" ("sospensione"). Rende più facile l'aggiunzione/rimozione/spostamento delle proprietà, poiché tutte le righe risultano essere uguali.
 
-<<<<<<< HEAD
-## Parentesi quadre
-=======
-````smart header="Object with const can be changed"
-Please note: an object declared as `const` *can* be modified.
-
-For instance:
+````smart header="Gli oggetti const possono essere modificati"
+Da notare: un oggetto dichiarato come `const` *può* essere modificato.
+
+Ad esempio:
 
 ```js run
 const user = {
@@ -116,15 +104,14 @@
 alert(user.name); // Pete
 ```
 
-It might seem that the line `(*)` would cause an error, but no. The `const` fixes the value of `user`, but not its contents.
-
-The `const` would give an error only if we try to set `user=...` as a whole.
-
-There's another way to make constant object properties, we'll cover it later in the chapter <info:property-descriptors>.
+Potrebbe sembrare che la riga `(*)` causi un errore, ma non è cosi. Il `const` blocca il valore di `user`, ma non il suo contenuto.
+
+Il `const` darà un errore solo se proviamo a riassegnare `user=...`.
+
+C'è un altro modo per rendere costanti tutte le proprietà di un oggetto, andremo ad analizzarlo nel capitolo <info:property-descriptors>.
 ````
 
-## Square brackets
->>>>>>> 872cc6ad
+## Parentesi quadre
 
 Per le proprietà con nomi "multi-parola", l'accesso con notazione puntata non funziona:
 
@@ -134,15 +121,7 @@
 ```
 Questo perché il punto richiede che la chiave sia un identificatore valido. Un identificatore non deve avere spazi (oltre a seguire le altre limitazioni già studiate).
 
-<<<<<<< HEAD
 Esiste una "notazione con parentesi quadre", per aggirare questo vincolo:
-=======
-JavaScript doesn't understand that. It thinks that we address `user.likes`, and then gives a syntax error when comes across unexpected `birds`.
-
-The dot requires the key to be a valid variable identifier. That implies: contains no spaces, doesn't start with a digit and doesn't include special characters (`$` and `_` are allowed).
-
-There's an alternative "square bracket notation" that works with any string:
->>>>>>> 872cc6ad
 
 ```js run
 let user = {};
@@ -198,11 +177,7 @@
 
 ### Proprietà calcolate
 
-<<<<<<< HEAD
 In un oggetto letterale possiamo utilizzare le parentesi quadre. Questo viene chiamato *calcolo delle proprietà*.
-=======
-We can use square brackets in an object literal, when creating an object. That's called *computed properties*.
->>>>>>> 872cc6ad
 
 Ad esempio:
 
@@ -246,7 +221,6 @@
 
 Quindi la maggior parte delle volte, quando il nome della proprietà è conosciuto, la notazione puntata viene preferita. Se invece necessitiamo di qualcosa di più complesso, possiamo utilizzare le parentesi quadre.
 
-<<<<<<< HEAD
 
 
 ````smart header="Le parole riservate sono consentite come nomi di proprietà"
@@ -283,9 +257,6 @@
 
 
 ## Abbreviazione per il valore di una proprietà
-=======
-## Property value shorthand
->>>>>>> 872cc6ad
 
 Nella pratica spesso usiamo delle variabili esistenti come valori per i nomi delle proprietà.
 
@@ -295,13 +266,8 @@
 function makeUser(name, age) {
   return {
     name: name,
-<<<<<<< HEAD
     age: age
     // ...altre proprietà
-=======
-    age: age,
-    // ...other properties
->>>>>>> 872cc6ad
   };
 }
 
@@ -317,13 +283,8 @@
 function makeUser(name, age) {
 *!*
   return {
-<<<<<<< HEAD
     name, // equivalente a name: name
     age   // equivalente a age: age
-=======
-    name, // same as name: name
-    age,  // same as age: age
->>>>>>> 872cc6ad
     // ...
   };
 */!*
@@ -338,20 +299,15 @@
 };
 ```
 
-<<<<<<< HEAD
-## Controllo di esistenza
-
-Un importante caratteristica degli oggetti è che è possibile accedere qualsiasi proprietà. Non ci sarà alcun errore se la proprietà non esiste! L'accesso ad una variabile non esistente ritornerà `undefined`. Questa caratteristica fornisce un metodo comodo per verificare se una proprietà esiste -- prelevandola e confrontandola con undefined:
-=======
 
 ## Property names limitations
 
-As we already know, a variable cannot have a name equal to one of language-reserved words like "for", "let", "return" etc.
-
-But for an object property, there's no such restriction:
-
-```js run
-// these properties are all right
+Come abbiamo già appreso, una variabile non può avere il nome uguale ad una parola chiave del riservata al linguaggio come "for", "let", "return" etc.
+
+Ma per le proprietà degli oggetti, non ci sono restrizioni:
+
+```js run
+// queste variabili sono tutte corrette
 let obj = {
   for: 1,
   let: 2,
@@ -361,40 +317,37 @@
 alert( obj.for + obj.let + obj.return );  // 6
 ```
 
-In short, there are no limitations on property names. They can be any strings or symbols (a special type for identifiers, to be covered later).
-
-Other types are automatically converted to strings.
-
-For instance, a number `0` becomes a string `"0"` when used as a property key:
+In breve, non ci sono limitazioni nei nomi delle proprietà. Possono essere sia di tipo string che symbols (un tipo speciale, che andremo ad analizzare più avanti).
+
+Nomi di proprietà con altri tipi, vengono autoamaticamente convertiti a string.
+
+Ad esempio, un numero `0` diventa una stringa `"0"` quando viene utilizzata come chiave di una prorietà:
 
 ```js run
 let obj = {
-  0: "test" // same as "0": "test"
-};
-
-// both alerts access the same property (the number 0 is converted to string "0")
+  0: "test" // equivale a "0": "test"
+};
+
+// entrambi gli alert accedono alla stessa proprietà (il nuemero 0 viene convertito nella stringa "0")
 alert( obj["0"] ); // test
-alert( obj[0] ); // test (same property)
-```
-
-There's a minor gotcha with a special property named `__proto__`. We can't set it to a non-object value:
+alert( obj[0] ); // test (stessa proprietà)
+```
+
+Esiste una piccola falla per la proprietà `__proto__`. Non possiamo impostarla ad un valore diverso dal tipo oggetto:
 
 ```js run
 let obj = {};
-obj.__proto__ = 5; // assign a number
-alert(obj.__proto__); // [object Object] - the value is an object, didn't work as intended
-```
-
-As we see from the code, the assignment to a primitive `5` is ignored.
-
-We'll cover the special nature of `__proto__` in [subsequent chapters](info:prototype-inheritance), and suggest the [ways to fix](info:prototype-methods) such behavior.
-
-## Property existence test, "in" operator
-
-A notable feature of objects in JavaScript, compared to many other languages, is that it's possible to access any property. There will be no error if the property doesn't exist!
-
-Reading a non-existing property just returns `undefined`. So we can easily test whether the property exists:
->>>>>>> 872cc6ad
+obj.__proto__ = 5; // assegnamo un numero
+alert(obj.__proto__); // [object Object] - il valore è un oggetto, non ha funzionato come ci si aspettava
+```
+
+Come possiamo osservare dal codice, l'assegazione del numero intero `5` è stata ignorata.
+
+Studieremo più nel dettaglio `__proto__` nel [capitolo](info:prototype-inheritance), e vedremo come [sistemare](info:prototype-methods) questo comportamento.
+
+## Controllo di esistenza
+
+Un importante caratteristica degli oggetti è che è possibile accedere qualsiasi proprietà. Non ci sarà alcun errore se la proprietà non esiste! L'accesso ad una variabile non esistente ritornerà `undefined`. Questa caratteristica fornisce un metodo comodo per verificare se una proprietà esiste -- prelevandola e confrontandola con undefined:
 
 ```js run
 let user = {};
@@ -402,11 +355,7 @@
 alert( user.noSuchProperty === undefined ); // true significa "no such property"
 ```
 
-<<<<<<< HEAD
 Esiste anche uno speciale operatore `"in"` per controllare l'esistenza di una proprietà.
-=======
-There's also a special operator `"in"` for that.
->>>>>>> 872cc6ad
 
 La sintassi è:
 ```js
@@ -424,30 +373,17 @@
 
 Da notare che alla sinistra di  `in` deve esserci il *nome di una proprietà*. Questa solitamente è una stringa tra apici.
 
-<<<<<<< HEAD
 Se omettiamo gli apici, allora verrà cercata una variabile con quel nome e verrà utilizzato il suo contenuto come test. Ad esempio:
-=======
-If we omit quotes, that means a variable, it should contain the actual name to be tested. For instance:
->>>>>>> 872cc6ad
 
 ```js run
 let user = { age: 30 };
 
 let key = "age";
-<<<<<<< HEAD
 alert( *!*key*/!* in user ); // true, prende il nome da key e controlla l'esistenza della proprietà
 ```
 
 ````smart header="Utilizzare \"in\" con le proprietà che contengono `undefined`"
 Solitamente, il confronto stretto con `"=== undefined"` funziona correttamente. Ma c'è un particolare caso in cui questo fallisce, ma `"in"` funziona correttamente.
-=======
-alert( *!*key*/!* in user ); // true, property "age" exists
-```
-
-Why does the `in` operator exist? Isn't it enough to compare against `undefined`?
-
-Well, most of the time the comparison with `undefined` works fine. But there's a special case when it fails, but `"in"` works correctly.
->>>>>>> 872cc6ad
 
 Questo accade quando una proprietà esiste, ma contiene `undefined`:
 
@@ -461,18 +397,11 @@
 alert( "test" in obj ); // true, la proprietà esiste!
 ```
 
-<<<<<<< HEAD
 
 Nel codice sopra, la proprietà `obj.test` tecnicamente esiste. Quindi l'operatore `in` funziona.
 
 Situazioni come questa accadono raramente, perché solitamente non si assegna `undefined`. Si usa più comunemente `null` per valori "sconosciuti" o "vuoti". Quindi l'operatore `in` è più un ospite esoterico nel codice.
 ````
-=======
-In the code above, the property `obj.test` technically exists. So the `in` operator works right.
-
-Situations like this happen very rarely, because `undefined` should not be explicitly assigned. We mostly use `null` for "unknown" or "empty" values. So the `in` operator is an exotic guest in the code.
-
->>>>>>> 872cc6ad
 
 
 ## Il ciclo "for..in" 
@@ -508,12 +437,8 @@
 
 Inoltre possiamo utilizzare qualsiasi altr variabile al posto di `key`. Ad esempio `"for(let prop in obj)"` è molto utilizzato.
 
-<<<<<<< HEAD
-
-### Ordine degli oggetti
-=======
-### Ordered like an object
->>>>>>> 872cc6ad
+
+### Ordinato come un oggetto
 
 Gli oggetti sono ordinati? In altre parole, se cicliamo un oggetto, otterremo le sue proprietà nello stesso ordine in cui le abbiamo aggiunte? 
 
@@ -596,269 +521,7 @@
 
 Ora funziona come previsto.
 
-<<<<<<< HEAD
-## Copia per riferimento
-
-Una delle fondamentali differenze tra un oggetto e un tipo primitivo è che gli oggetti vengono memorizzati e copiati "per riferimento".
-
-I valori primtivi: stringhe, numberi, booleani -- vengono assegnati/copiati "per valore".
-
-Ad esempio:
-
-```js
-let message = "Hello!";
-let phrase = message;
-```
-
-Comre risultato avremmo due variabili indipendenti, ognua delle quali memorizza la stringa `"Hello!"`.
-
-![](variable-copy-value.svg)
-
-Gli oggetti non si comportano cosi.
-
-**La variabile non memorizza l'oggetto stesso, ma il suo "indirizzo in memoria", in altre parole "un suo riferimento".** 
-
-Qui vediamo l'esempio con gli oggetti:
-
-```js
-let user = {
-  name: "John"
-};
-```
-
-![](variable-contains-reference.svg)
-
-L'oggetto viene memorizzato da qualche parte in memoria. E la variabile `user` ha un "riferimento" del suo indirizzo.
-
-**Quando viene copiato una variabile di tipo oggetto -- viene in realtà copiato il riferimento, l'oggetto non viene quindi duplicato.**
-
-Se immaginiamo un oggetto com un archivio, allora la variabile possiamo pensarla come la chiave. Copiare una variabile duplica la chiave, non l'archivio nella sua interezza.
-
-Ad esempio:
-
-```js no-beautify
-let user = { name: "John" };
-
-let admin = user; // copia il riferiemento
-```
-
-Ora abbiamo due variabili, entrambe con un riferimento allo stesso oggetto:
-
-![](variable-copy-reference.svg)
-
-Possiamo usare qualsiasi variabile per accedere all'archivio e modificarne il suo contenuto:
-
-```js run
-let user = { name: 'John' };
-
-let admin = user;
-
-*!*
-admin.name = 'Pete'; // modificato dal riferimento "admin" 
-*/!*
-
-alert(*!*user.name*/!*); // 'Pete', changes are seen from the "user" reference
-```
-
-L'esempio sopra dimostra che esiste solo una copia dell'oggetto. Abbiamo un archivio con due chiavi ed utilizziamo una di queste per accedervi (`admin`). Più avanti utilizziamo l'altra chiave (`user`) per vedere i cambiamenti.
-
-### Confronto per riferimento
-
-L'uguaglianza `==` e l'uguaglianza stretta `===` funzionano allo stesso modo.
-
-**Due oggetti sono uguali solamente se sono lo stesso oggetto.**
-
-Ad esempio, due variabili che si riferiscono allo stesso oggetto, sono uguali:
-
-```js run
-let a = {};
-let b = a; // copia il riferimento
-
-alert( a == b ); // true, entrambe le variabili fanno riferimento allo stesso oggetto
-alert( a === b ); // true
-```
-
-Qui invece vediamo due oggetti che non sono uguali, nonostante siano entrambi vuoti:
-
-```js run
-let a = {};
-let b = {}; // due oggetti indipendenti
-
-alert( a == b ); // false
-```
-
-Per i confronti del tipo `obj1 > obj2` o per un confronto con un tipo primitivo `obj == 5`, gli oggetti vengono convertiti in primitive. Presto vedremo come funziona questa conversione, ma nella pratica, questo tipo di confronto è veramente raro solitamente è un errore di programmazione.
-
-### Oggetti costanti
-
-Un oggetto dichiarato `const` *può* cambiare.
-
-Ad esempio:
-
-```js run
-const user = {
-  name: "John"
-};
-
-*!*
-user.age = 25; // (*)
-*/!*
-
-alert(user.age); // 25
-```
-
-Si potrebbe pensare che la riga `(*)` causi un errore, ma non è cosi, funziona correttamente. Questo perchè `const` fissa il valore di `user` stesso. Significa che `user` memorizzerà lo stesso oggetto per tutto il tempo. La riga `(*)` modifica il *contenuto* dell'oggetto, non riassegna la variabile `user`.
-
-Il `const` darebbe un errore se provassimo a impostare `user` a qualcos altro, ad esempio:
-
-```js run
-const user = {
-  name: "John"
-};
-
-*!*
-// Errore (non è possibili riassegnare user)
-*/!*
-user = {
-  name: "Pete"
-};
-```
-
-...Ma come potremmo fare se volessimo rendere constati le proprietà di un oggetto? Quindi l'istruzione `user.age = 25` dovrebbe dare errore. Questo è ovviamente possibile. Lo studieremo nel capitolo <info:property-descriptors>.
-
-## Clonazione e fusione, Object.assign
-
-Quindi, la copia di un oggetto crea un ulteriore riferimento allo stesso oggetto.
-
-Ma come potremmo fare se volessimo ottenere un duplicato dell'oggetto? Creare una copia indipendete, un clone?
-
-Anche questo è possibile, è leggermente più complesso, poichè non c'è un metodo integrato in JavaScript. In realtà, ce raramente bisogno di clonare un oggetto. Nella maggior parte dei casi la copia per riferimento è più che sufficiente.
-
-Ma se avessimo realmente la necessità di creare un clone, dovremmo creare un nuovo oggetto e replicare l'intera struttura di quello da copiare, iterando le proprietà e copiandole una per una a livello di primitiva.
-
-Come nell'esempio:
-
-```js run
-let user = {
-  name: "John",
-  age: 30
-};
-
-*!*
-let clone = {}; // un nuovo oggetto vuoto
-
-// copiamoci tutte le proprietà di user
-for (let key in user) {
-  clone[key] = user[key];
-}
-*/!*
-
-// ora clone è una copia indipendente
-clone.name = "Pete"; // cambiamo i suoi dati 
-
-alert( user.name ); // nell'oggetto originale rimane ancora John
-```
-
-Possiamo anche utilizzare il metodo [Object.assign](mdn:js/Object/assign).
-
-La sintassi è:
-
-```js
-Object.assign(dest, [src1, src2, src3...])
-```
-
-- Gli argomenti `dest`, e `src1, ..., srcN` (possono essere anche di più se necessario) sono oggetti.
-- Copia le proprietà di tutti gli oggetti `src1, ..., srcN` in `dest`. In altre parole, tutte le proprietà degli argomenti (a partire dal secondo) verranno copiate nel primo. Verrà poi ritornato `dest`.
-
-Ad esempio, possiamo utilizzare questo metodo per unire diversi oggetti in uno:
-```js
-let user = { name: "John" };
-
-let permissions1 = { canView: true };
-let permissions2 = { canEdit: true };
-
-*!*
-// copia tutte le proprietà da permissions1 e permissions2 in user
-Object.assign(user, permissions1, permissions2);
-*/!*
-
-// ora user = { name: "John", canView: true, canEdit: true }
-```
-
-Se l'oggetto destinazione (`user`) possiede già un elemento con lo stesso nome, questo verrà sovrascritto:
-
-```js
-let user = { name: "John" };
-
-// sovrascriviamo name, add isAdmin
-Object.assign(user, { name: "Pete", isAdmin: true });
-
-// ora user = { name: "Pete", isAdmin: true }
-```
-
-Possiamo anche utilizzare `Object.assign` per una semplice clonazione:
-
-```js
-let user = {
-  name: "John",
-  age: 30
-};
-
-*!*
-let clone = Object.assign({}, user);
-*/!*
-```
-
-Questo copierà tutte le proprietà di `user` in un oggetto vuoto e lo ritornerà. In realtà e la stessa cosa di un ciclo, ma è più breve.
-
-Finora abbiamo assunto che tutte le proprietà di `user` fossero primitive. Ma le proprietà possono essere riferimenti ad altri oggetti. Come dovremmo comportarci con queste?
-
-Come qui sotto:
-```js run
-let user = {
-  name: "John",
-  sizes: {
-    height: 182,
-    width: 50
-  }
-};
-
-alert( user.sizes.height ); // 182
-```
-
-Ora non è più sufficiente copiare `clone.sizes = user.sizes`, perché `user.sizes` è un oggetto, verrebbe quindi copiato per riferimento. Quindi `clone` e `user` condividerano `sizes`:
-
-Come possiamo vedere:
-```js run
-let user = {
-  name: "John",
-  sizes: {
-    height: 182,
-    width: 50
-  }
-};
-
-let clone = Object.assign({}, user);
-
-alert( user.sizes === clone.sizes ); // true, stesso oggetto
-
-// user e clone condividono sizes
-user.sizes.width++;       // cambia una proprietà in un punto
-alert(clone.sizes.width); // 51, ed è possibile vedere il riusltato anche nel clone
-```
-
-Per risolvere, dovremmo utilizzare il ciclo di clonazione per esaminare ogni valore di `user[key]`, e se troviamo oggetti, dovremmo replicare la struttura anche di questi. Questa viene definita "copia profonda".
-
-Esiste un algoritmo standard per le copie profonde, che gestisce i casi sopra e quelli ancora più complessi, si chiama [Structured cloning algorithm](http://w3c.github.io/html/infrastructure.html#safe-passing-of-structured-data). E' inutile reinventare la ruota, conviene quindi utilizzare l'implemetazione fornita dalla libreria JavaScript [lodash](https://lodash.com), il metodo si chiama [_.cloneDeep(obj)](https://lodash.com/docs#cloneDeep).
-
-
-
 ## Riepilogo
-
-Gli oggetti sono degli array associativi con delle speciali caratteristiche.
-=======
-## Summary
->>>>>>> 872cc6ad
 
 Possono memorizzare proprietà (coppie di chiave-valore) in cui:
 - Il nome della proprietà (chiave) deve essere composta da una o più stringhe o simboli (solitamente stringhe).
@@ -875,15 +538,7 @@
 
 Gli oggetti vengono assegnati e copiati per riferimento. In altre parole, la variabile non memorizza il "valore dell'oggetto", ma puittosto un "riferimento" (indirizzo di memoria). Quindi copiando questa variabile o passandola come argomento ad una funzione, fornirà un riferimento all'oggetto e non una copia. Tutte le operazioni effettuate su un oggetto copiato per riferimento (come aggiungere/rimuovere proprietà) vengono effettuate sullo stesso oggetto.
 
-<<<<<<< HEAD
-Per fare una "copia" (un clone) possiamo utilizzare `Object.assign` oppure [_.cloneDeep(obj)](https://lodash.com/docs#cloneDeep).
-
 Quello che abbiamo studiato in questo capitolo viene chiamato "oggetto semplice", o solo `Object`.
-
-Ci sono altri oggetti in JavaScript:
-=======
-What we've studied in this chapter is called a "plain object", or just `Object`.
->>>>>>> 872cc6ad
 
 - `Array` per memorizzare dati ordinati,
 - `Date` per memorizzare informazioni riguardo date e orari,
