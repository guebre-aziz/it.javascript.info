--- conflicted
+++ resolved
@@ -101,11 +101,7 @@
 
 Per confronti tra oggetti (Es. `obj1 > obj2`) o con primitivi (Es. `obj == 5`), gli oggetti vengono convertiti in primitivi. Vedremo molto presto come avviene questa conversione, anche se, a dire il vero, questo tipo di confronto è molto raro e generalmente è il risultato di un errore di programmazione.
 
-<<<<<<< HEAD
-## Clonazione e unione, Object.assign
-=======
-## Cloning and merging, Object.assign [#cloning-and-merging-object-assign]
->>>>>>> e01998ba
+## Clonazione e unione, Object.assign [#cloning-and-merging-object-assign]
 
 Come abbiamo detto, copiare una "variabile oggetto" crea un ulteriore riferimento allo stesso oggetto.
 
@@ -193,12 +189,7 @@
 
 Vengono copiate tutte le proprietà di `user` nell'oggetto vuoto, il quale, poi, viene restituito.
 
-<<<<<<< HEAD
-Esistono anche altri modi per clonare un oggetto, ad esempio usando lo [spread operator](info:rest-parameters-spread) `clone = {...user}`, che verrà trattato più avanti in questo tutorial.
-## Clonazione nidificata
-=======
 There are also other methods of cloning an object, e.g. using the [spread syntax](info:rest-parameters-spread) `clone = {...user}`, covered later in the tutorial.
->>>>>>> e01998ba
 
 Finora abbiamo assunto che le proprietà di `user` fossero primitive. Ma le proprietà possono anche essere riferimenti ad altri oggetti. Come si fa in questo caso? 
 
