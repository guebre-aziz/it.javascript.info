# Oggetti: riferimento e copia

Una delle maggiori differenze tra oggetti e primitivi è che gli oggetti vengono memorizzati e copiati "per riferimento", mentre i primitivi (stringhe, numeri, booleani, ecc...) vengono sempre copiati "per valore".

Questa differenza è facile da comprendere se andiamo a guardare il comportamento del linguaggio quando copiamo un valore.

Partiamo con un primitivo, ad esempio una stringa.

Qui facciamo una copia di `message` in `phrase`:

```js
let message = "Hello!";
let phrase = message;
```

Come risultato otteniamo due variabili distinte, ognuna delle quali contiene la stringa `"Hello!"`.

![](variable-copy-value.svg)

E' un risultato abbastanza ovvio, giusto?

Gli oggetti non funzionano allo stesso modo.

**Una variabile assegnata ad un oggetto non contiene l'oggetto in sé, ma il suo "indirizzo in memoria" -- in altre parole "un riferimento" all'oggetto.**

Diamo un'occhiata a un esempio di tale variabile:

```js
let user = {
  name: "John"
};
```

Ed ecco come viene effettivamente archiviata in memoria:

![](variable-contains-reference.svg)

L'oggetto è archiviato da qualche parte nella memoria (a destra nell'immagine), mentre la variabile `user` (a sinistra) contiene il "riferimento" ad esso.

Potremmo immaginare la "variabile oggetto" `user`,  come un foglio di carta con scritto l'indirizzo dell'oggetto.

Quando eseguiamo azioni con l'oggetto, ad es. leggere una proprietà `user.name`, il motore JavaScript guarda cosa c'è a quell'indirizzo ed esegue l'operazione sull'oggetto reale.

Ecco perché è così importante.

**Quando una "variabile oggetto" viene copiata, in realtà viene copiato il riferimento, ma l'oggetto in sé non viene duplicato.**

Esempio:

```js no-beautify
let user = { name: "John" };

let admin = user; // copia il riferimento
```

Ora abbiamo due variabili, entrambe contengono il riferimento allo stesso oggetto:

![](variable-copy-reference.svg)

Come puoi vedere, l'oggetto è uno solo, ma ora con due variabili che si riferiscono ad esso.

Possiamo usare entrambe le variabili per accedere all'oggetto e modificarne il contenuto:

```js run
let user = { name: 'John' };

let admin = user;

*!*
admin.name = 'Pete'; // modificato dal riferimento in "admin"
*/!*

alert(*!*user.name*/!*); // 'Pete', le modifiche sono visibili dal riferimento in "user"
```

E' come se avessimo un armadietto con due chiavi e ne usassimo una (`admin`) per aprirlo ed apportare delle modiche al contenuto. Quindi, successivamente, potremmo aprire lo stesso armadietto con un'altra chiave (`user`) ed accedere al contenuto modificato.

## Confronto per riferimento

Due oggetti sono uguali solo se sono lo stesso oggetto. Suona un po' strano, ma ora chiariremo.

Qui `a` e `b` si riferiscono allo stesso oggetto, quindi sono uguali:

```js run
let a = {};
let b = a; // copia il riferimento

alert( a == b ); // true, entrambe le variabili si riferiscono allo stesso oggetto
alert( a === b ); // true
```

Qui, invece, due oggetti identici (entrambi vuoti), ma indipendenti, non soddisfano l'uguaglianza:


```js run
let a = {};
let b = {}; // due oggetti indipendenti

alert( a == b ); // false
```

Per confronti tra oggetti (Es. `obj1 > obj2`) o con primitivi (Es. `obj == 5`), gli oggetti vengono convertiti in primitivi. Vedremo molto presto come avviene questa conversione, anche se, a dire il vero, questo tipo di confronto è molto raro e generalmente è il risultato di un errore di programmazione.

## Clonazione e unione, Object.assign

Come abbiamo detto, copiare una "variabile oggetto" crea un ulteriore riferimento allo stesso oggetto.

Quindi, come possiamo fare se abbiamo bisogno di duplicare un oggetto? Creare una copia indipendente, un clone?

Anche questo è fattibile, ma con un po' di difficoltà visto che JavaScript non ha alcun metodo integrato per farlo. In realtà non è un'operazione frequente, il più delle volte la copia per riferimento è adatta alla situazione.

Ma se proprio ne abbiamo bisogno, allora dobbiamo creare un nuovo oggetto e replicare la struttura di quello esistente iterando le sue proprietà
e copiandole a livello primitivo.

Così:

```js run
let user = {
  name: "John",
  age: 30
};

*!*
let clone = {}; // il nuovo oggetto vuoto

// copiamo nella variabile clone tutte le proprietà di user
for (let key in user) {
  clone[key] = user[key];
}
*/!*

// ora clone è un oggetto completamente indipendente ma con lo stesso contenuto di user
clone.name = "Pete"; // cambiamo la proprietà name

alert( user.name ); // nell'oggetto originale è rimasto "John"
```

Possiamo anche usare il metodo [Object.assign](mdn:js/Object/assign) .

La sintassi è:

```js
Object.assign(dest, [src1, src2, src3...])
```

- Il primo argomento `dest` è l'oggetto di destinazione.
- Gli argomenti successivi `src1, ..., srcN` (possono essere quanti vogliamo) sono gli oggetti da copiare.
- Il metodo copia tutte le proprietà degli oggetti `src1, ..., srcN` in quello di destinazione `dest`.
- Viene restituito l'oggetto `dest`.

Per fare un esempio, possiamo unire diversi oggetti in uno solo:

```js
let user = { name: "John" };

let permissions1 = { canView: true };
let permissions2 = { canEdit: true };

*!*
// copia tutte le proprietà da permissions1 e permissions2 in user
Object.assign(user, permissions1, permissions2);
*/!*

// ora user = { name: "John", canView: true, canEdit: true }
```

Se una delle proprietà copiate è già presente nell'oggetto di destinazione, verrà sovrascritta.

```js run
let user = { name: "John" };

Object.assign(user, { name: "Pete" });

alert(user.name); // ora user = { name: "Pete" }
```

Possiamo anche usare `Object.assign` per sostituire il ciclo `for..in` nella clonazione semplice:

```js
let user = {
  name: "John",
  age: 30
};

*!*
let clone = Object.assign({}, user);
*/!*
```

Vengono copiate tutte le proprietà di `user` nell'oggetto vuoto, il quale, poi, viene restituito.

## Clonazione nidificata

<<<<<<< HEAD
Finora abbiamo assunto che le proprietà di `user` fossero primitive. Ma le proprietà possono anche essere riferimenti ad altri oggetti. Come si fa in questo caso? 
=======
There are also other methods of cloning an object, e.g. using the [spread operator](info:rest-parameters-spread) `clone = {...user}`, covered later in the tutorial.

## Nested cloning
>>>>>>> 7533c719

Così:

```js run
let user = {
  name: "John",
  sizes: {
    height: 182,
    width: 50
  }
};

alert( user.sizes.height ); // 182
```

In questo caso non è sufficiente copiare `clone.sizes = user.sizes`. Siccome `user.sizes` è un oggetto, verrà copiato per riferimento. Quindi `clone` e `user` condivideranno lo stesso oggetto "sizes".

Vediamo un esempio:

```js run
let user = {
  name: "John",
  sizes: {
    height: 182,
    width: 50
  }
};

let clone = Object.assign({}, user);

alert( user.sizes === clone.sizes ); // true, è lo stesso oggetto

// user e clone condividono sizes
user.sizes.width++;       // cambiamo una proprietà da una parte 
alert(clone.sizes.width); // 51, e vediamo il risultato dall'altra
```

Per risolvere questo problema, dobbiamo usare un ciclo di clonazioni che esaminerà ogni valore di `user[key]` e, nel caso sia un oggetto, replichi anche la sua struttura. Questa operazione è chiamata "deep cloning" (copia profonda).

Per implementare questa funzione possiamo usare la ricorsione. Oppure, per non reinventare la ruota, possiamo usare qualcosa di già pronto, ad esempio [_.cloneDeep(obj)](https://lodash.com/docs#cloneDeep) dalla libreria JavaScript [lodash](https://lodash.com).

````smart header="Gli oggetti dichiarati con const possono essere modificati"
Un importante "side effect" della memorizzazione per riferimento è che un oggetto dichiarato con `const` *può* essere modificato.

Esempio:

```js run
const user = {
  name: "John"
};

*!*
user.name = "Pete"; // (*)
*/!*

alert(user.name); // Pete
```

Saremmo portati a pensare che la linea `(*)` causi un errore, ma non è così. Il valore di `user` è costante, si riferisce sempre allo stesso oggetto, ma le proprietà dell'oggetto sono libere di cambiare.

In altre parole, `const user` restituisce un errore solo se se proviamo a riassegnare in toto `user=...`.

Detto questo, se vogliamo veramente rendere invariabili le proprietà di un oggetto, possiamo farlo, ma con un metodo totalmente differente. Ne parleremo nel capitolo <info:property-descriptors>.
````

## Riepilogo

Gli oggetti sono assegnati e copiati per riferimento. In altre parole una variabile non contiene il "valore oggetto" ma un "riferimento" (indirizzo in memoria) di quel valore. Quindi copiando tale variabile o passandola come argomento di una funzione si copia quel riferimento, non l'oggetto stesso.

Tutte le operazioni su un riferimento duplicato (come aggiungere o rimuovere proprietà) hanno effetto sul medesimo oggetto.

Per creare una "vera copia" (clonare) effettuare una cosiddetta "shallow copy" (copia superficiale) con `Object.assign`(gli oggetti nidificati vengo copiati per riferimento), oppure un "deep cloning" (copia profonda) con funzioni tipo [_.cloneDeep(obj)](https://lodash.com/docs#cloneDeep).<|MERGE_RESOLUTION|>--- conflicted
+++ resolved
@@ -189,15 +189,10 @@
 
 Vengono copiate tutte le proprietà di `user` nell'oggetto vuoto, il quale, poi, viene restituito.
 
+Esistono anche altri modi per clonare un oggetto, ad esempio usando lo [spread operator](info:rest-parameters-spread) `clone = {...user}`, che verrà trattato più avanti in questo tutorial.
 ## Clonazione nidificata
 
-<<<<<<< HEAD
 Finora abbiamo assunto che le proprietà di `user` fossero primitive. Ma le proprietà possono anche essere riferimenti ad altri oggetti. Come si fa in questo caso? 
-=======
-There are also other methods of cloning an object, e.g. using the [spread operator](info:rest-parameters-spread) `clone = {...user}`, covered later in the tutorial.
-
-## Nested cloning
->>>>>>> 7533c719
 
 Così:
 
