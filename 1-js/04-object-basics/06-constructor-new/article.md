# Costruttore, operatore "new"

La sintassi `{...}` ci consente di creare un oggetto. Spesso abbiamo bisogno di creare più oggetti simili, come ad esempio più utenti, oggetti del menu e molto altro.

Questo può essere fatto utilizzando il costruttore e l'operatore `"new"`.

## Costruttore

Il costruttore tecnicamente è una normale funzione. Ci sono due convenzioni:

1. Vengono denominati con la prima lettera maiuscola.
2. Questi dovrebbero essere eseguiti solo con l'operatore `"new"`.

Ad esempio:

```js run
function User(name) {
  this.name = name;
  this.isAdmin = false;
}

*!*
let user = new User("Jack");
*/!*

alert(user.name); // Jack
alert(user.isAdmin); // false
```

Quando una funzione viene eseguita con `new User(...)`, segue questi passaggi:

1. Un nuovo oggetto vuoto viene creato ed assegnato a `this`.
2. Viene eseguito il corpo della funzione. Solitamente questo modifica `this`, aggiungendo nuove proprietà.
3. Viene ritornato il valore assegnato a `this`.

In altre parole, `new User(...)` fa qualcosa del genere:

```js
function User(name) {
*!*
  // this = {};  (implicito)
*/!*

  // aggiungiamo proprietaà a this
  this.name = name;
  this.isAdmin = false;

*!*
  // return this;  (implicito)
*/!*
}
```

Quindi il risultato di `new User("Jack")` è lo stesso oggetto di:

```js
let user = {
  name: "Jack",
  isAdmin: false
};
```

Ora se vogliamo creare altri utenti, possiamo chiamare `new User("Ann")`, `new User("Alice")` e cosi via. Molto più rapido piuttosto che utilizzare oggetti letterali ogni volta, risulta anche più facile da leggere.

Questo è il principale scopo dei costruttori -- implementare codice riutilizzabile per la creazione degli oggetti.

Ribadiamo -- tecnicamente, ogni funzione può essere utilizzata come costruttore. Cioè: ogni funzione può essere eseguita con `new`. La "prima lettera maiuscola" è semplicemente una convenzione, per rendere esplicito che la funzione deve essere eseguita con `new`.

````smart header="new function() { ... }"
Se abbiamo molte linee di codice utili alla creazione di un unico oggetto, possiamo raggrupparle in un costruttore, come qui:

```js
let user = new function() {
  this.name = "John";
  this.isAdmin = false;

  // ...altro codice per la creazione di user
  // magari logiche complesse e istruzioni
  // variabili locali etc
};
```

Il costruttore non può essere chiamato nuovamente, perché non è salvato da nessuna parte, viene solo creato e chiamato. Quindi questo trucco consente di incapsulare codice che costruisce un singolo oggetto, senza possibilità di riutilizzo futuro.
````

## Costruttori modalità test: new.target

```smart header="Tecniche avanzate"
La sintassi presentata in questa sessione viene utilizzata raramente, potete tranquillamente saltarlo se non siete interessati.
```

Dentro la funzione, possiamo controllare quando questa viene chiamata con `new` e quando senza, utilizzando una speciale proprietà `new.target`.

Questa risulta vuota per le chiamate normali, mentre contiene la funzione se viene chiamata con  `new`:

```js run
function User() {
  alert(new.target);
}

// senza "new":
*!*
User(); // undefined
*/!*

// con "new":
*!*
new User(); // function User { ... }
*/!*
```

Questo può essere utilizzato per consentire ad entrambe le chiamate di funzionare (con `new` e senza), quindi sia in in "modalità costruttore" che in "modalità classica".

Possiamo anche utilizzarli entrambi `new` e chiamata regole, per fare la stessa cosa, come in questo esempio:

```js run
function User(name) {
  if (!new.target) { // se mi esegui senza new 
    return new User(name); // ...Aggiungo new al posto tuo
  }

  this.name = name;
}

let john = User("John"); // reindirizza la chiamata a new User
alert(john.name); // John
```

Questo approccio viene adottato in alcune librerie per rendere la sintassi più flessibile. Rendendo possibile la chiamata della funzione sia senza che con la parola chiave`new`.

Non è un ottima cosa utilizzare la doppia sintassi ovunque, perché omettendo `new` il codice perde di leggibilità. Con la parola chiave `new` possiamo dire con certezza che si sta creando un nuovo oggetto.

## Return nel costruttore


Solitamente, i costruttori non hanno l'istruzione `return`. Il loro compito è di eseguire tutto ciò che è necessario a creare l'oggetto lavorando su `this`, quest'ultimo sarà il risultato.

Se decidiamo di inserire un istruzione di `return`, vanno seguite delle semplici regole:

- Se `return` viene invocato con un oggetto, questo verrà ritornato al posto di `this`.
- Se `return` viene invocato con un tipo primitivo, verrà ignorato.

In altre parole, `return` su un oggetto ritorna quell'oggetto, in tutti gli altri casi verrà ritornato `this`.

Ad esempio, qui `return` sovrascrive `this` ritornando un oggetto:

```js run
function BigUser() {

  this.name = "John";

  return { name: "Godzilla" };  // <-- ritorna un oggetto
}

alert( new BigUser().name );  // Godzilla, preso l'oggetto ^^
```

Qui invece abbiamo un esempio con un `return` vuoto (potremmo anche ritornare un qualsiasi valore di tipo primitivo):

```js run
function SmallUser() {

  this.name = "John";

  return; // al termine dell'esecuzione, ritorna this

  // ...

}

alert( new SmallUser().name );  // John
```

Solitamente i costruttori non possiedono l'istruzione `return`. Qui per completezza abbiamo citato gli eventuali comportamenti, se si tenta di ritornare un oggetto.

````smart header="Omettere le parentesi"
Possiamo anche omettere le parentesi dopo `new`, se non ci sono argomenti:

```js
let user = new User; // <-- no parentheses
// same as
let user = new User();
```

L'omissione delle parentesi non viene considerata come "buona programmazione", la sintassi comunque lo permette.
````

## Metodi in un costruttore

Utilizzare costruttori per creare degli oggetti fornisce una grande vantaggio in termini di flessibilità. Il costruttore può avere dei parametri che definiscono come costruire l'oggetto, e cosa "metterci dentro".

Ovviamente, possiamo aggiunger a `this` non solo proprietà, ma anche metodi.

Ad esempio, `new User(name)` crea un oggetto con un nome dato `name` e un metodo `sayHi`:

```js run
function User(name) {
  this.name = name;

  this.sayHi = function() {
    alert( "My name is: " + this.name );
  };
}

*!*
let john = new User("John");

john.sayHi(); // Il mio nome è: John
*/!*

/*
john = {
   name: "John",
   sayHi: function() { ... }
}
*/
```

<<<<<<< HEAD
## Riepilogo
=======
To create complex objects, there's a more advanced syntax, [classes](info:classes), that we'll cover later.

## Summary
>>>>>>> 9bfc8cfa

- Le funzioni di costruzione, o meglio, i costruttori, solo delle normali funzioni, che seguono però una regola di accordo comune che prevede di denominarle con la prima lettera maiuscola.
- Un costruttore dovrebbe essere chiamato solamente utilizzando `new`. Questo tipo di chiamata implica la creazione di un oggetto vuoto `this`, che verrà popolato entro la fine della funzione.

Possiamo utilizzare i costruttori per costruire molti oggetti simili tra loro.

JavaScript fornisce costruttori per la maggior parte degli oggetti integrati nel linguaggio: come `Date` per le date, `Set` per gli insiemi e molti altri che studieremo più avanti.

```smart header="Oggetti, ci ritorneremo!"
In questo capitolo abbiamo coperto solamente le basi degli oggetti e dei costruttori. Era necessario conoscerne le basi per capire meglio riguardo i data types e le funzioni che studieremo nel prossimo capitolo.

Dopo averli compresi, ritorneremo sugli oggetti e li analizzeremo più in dettaglio nei capitoli <info:prototypes> e <info:classes>.
```<|MERGE_RESOLUTION|>--- conflicted
+++ resolved
@@ -216,13 +216,9 @@
 */
 ```
 
-<<<<<<< HEAD
+Per creare oggetti più complessi, esiste una sintassi più avanzata, [classes](info:classes), che copriremo più avanti.
+
 ## Riepilogo
-=======
-To create complex objects, there's a more advanced syntax, [classes](info:classes), that we'll cover later.
-
-## Summary
->>>>>>> 9bfc8cfa
 
 - Le funzioni di costruzione, o meglio, i costruttori, solo delle normali funzioni, che seguono però una regola di accordo comune che prevede di denominarle con la prima lettera maiuscola.
 - Un costruttore dovrebbe essere chiamato solamente utilizzando `new`. Questo tipo di chiamata implica la creazione di un oggetto vuoto `this`, che verrà popolato entro la fine della funzione.
