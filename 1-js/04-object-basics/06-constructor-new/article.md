# Costruttore, operatore "new"

La sintassi `{...}` ci consente di creare un oggetto. Ma spesso abbiamo bisogno di creare multipli oggetti simili, come ad esempio più utenti, oggetti del menu e molto altro.

Questo può essere fatto utilizzando un costruttore e l'operatore `"new"`.

## Costruttore

Tecnicamente un costruttore è una normale funzione. Ma ci sono due convenzioni:

1. Vengono denominati con la prima lettera maiuscola.
2. Questi dovrebbero essere eseguiti solo con l'operatore `"new"`.

Ad esempio:

```js run
function User(name) {
  this.name = name;
  this.isAdmin = false;
}

*!*
let user = new User("Jack");
*/!*

alert(user.name); // Jack
alert(user.isAdmin); // false
```

Quando una funzione viene eseguita con `new`, esegue questi passaggi:

1. Un nuovo oggetto, vuoto, viene creato ed assegnato a `this`.
2. Viene eseguito il corpo della funzione. Solitamente questo modifica `this`, aggiungendo nuove proprietà.
3. Viene ritornato il valore assegnato a `this`.

In altre parole, `new User(...)` fa qualcosa del genere:

```js
function User(name) {
*!*
  // this = {};  (implicito)
*/!*

  // aggiungiamo proprietà a this
  this.name = name;
  this.isAdmin = false;

*!*
  // return this;  (implicito)
*/!*
}
```

Quindi `let user = new User("Jack")` dà lo stesso risultato di:

```js
let user = {
  name: "Jack",
  isAdmin: false
};
```

Ora, se vogliamo creare altri utenti, possiamo chiamare `new User("Ann")`, `new User("Alice")` e cosi via. Molto più rapido rispetto all'utilizzare ogni volta oggetti letterali; risulta anche più facile da leggere.

Questo è il principale scopo dei costruttori -- implementare codice riutilizzabile per la creazione di oggetti.

<<<<<<< HEAD
Ribadiamo -- tecnicamente, ogni funzione può essere utilizzata come costruttore. Ovvero: ogni funzione può essere eseguita con `new`. La "prima lettera maiuscola" è semplicemente una convenzione, per rendere esplicito che la funzione deve essere eseguita con `new`.

````smart header="new function() { ... }"
Se abbiamo molte linee di codice utili alla creazione di un unico oggetto, possiamo raggrupparle in un costruttore, come qui:
=======
Let's note once again -- technically, any function (except arrow functions, as they don't have `this`) can be used as a constructor. It can be run with `new`, and it will execute the algorithm above. The "capital letter first" is a common agreement, to make it clear that a function is to be run with `new`.

````smart header="new function() { ... }"
If we have many lines of code all about creation of a single complex object, we can wrap them in an immediately called constructor function, like this:
>>>>>>> fb4fc33a

```js
// create a function and immediately call it with new
let user = new function() { 
  this.name = "John";
  this.isAdmin = false;

  // ...altro codice per la creazione di user
  // magari logiche complesse e istruzioni
  // variabili locali etc
};
```

<<<<<<< HEAD
Il costruttore non può essere chiamato nuovamente, perché non è salvato da nessuna parte; viene solo creato e chiamato. Questo trucco consente di incapsulare un codice che costruisce un singolo oggetto, senza possibilità di riutilizzo futuro.
=======
This constructor can't be called again, because it is not saved anywhere, just created and called. So this trick aims to encapsulate the code that constructs the single object, without future reuse.
>>>>>>> fb4fc33a
````

## Costruttori modalità test: new.target

```smart header="Tecniche avanzate"
La sintassi presentata nella seguente sezione viene utilizzata raramente; potete tranquillamente saltarla se non vi interessa sapere proprio tutto.
```

Dentro la funzione, possiamo controllare quando questa viene chiamata con `new` e quando senza, utilizzando una speciale proprietà `new.target`.

Questa risulta 'undefined' per le chiamate normali, mentre contiene la funzione se viene chiamata con  `new`:


```js run
function User() {
  alert(new.target);
}

// senza "new":
*!*
User(); // undefined
*/!*

// con "new":
*!*
new User(); // function User { ... }
*/!*
```

Questo può essere utilizzato per consentire ad entrambe le chiamate di funzionare (con `new` e senza), quindi sia in in "modalità costruttore" che in "modalità regolare".

Possiamo anche fare in modo che le chiamate con *new* e quelle regolari facciano la stessa cosa, come in questo esempio:

```js run
function User(name) {
  if (!new.target) { // se mi esegui senza new 
    return new User(name); // ...Aggiungo new al posto tuo
  }

  this.name = name;
}

let john = User("John"); // reindirizza la chiamata a new User
alert(john.name); // John
```

Questo approccio viene adottato in alcune librerie per rendere la sintassi più flessibile. Rende possibile la chiamata della funzione sia con `new` che senza.

Ma non è un'ottima cosa utilizzare la doppia sintassi ovunque, perché omettendo `new` il codice perde in leggibilità. Con la parola chiave `new` possiamo sapere con certezza che si sta creando un nuovo oggetto.

## Return nel costruttore


Solitamente, i costruttori non hanno l'istruzione `return`. Il loro compito è di eseguire tutto ciò che è necessario a creare l'oggetto lavorando su `this`; quest'ultimo sarà il risultato.

Se decidiamo di inserire un'istruzione di `return`, vanno seguite delle semplici regole:

- Se `return` viene invocato con un oggetto, questo verrà ritornato al posto di `this`.
- Se `return` viene invocato con un tipo primitivo, verrà ignorato.

In altre parole, `return` con un oggetto ritorna quell'oggetto; in tutti gli altri casi verrà ritornato `this`.

Ad esempio, qui `return` sovrascrive `this` ritornando un oggetto:

```js run
function BigUser() {

  this.name = "John";

  return { name: "Godzilla" };  // <-- ritorna questo oggetto
}

alert( new BigUser().name );  // Godzilla
```

Qui invece abbiamo un esempio con un `return` vuoto (potremmo anche ritornare un qualsiasi valore di tipo primitivo):

```js run
function SmallUser() {

  this.name = "John";

  return; // <-- returns this
}

alert(new SmallUser().name);  //John
```

Solitamente i costruttori non hanno l'istruzione `return`. Abbiamo comunque riportato, per completezza, quel che succede se si tenta di ritornare un oggetto.

````smart header="Omettere le parentesi"
Possiamo anche omettere le parentesi dopo `new`, se non ci sono argomenti:

```js
let user = new User; // <-- no parentheses
// same as
let user = new User();
```

L'omissione delle parentesi non viene considerata come "buona programmazione", la sintassi comunque lo permette.
````

## Metodi in un costruttore

Utilizzare costruttori per creare degli oggetti ci dà un grande vantaggio in termini di flessibilità. Il costruttore può avere dei parametri che definiscono come costruire l'oggetto, e cosa "metterci dentro".

Ovviamente, possiamo aggiunger a `this` non solo proprietà, ma anche metodi.

Ad esempio, `new User(name)` crea un oggetto con un nome (passato come `name`) e un metodo `sayHi`:

```js run
function User(name) {
  this.name = name;

  this.sayHi = function() {
    alert( "My name is: " + this.name );
  };
}

*!*
let john = new User("John");

john.sayHi(); // My name is: John
*/!*

/*
john = {
   name: "John",
   sayHi: function() { ... }
}
*/
```

Per creare oggetti più complessi, esiste una sintassi più avanzata, [classes](info:classes), che copriremo più avanti.

## Riepilogo

- Le funzioni di costruzione, o meglio, i costruttori, sono solo delle normali funzioni; seguono però una convenzione comune che prevede di denominarle con la prima lettera maiuscola.
- Un costruttore dovrebbe essere chiamato solamente utilizzando `new`. Questo tipo di chiamata implica la creazione di un oggetto vuoto, `this`, che verrà popolato entro la fine della funzione.

Possiamo utilizzare i costruttori per costruire molti oggetti simili tra loro.

JavaScript fornisce costruttori per la maggior parte degli oggetti integrati nel linguaggio: come `Date` per le date, `Set` per gli insiemi e molti altri che studieremo più avanti.

```smart header="Oggetti, ci ritorneremo!"
In questo capitolo abbiamo coperto solamente le basi degli oggetti e dei costruttori. Era necessario conoscerne le basi per capire meglio i data types e le funzioni che studieremo nel prossimo capitolo.

Dopo questo, ritorneremo sugli oggetti e li analizzeremo più in dettaglio nei capitoli <info:prototypes> e <info:classes>.
```<|MERGE_RESOLUTION|>--- conflicted
+++ resolved
@@ -64,17 +64,10 @@
 
 Questo è il principale scopo dei costruttori -- implementare codice riutilizzabile per la creazione di oggetti.
 
-<<<<<<< HEAD
-Ribadiamo -- tecnicamente, ogni funzione può essere utilizzata come costruttore. Ovvero: ogni funzione può essere eseguita con `new`. La "prima lettera maiuscola" è semplicemente una convenzione, per rendere esplicito che la funzione deve essere eseguita con `new`.
+Ribadiamo -- tecnicamente, ogni funzione (eccetto le arrow functions, siccome non hanno `this`) può essere utilizzata come costruttore. Ovvero: ogni funzione può essere eseguita con `new`. La "prima lettera maiuscola" è semplicemente una convenzione, per rendere esplicito che la funzione deve essere eseguita con `new`.
 
 ````smart header="new function() { ... }"
-Se abbiamo molte linee di codice utili alla creazione di un unico oggetto, possiamo raggrupparle in un costruttore, come qui:
-=======
-Let's note once again -- technically, any function (except arrow functions, as they don't have `this`) can be used as a constructor. It can be run with `new`, and it will execute the algorithm above. The "capital letter first" is a common agreement, to make it clear that a function is to be run with `new`.
-
-````smart header="new function() { ... }"
-If we have many lines of code all about creation of a single complex object, we can wrap them in an immediately called constructor function, like this:
->>>>>>> fb4fc33a
+Se abbiamo molte linee di codice utili alla creazione di un unico oggetto, possiamo raggrupparle in un costruttore richiamato contestualmente, come qui:
 
 ```js
 // create a function and immediately call it with new
@@ -88,11 +81,7 @@
 };
 ```
 
-<<<<<<< HEAD
-Il costruttore non può essere chiamato nuovamente, perché non è salvato da nessuna parte; viene solo creato e chiamato. Questo trucco consente di incapsulare un codice che costruisce un singolo oggetto, senza possibilità di riutilizzo futuro.
-=======
-This constructor can't be called again, because it is not saved anywhere, just created and called. So this trick aims to encapsulate the code that constructs the single object, without future reuse.
->>>>>>> fb4fc33a
+Il costruttore non può essere chiamato nuovamente, perché non è salvato da nessuna parte; viene solo creato e chiamato. Questo trucco consente di incapsulare un codice che costruisce un singolo oggetto, senza necessità di riutilizzo futuro.
 ````
 
 ## Costruttori modalità test: new.target
