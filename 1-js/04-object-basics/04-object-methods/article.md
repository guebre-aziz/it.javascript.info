--- conflicted
+++ resolved
@@ -63,11 +63,7 @@
 ```smart header="Programmazione orientata agli oggetti"
 Quando scriviamo codice utilizzando gli oggetti per rappresentare le entità, questa viene definita [programmazione orientata agli oggetti](https://en.wikipedia.org/wiki/Object-oriented_programming), in breve: "OOP".
 
-<<<<<<< HEAD
 OOP è una grande cosa, un ambito di interesse con i propri studi. Come scegliere le giuste entità? Come organizzare le interazioni tra loro? Questa è l'architettura di un codice, e ci sono molti libri importanti che trattano questo argomento, come "Design Patterns: Elements of Reusable Object-Oriented Software" di E.Gamma, R.Helm, R.Johnson, J.Vissides oppure "Object-Oriented Analysis and Design with Applications" di G.Booch, e molti altri.
-=======
-OOP is a big thing, an interesting science of its own. How to choose the right entities? How to organize the interaction between them? That's architecture, and there are great books on that topic, like "Design Patterns: Elements of Reusable Object-Oriented Software" by E.Gamma, R.Helm, R.Johnson, J.Vissides or "Object-Oriented Analysis and Design with Applications" by G.Booch, and more.
->>>>>>> 6a4c4193
 ```
 ### La forma breve dei metodi
 
@@ -82,13 +78,8 @@
   }
 };
 
-<<<<<<< HEAD
 // la sintassi più breve risulta più carina
-let user = {
-=======
-// method shorthand looks better, right?
 user = {
->>>>>>> 6a4c4193
 *!*
   sayHi() { // equivalente a "sayHi: function()"
 */!*
@@ -175,11 +166,7 @@
 
 ## "this" non ha limiti
 
-<<<<<<< HEAD
 In JavaScript, la parola chiave "this" si comporta diversamente da molti altri linguaggi di programmazione. Primo, può essere utilizzata in ogni funzione.
-=======
-In JavaScript, "this" keyword behaves unlike most other programming languages. It can be used in any function.
->>>>>>> 6a4c4193
 
 Non c'è alcun errore di sintassi in un codice come questo:
 
@@ -189,15 +176,9 @@
 }
 ```
 
-<<<<<<< HEAD
 Il valore di `this` viene valutato in esecuzione. E può essere un valore qualsiasi.
 
 Ad esempio, la stessa funzione potrebbe avere diversi "this" quando viene chiamata da oggetti diversi:
-=======
-The value of `this` is evaluated during the run-time, depending on the context. And it can be anything.
-
-For instance, here the same function is assigned to two different objects and has different "this" in the calls:
->>>>>>> 6a4c4193
 
 ```js run
 let user = { name: "John" };
@@ -208,11 +189,7 @@
 }
 
 *!*
-<<<<<<< HEAD
-// vengono utilizzate le stesse funzioni su due oggetti
-=======
-// use the same function in two objects
->>>>>>> 6a4c4193
+// utilizziamo la stessa funzione su due oggetti
 user.f = sayHi;
 admin.f = sayHi;
 */!*
@@ -225,17 +202,10 @@
 admin['f'](); // Admin (il punto o le parentesi quadre forniscono entrambi accesso ai metodi - non c'è differenza)
 ```
 
-<<<<<<< HEAD
 La regola è semplice: se viene chiamato `obj.f()`, allora `this` vale `obj` durante la chiamata di `f`. Quindi nell'esempio sopra assume il valore sia di `user` che di `admin`.
 
 ````smart header="Invocazione senza un oggetto: `this == undefined`"
 Possiamo anche chiamare la funzione senza un oggetto:
-=======
-The rule is simple: if `obj.f()` is called, then `this` is `obj` during the call of `f`. So it's either `user` or `admin` in the example above.
-
-````smart header="Calling without an object: `this == undefined`"
-We can even call the function without an object at all:
->>>>>>> 6a4c4193
 
 ```js run
 function sayHi() {
@@ -249,12 +219,7 @@
 
 Se non è attiva la modalità strict (quindi se ci dimentichiamo `use strict`) il valor di `this` in questo sarà *l'oggetto globale* (`window` in un browser, lo studieremo più avanti nel capitolo [](info:global-object)). Questo strano comportamento ha delle motivazioni storiche, che `"use strict"` risolve.
 
-<<<<<<< HEAD
 Va detto che solitamente una chiamata a funzione che utilizza `this` senza un oggetto non è comune, nella maggior part dei casi è un errore di programmazione. Se una funzione utilizza `this`, ha senso che venga invocata nel contesto di un oggetto.
-=======
-Usually such call is an programming error. If there's `this` inside a function, it expects to be called in an object context.
-````
->>>>>>> 6a4c4193
 
 ```smart header="Le conseguenze della libertà di `this`"
 Se avete utilizzato altri linguaggi di programmazione, probabilmente la vostra idea è di un "`this` limitato", quando viene definito un metodo in un oggetto questo avrà sempre in `this` il riferimento all'oggetto.
