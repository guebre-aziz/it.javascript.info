importance: 2

---

# Concatenazione

Qui abbiamo un oggetto `ladder` che ci consente di salire e scendere:

```js
let ladder = {
  step: 0,
  up() { 
    this.step++;
  },
  down() { 
    this.step--;
  },
  showStep: function() { // shows the current step
    alert( this.step );
  }
};
```

Ora, se abbiamo bisogno di eseguire più chiamate in sequenza, possiamo:

```js
ladder.up();
ladder.up();
ladder.down();
ladder.showStep(); // 1
```

<<<<<<< HEAD
Modificare il codice di `up` e `down` per rendere le chiamate concatenabili, come in questo esempio:
=======
Modify the code of `up`, `down` and `showStep` to make the calls chainable, like this:
>>>>>>> 273e47b7

```js
ladder.up().up().down().showStep(); // 1
```

Questo approcio è largamente utilizzato dalle librerie JavaScript.<|MERGE_RESOLUTION|>--- conflicted
+++ resolved
@@ -30,11 +30,7 @@
 ladder.showStep(); // 1
 ```
 
-<<<<<<< HEAD
-Modificare il codice di `up` e `down` per rendere le chiamate concatenabili, come in questo esempio:
-=======
-Modify the code of `up`, `down` and `showStep` to make the calls chainable, like this:
->>>>>>> 273e47b7
+Modificare il codice di `up`, `down` e `showStep` per rendere le chiamate concatenabili, come in questo esempio:
 
 ```js
 ladder.up().up().down().showStep(); // 1
