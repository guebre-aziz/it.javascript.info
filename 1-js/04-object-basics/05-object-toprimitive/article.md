--- conflicted
+++ resolved
@@ -15,13 +15,9 @@
 
 Possiamo gestire la conversione numerica o a stringa, utilizzando dei metodi speciali dell'oggetto.
 
-<<<<<<< HEAD
 L'algoritmo di conversione si chiama `ToPrimitive` ([specification](https://tc39.github.io/ecma262/#sec-toprimitive)). In base al contesto, la conversione viene definita "hint" ("suggerimento").
 
 Ci sono tre varianti:
-=======
-There are three variants of type conversion, so-called "hints", described in the [specification](https://tc39.github.io/ecma262/#sec-toprimitive):
->>>>>>> 9bfc8cfa
 
 `"string"`
 : Un operazione di conversione oggetto a stringa, avviene quando un operazione si apetta una stringa, come `alert`:
@@ -70,19 +66,11 @@
 
 **Per eseguire la conversione JavaScript tenta di chiamare tre metodi dell'oggetto:**
 
-<<<<<<< HEAD
 1. Chiama `obj[Symbol.toPrimitive](hint)` se il metodo esiste,
 2. Altrimenti se "hint" è di tipo `"string"`
     - prova `obj.toString()` e `obj.valueOf()`, sempre se esistono.
 3. Altrimenti se "hint" è di tipo `"number"` o `"default"`
     - prova `obj.valueOf()` and `obj.toString()`, sempre se esistono.
-=======
-1. Call `obj[Symbol.toPrimitive](hint)` - the method with the symbolic key `Symbol.toPrimitive` (system symbol), if such method exists,
-2. Otherwise if hint is `"string"`
-    - try `obj.toString()` and `obj.valueOf()`, whatever exists.
-3. Otherwise if hint is `"number"` or `"default"`
-    - try `obj.valueOf()` and `obj.toString()`, whatever exists.
->>>>>>> 9bfc8cfa
 
 ## Symbol.toPrimitive
 
@@ -90,15 +78,9 @@
 
 ```js
 obj[Symbol.toPrimitive] = function(hint) {
-<<<<<<< HEAD
   // ritorna un valore primitivo
   // hint = uno fra "string", "number", "default"
 }
-=======
-  // must return a primitive value
-  // hint = one of "string", "number", "default"
-};
->>>>>>> 9bfc8cfa
 ```
 
 Ad esempio, qui `user` lo implementa:
@@ -156,13 +138,7 @@
 alert(user + 500); // valueOf -> 1500
 ```
 
-<<<<<<< HEAD
 Spesso vogliamo un unico blocco che "catturi tutte" le conversioni a primitive. In questo caso possiamo implementare solamente `toString`:
-=======
-As we can see, the behavior is the same as the previous example with `Symbol.toPrimitive`.
-
-Often we want a single "catch-all" place to handle all primitive conversions. In this case, we can implement `toString` only, like this:
->>>>>>> 9bfc8cfa
 
 ```js run
 let user = {
@@ -195,45 +171,25 @@
 
 ## Ulteriori operazioni
 
-<<<<<<< HEAD
 Un operazione che richiede una conversione ottiene quella primitiva, e continua a lavorarci, applicando ulteriori conversioni se necessario.
-=======
-An operation that initiated the conversion gets the primitive, and then continues to work with it, applying further conversions if necessary.
->>>>>>> 9bfc8cfa
 
 Ad esempio:
 
-<<<<<<< HEAD
-- Operazioni matematiche (ad eccezioni per la somma binaria) eseguono una conversione `ToNumber`:
+- Operazioni matematiche (eccezione per la somma binaria) eseguono una conversione numerica:
 
     ```js run
     let obj = {
       toString() { // toString gestisce tutte le conversione in assenza di altri metodi
-=======
-- Mathematical operations, except binary plus, convert the primitive to a number:
-
-    ```js run
-    let obj = {
-      // toString handles all conversions in the absence of other methods
-      toString() {
->>>>>>> 9bfc8cfa
         return "2";
       }
     };
 
-<<<<<<< HEAD
     alert(obj * 2); // 4, ToPrimitive ritorna "2", che successivamente diventa 2
     ```
 
 - La somma binaria controlla la primitiva -- se è una stringa, questa viene concatenata, altrimenti esegue `ToNumber` e lavora con i numeri.
 
     Esempio con string:
-=======
-    alert(obj * 2); // 4, object converted to primitive "2", then multiplication made it a number
-    ```
-
-- Binary plus will concatenate strings in the same situation:
->>>>>>> 9bfc8cfa
     ```js run
     let obj = {
       toString() {
@@ -244,37 +200,13 @@
     alert(obj + 2); // 22 (ToPrimitive ha ritornato string => concatenazione)
     ```
 
-<<<<<<< HEAD
-    Esempio numerico:
-    ```js run
-    let obj = {
-      toString() {
-        return true;
-      }
-    };
-
-    alert(obj + 2); // 3 (ToPrimitive ha ritornato boolean, no string => ToNumber)
-    ```
-
 ## Riepilogo
-
-La conversione oggetto-a-primitiva viene chiamata automaticamente da molte funzioni integrate e operatori che si aspettano valori primitivi.
-=======
-## Summary
->>>>>>> 9bfc8cfa
 
 Ce ne sono tre tipi (hint):
 - `"string"` (per `alert` e altre conversioni al tipo string)
 - `"number"` (per operazioni matematiche)
 - `"default"` (alcuni operatori)
 
-<<<<<<< HEAD
-=======
-There are 3 types (hints) of it:
-- `"string"` (for `alert` and other operations that need a string)
-- `"number"` (for maths)
-- `"default"` (few operators)
->>>>>>> 9bfc8cfa
 
 Le specifiche descrivono esplicitamente quali operatori utilizzano quali hint. Ci sono veramente pochi operatori che "non sanno quali utilizzare" e quindi scelgono quello di `"default"`. Solitamente per gli oggetti integrati l'hint `"default"` si comporta nello stesso modo di quello di tipo `"number"`, quindi nella pratica questi ultimi due sono spesso uniti.
 
