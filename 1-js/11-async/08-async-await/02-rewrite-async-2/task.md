
# Riscrivere "rethrow"  con async/await

<<<<<<< HEAD
Sotto puoi trovare l'esempio "rethrow" dal capitolo <info:promise-chaining>. Riscriverlo usando `async/await` invece di `.then/catch`.
=======
Below you can find the "rethrow" example. Rewrite it using `async/await` instead of `.then/catch`.
>>>>>>> 23da191b

Sbarazzarsi della ricorsione a favore di un ciclo in `demoGithubUser`: con `async/await` diventa facile da fare.

```js run
class HttpError extends Error {
  constructor(response) {
    super(`${response.status} for ${response.url}`);
    this.name = 'HttpError';
    this.response = response;
  }
}

function loadJson(url) {
  return fetch(url)
    .then(response => {
      if (response.status == 200) {
        return response.json();
      } else {
        throw new HttpError(response);
      }
    });
}

// Ask for a user name until github returns a valid user
function demoGithubUser() {
  let name = prompt("Enter a name?", "iliakan");

  return loadJson(`https://api.github.com/users/${name}`)
    .then(user => {
      alert(`Full name: ${user.name}.`);
      return user;
    })
    .catch(err => {
      if (err instanceof HttpError && err.response.status == 404) {
        alert("No such user, please reenter.");
        return demoGithubUser();
      } else {
        throw err;
      }
    });
}

demoGithubUser();
```<|MERGE_RESOLUTION|>--- conflicted
+++ resolved
@@ -1,11 +1,7 @@
 
 # Riscrivere "rethrow"  con async/await
 
-<<<<<<< HEAD
-Sotto puoi trovare l'esempio "rethrow" dal capitolo <info:promise-chaining>. Riscriverlo usando `async/await` invece di `.then/catch`.
-=======
-Below you can find the "rethrow" example. Rewrite it using `async/await` instead of `.then/catch`.
->>>>>>> 23da191b
+Sotto puoi trovare l'esempio "rethrow". Riscriverlo usando `async/await` invece di `.then/catch`.
 
 Sbarazzarsi della ricorsione a favore di un ciclo in `demoGithubUser`: con `async/await` diventa facile da fare.
 
