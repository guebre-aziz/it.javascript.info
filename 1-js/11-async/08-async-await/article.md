--- conflicted
+++ resolved
@@ -1,6 +1,6 @@
 # Async/await
 
-Esiste una sintassi speciale per lavorare con le promise in un modo più comodo, chiamata asnyc/await. È sorprendentemente facile da capire e usare.
+Esiste una sintassi speciale per lavorare con le promise in un modo più comodo, chiamata async/await. È sorprendentemente facile da capire e usare.
 
 
 ## Async functions
@@ -70,17 +70,10 @@
 
 Enfatizziamo: `await` fa letteralmente attendere JavaScript fino a quando la promise si ferma, poi va avanti con il risultato. Questo non costa alcuna risorsa della CPU, perché il motore può fare altri lavori nel frattempo: eseguire altri script, gestire eventi etc.
 
-<<<<<<< HEAD
-È giusto una sintassi più elegante per ottenere il risultato della promise di `promise.then`, più facile da leggere e da scrivere.
-
-````warn header="Can't use `await` in regular functions"
-Se proviamo ad utilizzare `await` in una funzione non asincrona, ci sarebbe un errore di sintassi:
-=======
-It's just a more elegant syntax of getting the promise result than `promise.then`. And, it's easier to read and write.
-
-````warn header="Can't use `await` in regular functions"
-If we try to use `await` in a non-async function, there would be a syntax error:
->>>>>>> 7b761858
+È solo una sintassi più elegante per ottenere il risultato della promise `promise.then`, più facile da leggere e da scrivere.
+
+````warn header="Non possiamo usare `await` nelle normali funzioni"
+Se proviamo ad utilizzare `await` in una funzione non asincrona, otterremmo un errore di sintassi:
 
 ```js run
 function f() {
@@ -91,11 +84,7 @@
 }
 ```
 
-<<<<<<< HEAD
-Avremo questo errore se non mettiamo `async` prima di una funzione. Come detto, `await` funziona solo dentro una funzione asincrona (`async function`).
-=======
-We may get this error if we forget to put `async` before a function. As stated earlier, `await` only works inside an `async` function.
->>>>>>> 7b761858
+Avremo questo errore se non mettiamo `async` prima di una funzione. Come detto, `await` funziona solo all'interno di una funzione asincrona (`async function`).
 ````
 
 Prendiamo l'esempio `showAvatar()` dal capitolo <info:promise-chaining> e riscriviamolo usando `async/await`:
@@ -155,7 +144,7 @@
 P.S. New feature: starting from V8 engine version 8.9+, top-level await works in [modules](info:modules).
 ````
 ````smart header="`await` accetta i \"thenables\""
-Come `promise.then`, `await` permette di usare gli oggetti "thenable" (quelli con un metodo `then` chiamabile). L' idea è che un oggetto di terze parti possa non essere una promise, ma essere promise-compatibile: se supporta `.then`, è abbastanza per usarlo con `await`.
+Come `promise.then`, `await` permette di usare gli oggetti "thenable" (quelli con un metodo `then`). L' idea è che un oggetto di terze parti possa non essere una promise, ma essere promise-compatibile: se supporta `.then`, è abbastanza per usarlo con `await`.
 
 Ecco una dimostrazione: la classe `Thenable` class, l'`await` sotto accetta:
 
@@ -275,11 +264,11 @@
 */!*
 ```
 
-Se ci dimentichiamo di aggiungere `.catch` qui, allora otteremo un errore di una promise non gestito (visibile nella console). Possiamo catturare usando un gestore di eventi globale come descritto nel capitolo <info:promise-error-handling>.
+Se ci dimentichiamo di aggiungere `.catch` qui, allora otterremo un errore di una promise non gestito (visibile nella console). Possiamo catturare usando un gestore di eventi globale come descritto nel capitolo <info:promise-error-handling>.
 
 
 ```smart header="`async/await` and `promise.then/catch`"
-Quando usiamo `async/await`, raramente abbiamo bisogno di `.then`, perchè `await` gestisce l'attesa per noi. E possiamo usare un normale `try..catch` invece di `.catch`. Questo è spesso (non sempre) più conveniente.
+Quando usiamo `async/await`, raramente abbiamo bisogno di `.then`, perché `await` gestisce l'attesa per noi. E possiamo usare un normale `try..catch` invece di `.catch`. Questo è spesso (non sempre) più conveniente.
 
 Ma al livello più alto del codice, quando siamo fuori da qualunque funzione `async`, non siamo sintatticamente in grado id usare `await`, così è una pratica normale usare `.then/catch` per gestire il risultato finale degli errori che "cadono attraverso" (falling-through).
 
