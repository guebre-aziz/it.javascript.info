--- conflicted
+++ resolved
@@ -2,27 +2,21 @@
 
 # Introduzione: callbacks
 
-<<<<<<< HEAD
-Molte azioni in JavaScript sono *asincrone*
-
-Per esempio, guardiamo la funzione `loadScript(src)`:
-=======
-```warn header="We use browser methods in examples here"
-To demonstrate the use of callbacks, promises and other abstract concepts, we'll be using some browser methods: specifically, loading scripts and performing simple document manipulations.
-
-If you're not familiar with these methods, and their usage in the examples is confusing, you may want to read a few chapters from the [next part](/document) of the tutorial.
-
-Although, we'll try to make things clear anyway. There won't be anything really complex browser-wise.
-```
-
-Many functions are provided by JavaScript host environments that allow you to schedule *asynchronous* actions. In other words, actions that we initiate now, but they finish later.
-
-For instance, one such function is the `setTimeout` function.
-
-There are other real-world examples of asynchronous actions, e.g. loading scripts and modules (we'll cover them in later chapters).
-
-Take a look at the function `loadScript(src)`, that loads a script with the given `src`:
->>>>>>> 872cc6ad
+```warn header="Utilizeremo i metodi browser in questi esempi"
+Per dimostrare l'utilizzo di callbacks, promise ed altri concetti astratti, utilizzeremo alcuni metodi del browser: nello specifico, caricamento di script e sempliici manipolazioni del documento.
+
+Se questi metodi non vi sono familiari, e il loro utilizzo negli esempi vi risulta di difficile comprensione, potreste voler leggere un paio di capitolo della [prossima parte](/document) del tutorial.
+
+Anche se, povreremo a mantenere le spiegazioni più chiare possibili. Non ci sarà nulla di realmente complesso dal punto di vista del browser.
+```
+
+Molte funzioni vengono fornite da ambienti JavaScript che permettono di schedulare azioni *asincrone*. In altre parole, azioni che iniziano ora, ma finiranno in un secondo momento.
+
+Ad esempio, una di queste funzioni è `setTimeout`.
+
+Ci sono altri esempi molto utili, e.g caricamento di script e moduli (che studieremo nei successivi capitoli).
+
+Diamo un'occhiata alla funzione `loadScript(src)`, che carica uno script dal percorso `src`:
 
 ```js
 function loadScript(src) {
@@ -34,7 +28,6 @@
 }
 ```
 
-<<<<<<< HEAD
 Lo scopo della funzione è quello di caricare un nuovo script. Quando aggiunge il tag `<script src="…">` al documento, il browser lo caricherà ed eseguirà.
 
 Possiamo usare la funzione in questo modo:
@@ -46,21 +39,7 @@
 
 La funzione è chiamata "asincronamente", perché l'azione (il caricamento dello script) non finirà adesso ma in seguito.
 
-La chiamata alla funzione da inizio al caricamento dello script, poi l'esecuzione continua. Mentre lo script sta caricando, il codice sotto potrebbe finire l'esecuzione, e se il caricamento richiede tempo, anche altri script potrebbero venire eseguiti nel frattempo.
-=======
-It appends to the document the new, dynamically created, tag `<script src="…">` with given `src`. The browser automatically starts loading it and executes when complete.
-
-We can use this function like this:
-
-```js
-// load and execute the script at the given path
-loadScript('/my/script.js');
-```
-
-The script is executed "asynchronously", as it starts loading now, but runs later, when the function has already finished.
-
-If there's any code below `loadScript(…)`, it doesn't wait until the script loading finishes.
->>>>>>> 872cc6ad
+Se c'è del codice sotto `loadScript(…)`, non dovrà attender fino al caricamento dello script.
 
 ```js
 loadScript('/my/script.js');
@@ -68,11 +47,7 @@
 // ...
 ```
 
-<<<<<<< HEAD
 Ora diciamo che vogliamo eseguire il nuovo script quando carica. Probabilmente dichiarerà nuove funzioni, quindi vorremmo eseguirle.
-=======
-Let's say we need to use the new script as soon as it loads. It declares new functions, and we want to run them.
->>>>>>> 872cc6ad
 
 Ma se lo facciamo immediatamente dopo la chiamata `loadScript(…)` non funzionerebbe:
 
@@ -127,24 +102,15 @@
 
 *!*
 loadScript('https://cdnjs.cloudflare.com/ajax/libs/lodash.js/3.2.0/lodash.js', script => {
-<<<<<<< HEAD
   alert(`Cool, the ${script.src} is loaded`);
   alert( _ ); // funzione dichiatata nello script caricato
-=======
-  alert(`Cool, the script ${script.src} is loaded`);
-  alert( _ ); // function declared in the loaded script
->>>>>>> 872cc6ad
 });
 */!*
 ```
 
 Questo è lo stile di programmazione asincrona "callback-based". Una funzione che fa qualcosa asincronamente dovrebbe prevedere un argomento `callback` in cui mettiamo la funzione da eseguire al completamento dell'operazione asincrona.
 
-<<<<<<< HEAD
 In questo esempio lo abbiamo fatto in `loadScript` ma, ovviamente, è un approccio generale.
-=======
-Here we did it in `loadScript`, but of course it's a general approach.
->>>>>>> 872cc6ad
 
 ## Callback dentro callback
 
@@ -268,11 +234,7 @@
 2. Carichiamo `2.js`, poi se non ci sono errori.
 3. Carichiamo `3.js`, poi se non ci sono errori -- facciamo qualcos'altro `(*)`.
 
-<<<<<<< HEAD
 Mano a mano che le chiamate diventano più annidate, il codice diventa più profondo e via via più complicato da gestire, specialmente se abbiamo codice reale invece di `...`, che può includere più cicli, condizioni e così via.
-=======
-As calls become more nested, the code becomes deeper and increasingly more difficult to manage, especially if we have real code instead of `...` that may include more loops, conditional statements and so on.
->>>>>>> 872cc6ad
 
 Questo viene chiamato "callback hell" o "pyramid of doom."
 
@@ -342,11 +304,7 @@
 
 Funziona ma il codice sembra un foglio di lavoro diviso. È difficile da leggere e probabilmente hai notato che bisogna saltare con lo sguardo tra i vari pezzi quando lo si legge. Non è conveniente, in particolare se il lettore non è familiare con il codice e non sa dove saltare con lo sguardo.
 
-<<<<<<< HEAD
 Inoltre, le funzioni chiamate `step*` sono tutte usate una sola volta, sono create solo per evitare la "pyramid of doom." Nessuno le riutilizzerà al di fuori della catena di azioni. Quindi abbiamo un po' di inquinamento del namespace.
-=======
-Also, the functions named `step*` are all of single use, they are created only to avoid the "pyramid of doom." No one is going to reuse them outside of the action chain. So there's a bit of namespace cluttering here.
->>>>>>> 872cc6ad
 
 Ci piacerebbe avere qualcosa di meglio.
 
