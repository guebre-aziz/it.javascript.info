--- conflicted
+++ resolved
@@ -2,12 +2,12 @@
 
 # Introduzione: callbacks
 
-```warn header="Utilizeremo i metodi browser in questi esempi"
-Per dimostrare l'utilizzo di callbacks, promise ed altri concetti astratti, utilizzeremo alcuni metodi del browser: nello specifico, caricamento di script e sempliici manipolazioni del documento.
+```warn header="Utilizzeremo i metodi browser in questi esempi"
+Per dimostrare l'utilizzo di callbacks, promise ed altri concetti astratti, utilizzeremo alcuni metodi del browser: nello specifico, caricamento di script e semplici manipolazioni del documento.
 
 Se questi metodi non vi sono familiari, e il loro utilizzo negli esempi vi risulta di difficile comprensione, potreste voler leggere un paio di capitolo della [prossima parte](/document) del tutorial.
 
-Anche se, povreremo a mantenere le spiegazioni più chiare possibili. Non ci sarà nulla di realmente complesso dal punto di vista del browser.
+Anche se, proveremo a mantenere le spiegazioni più chiare possibili. Non ci sarà nulla di realmente complesso dal punto di vista del browser.
 ```
 
 Molte funzioni vengono fornite da ambienti JavaScript che permettono di schedulare azioni *asincrone*. In altre parole, azioni che iniziano ora, ma finiranno in un secondo momento.
@@ -28,11 +28,7 @@
 }
 ```
 
-<<<<<<< HEAD
-Lo scopo della funzione è quello di caricare un nuovo script. Quando aggiunge il tag `<script src="…">` al documento, il browser lo caricherà ed eseguirà.
-=======
-It inserts into the document a new, dynamically created, tag `<script src="…">` with the given `src`. The browser automatically starts loading it and executes when complete.
->>>>>>> 8558fa8f
+La funzione inserisce nel documento il nuovo script creato dinamicamente `<script src="…">` con il dato `src`. Il browser eseguità automaticamente il caricamento ed una volta terminato eseguirà lo script.
 
 Possiamo usare la funzione in questo modo:
 
@@ -41,7 +37,7 @@
 loadScript('/my/script.js');
 ```
 
-La funzione è chiamata "asincronamente", perché l'azione (il caricamento dello script) non finirà adesso ma in seguito.
+La funzione è chiamata in modo asincrono, perché l'azione (il caricamento dello script) non finirà adesso ma in seguito.
 
 Se c'è del codice sotto `loadScript(…)`, non dovrà attender fino al caricamento dello script.
 
@@ -107,12 +103,12 @@
 *!*
 loadScript('https://cdnjs.cloudflare.com/ajax/libs/lodash.js/3.2.0/lodash.js', script => {
   alert(`Cool, the ${script.src} is loaded`);
-  alert( _ ); // funzione dichiatata nello script caricato
-});
-*/!*
-```
-
-Questo è lo stile di programmazione asincrona "callback-based". Una funzione che fa qualcosa asincronamente dovrebbe prevedere un argomento `callback` in cui mettiamo la funzione da eseguire al completamento dell'operazione asincrona.
+  alert( _ ); // funzione dichiarata nello script caricato
+});
+*/!*
+```
+
+Questo è lo stile di programmazione asincrona "callback-based". Una funzione che fa qualcosa in modo asincrono dovrebbe prevedere un argomento `callback` in cui mettiamo la funzione da eseguire al completamento dell'operazione asincrona.
 
 In questo esempio lo abbiamo fatto in `loadScript` ma, ovviamente, è un approccio generale.
 
