--- conflicted
+++ resolved
@@ -1,14 +1,8 @@
 # Promisification
 
-<<<<<<< HEAD
 Promisification -- è una parola lunga per una trasformazione semplice. È la conversione di una funzione che accetta una callback in una funzione che ritorna una promise.
 
 Per essere più precisi, creiamo una funzione wrapper che fa lo stesso, chiamando internamente quella originale, ma ritornando una promise.
-=======
-"Promisification" is a long word for a simple transformation. It's the conversion of a function that accepts a callback into a function that returns a promise.
-
-Such transformations are often required in real-life, as many functions and libraries are callback-based. But promises are more convenient, so it makes sense to promisify them.
->>>>>>> 872cc6ad
 
 Queste trasformazioni sono spesso necessarie nella vita reale, dato che molte funzioni e librerie sono basate su callback. Ma le promise sono più pratiche. Per questo motivo ha senso trasformarle in promise.
 
@@ -29,11 +23,7 @@
 // loadScript('path/script.js', (err, script) => {...})
 ```
 
-<<<<<<< HEAD
 Trasformiamolo in una promise. La nuova funzione `loadScriptPromise(src)` farà lo stesso, ma accetta solo `src` (senza callback) e ritorna una promise.
-=======
-Let's promisify it. The new `loadScriptPromise(src)` function achieves the same result, but it accepts only `src` (no `callback`) and returns a promise.
->>>>>>> 872cc6ad
 
 ```js
 let loadScriptPromise = function(src) {
@@ -53,13 +43,9 @@
 
 Come possiamo vedere, delega tutto il lavoro alla `loadScript` originale, passando la sua callback che si traduce nel `resolve/reject` della promise.
 
-<<<<<<< HEAD
 Dato che abbiamo bisogno di trasformare in (promisify) molte funzione, ha senso usare un helper.
 
 Questo è molto semplice -- `promisify(f)` sotto prende una funzione da trasformare in promise `f` e ritorna una funzione wrapper.
-=======
-In practice we'll probably need to promisify many functions, so it makes sense to use a helper. We'll call it `promisify(f)`: it accepts a to-promisify function `f` and returns a wrapper function.
->>>>>>> 872cc6ad
 
 Quel wrapper fa la stessa cosa del codice sopra: ritorna una promise e passa la chiamata alla `f` originale, tracciando il risultato in una sua callback:
 
@@ -119,11 +105,7 @@
 f(...).then(arrayOfResults => ..., err => ...)
 ```
 
-<<<<<<< HEAD
 In alcuni casi, `err` può essere del tutto assente: `callback(result)`, o c'è qualcosa di particolare nel formato della callback, allora possiamo trasformare in promise (promisify)  queste funzioni senza usare un helper, manualmente.
-=======
-For more exotic callback formats, like those without `err` at all: `callback(result)`, we can promisify such functions manually without using the helper.
->>>>>>> 872cc6ad
 
 Ci sono anche moduli con delle funzioni per trasformare in promise un po' più flessibili, ad esempio [es6-promisify](https://github.com/digitaldesignlabs/es6-promisify). In Node.js è presente una funzione `util.promisify`.
 
