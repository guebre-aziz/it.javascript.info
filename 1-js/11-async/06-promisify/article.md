# Promisification

Promisification -- è una parola lunga per una trasformazione semplice. È la conversione di una funzione che accetta una callback in una funzione che ritorna una promise.

Per essere più precisi, creiamo una funzione wrapper che fa lo stesso, chiamando internamente quella originale, ma ritornando una promise.

<<<<<<< HEAD
Queste trasformazioni sono spesso necessarie nella vita reale, dato che molte funzioni e librerie sono basate su callback. Ma le promise sono più pratiche. Per questo motivo ha senso trasformarle in promise.

Per esempio, abbiamo `loadScript(src, callback)` dal capitolo <info:callbacks>.
=======
For better understanding, let's see an example.

For instance, we have `loadScript(src, callback)` from the chapter <info:callbacks>.
>>>>>>> 23da191b

```js run
function loadScript(src, callback) {
  let script = document.createElement('script');
  script.src = src;

  script.onload = () => callback(null, script);
  script.onerror = () => callback(new Error(`Errore caricamento script per ${src}`));

  document.head.append(script);
}

// utilizzo:
// loadScript('path/script.js', (err, script) => {...})
```

<<<<<<< HEAD
Trasformiamolo in una promise. La nuova funzione `loadScriptPromise(src)` farà lo stesso, ma accetta solo `src` (senza callback) e ritorna una promise.
=======
The function loads a script with the given `src`, and then calls `callback(err)` in case of an error, or `callback(null, script)` in case of successful loading. That's a widespread agreement for using callbacks, we saw it before.

Let's promisify it. 

We'll make a new function `loadScriptPromise(src)`, that does the same (loads the script), but returns a promise instead of using callbacks.

In other words, we pass it only `src` (no `callback`) and get a promise in return, that resolves with `script` when the load is successful, and rejects with the error otherwise.
>>>>>>> 23da191b

Here it is:
```js
let loadScriptPromise = function(src) {
  return new Promise((resolve, reject) => {
    loadScript(src, (err, script) => {
      if (err) reject(err);
      else resolve(script);
    });
  });
};

// uso:
// loadScriptPromise('path/script.js').then(...)
```

<<<<<<< HEAD
Ora `loadScriptPromise` si adatta bene al nostro codice basato sulle promise.

Come possiamo vedere, delega tutto il lavoro alla `loadScript` originale, passando la sua callback che si traduce nel `resolve/reject` della promise.

Dato che abbiamo bisogno di trasformare in (promisify) molte funzione, ha senso usare un helper.

Questo è molto semplice -- `promisify(f)` sotto prende una funzione da trasformare in promise `f` e ritorna una funzione wrapper.

Quel wrapper fa la stessa cosa del codice sopra: ritorna una promise e passa la chiamata alla `f` originale, tracciando il risultato in una sua callback:

```js
function promisify(f) {
  return function (...args) { // ritorna una funzione wrapper
    return new Promise((resolve, reject) => {
      function callback(err, result) { // la nostra callback f
=======
As we can see, the new function is a wrapper around the original `loadScript` function. It calls it providing its own callback that translates to promise `resolve/reject`.

Now `loadScriptPromise` fits well in promise-based code. If we like promises more than callbacks (and soon we'll see more reasons for that), then we will use it instead.

In practice we may need to promisify more than one function, so it makes sense to use a helper. 

We'll call it `promisify(f)`: it accepts a to-promisify function `f` and returns a wrapper function.

```js
function promisify(f) {
  return function (...args) { // return a wrapper-function (*)
    return new Promise((resolve, reject) => {
      function callback(err, result) { // our custom callback for f (**)
>>>>>>> 23da191b
        if (err) {
          reject(err);
        } else {
          resolve(result);
        }
      }

      args.push(callback); // aggiunge la nostra callback custom alla fine degli argomenti

      f.call(this, ...args); // chiama la funzione originale
    });
  };
}

// uso:
let loadScriptPromise = promisify(loadScript);
loadScriptPromise(...).then(...);
```

<<<<<<< HEAD
Qui diamo per scontato che la funzione originale aspetti una callback con due argomenti `(err, result)`. Questo è quello che troveremo più spesso. Poi la nostra callback custom è esattamente nel formato corretto, e `promisify` funziona perfettamente per questo caso.
=======
The code may look a bit complex, but it's essentially the same that we wrote above, while promisifying `loadScript` function.

A call to `promisify(f)` returns a wrapper around `f` `(*)`. That wrapper returns a promise and forwards the call to the original `f`, tracking the result in the custom callback `(**)`.

Here, `promisify` assumes that the original function expects a callback with exactly two arguments `(err, result)`. That's what we encounter most often. Then our custom callback is in exactly the right format, and `promisify` works great for such a case.
>>>>>>> 23da191b

Ma cosa succederebbe se `f` aspettasse una callback con più argomenti `callback(err, res1, res2)`?

<<<<<<< HEAD
Ecco una modifica di `promisify` che ritorna un array di diversi risultati della callback:
=======
We can improve our helper. Let's make a more advanced version of `promisify`.

- When called as `promisify(f)` it should work similar to the version above.
- When called as `promisify(f, true)`, it should return the promise that resolves with the array of callback results. That's exactly for callbacks with many arguments.
>>>>>>> 23da191b

```js
// promisify(f, true) per avere un array di risultati
function promisify(f, manyArgs = false) {
  return function (...args) {
    return new Promise((resolve, reject) => {
      function *!*callback(err, ...results*/!*) { // la nostra callback custom per f
        if (err) {
          reject(err);
        } else {
          // risolve con tutti i risultati della callback se manyArgs è specificato
          *!*resolve(manyArgs ? results : results[0]);*/!*
        }
      }

      args.push(callback);

      f.call(this, ...args);
    });
  };
}

// usage:
f = promisify(f, true);
f(...).then(arrayOfResults => ..., err => ...);
```

<<<<<<< HEAD
In alcuni casi, `err` può essere del tutto assente: `callback(result)`, o c'è qualcosa di particolare nel formato della callback, allora possiamo trasformare in promise (promisify)  queste funzioni senza usare un helper, manualmente.
=======
As you can see it's essentially the same as above, but `resolve` is called with only one or all arguments depending on whether `manyArgs` is truthy.

For more exotic callback formats, like those without `err` at all: `callback(result)`, we can promisify such functions manually without using the helper.
>>>>>>> 23da191b

Ci sono anche moduli con delle funzioni per trasformare in promise un po' più flessibili, ad esempio [es6-promisify](https://github.com/digitaldesignlabs/es6-promisify). In Node.js è presente una funzione `util.promisify`.

```smart
La trasformazione in promise (promisification) è un ottimo approccio, specialmente quando si utilizza `async/await` (nel prossimo capitolo), ma non è un sostituto totale per le callback.

Ricorda, una promise può avere un solo risultato, ma una callback può tecnicamente essere chiamata più volte.

Così la trasformazione in (promisification) è intesa solo per le funzioni che chiameranno la callback una volta sola. Le chiamate successive saranno ignorate.
```<|MERGE_RESOLUTION|>--- conflicted
+++ resolved
@@ -4,15 +4,9 @@
 
 Per essere più precisi, creiamo una funzione wrapper che fa lo stesso, chiamando internamente quella originale, ma ritornando una promise.
 
-<<<<<<< HEAD
 Queste trasformazioni sono spesso necessarie nella vita reale, dato che molte funzioni e librerie sono basate su callback. Ma le promise sono più pratiche. Per questo motivo ha senso trasformarle in promise.
 
 Per esempio, abbiamo `loadScript(src, callback)` dal capitolo <info:callbacks>.
-=======
-For better understanding, let's see an example.
-
-For instance, we have `loadScript(src, callback)` from the chapter <info:callbacks>.
->>>>>>> 23da191b
 
 ```js run
 function loadScript(src, callback) {
@@ -29,17 +23,7 @@
 // loadScript('path/script.js', (err, script) => {...})
 ```
 
-<<<<<<< HEAD
 Trasformiamolo in una promise. La nuova funzione `loadScriptPromise(src)` farà lo stesso, ma accetta solo `src` (senza callback) e ritorna una promise.
-=======
-The function loads a script with the given `src`, and then calls `callback(err)` in case of an error, or `callback(null, script)` in case of successful loading. That's a widespread agreement for using callbacks, we saw it before.
-
-Let's promisify it. 
-
-We'll make a new function `loadScriptPromise(src)`, that does the same (loads the script), but returns a promise instead of using callbacks.
-
-In other words, we pass it only `src` (no `callback`) and get a promise in return, that resolves with `script` when the load is successful, and rejects with the error otherwise.
->>>>>>> 23da191b
 
 Here it is:
 ```js
@@ -56,7 +40,6 @@
 // loadScriptPromise('path/script.js').then(...)
 ```
 
-<<<<<<< HEAD
 Ora `loadScriptPromise` si adatta bene al nostro codice basato sulle promise.
 
 Come possiamo vedere, delega tutto il lavoro alla `loadScript` originale, passando la sua callback che si traduce nel `resolve/reject` della promise.
@@ -72,21 +55,6 @@
   return function (...args) { // ritorna una funzione wrapper
     return new Promise((resolve, reject) => {
       function callback(err, result) { // la nostra callback f
-=======
-As we can see, the new function is a wrapper around the original `loadScript` function. It calls it providing its own callback that translates to promise `resolve/reject`.
-
-Now `loadScriptPromise` fits well in promise-based code. If we like promises more than callbacks (and soon we'll see more reasons for that), then we will use it instead.
-
-In practice we may need to promisify more than one function, so it makes sense to use a helper. 
-
-We'll call it `promisify(f)`: it accepts a to-promisify function `f` and returns a wrapper function.
-
-```js
-function promisify(f) {
-  return function (...args) { // return a wrapper-function (*)
-    return new Promise((resolve, reject) => {
-      function callback(err, result) { // our custom callback for f (**)
->>>>>>> 23da191b
         if (err) {
           reject(err);
         } else {
@@ -106,26 +74,11 @@
 loadScriptPromise(...).then(...);
 ```
 
-<<<<<<< HEAD
 Qui diamo per scontato che la funzione originale aspetti una callback con due argomenti `(err, result)`. Questo è quello che troveremo più spesso. Poi la nostra callback custom è esattamente nel formato corretto, e `promisify` funziona perfettamente per questo caso.
-=======
-The code may look a bit complex, but it's essentially the same that we wrote above, while promisifying `loadScript` function.
-
-A call to `promisify(f)` returns a wrapper around `f` `(*)`. That wrapper returns a promise and forwards the call to the original `f`, tracking the result in the custom callback `(**)`.
-
-Here, `promisify` assumes that the original function expects a callback with exactly two arguments `(err, result)`. That's what we encounter most often. Then our custom callback is in exactly the right format, and `promisify` works great for such a case.
->>>>>>> 23da191b
 
 Ma cosa succederebbe se `f` aspettasse una callback con più argomenti `callback(err, res1, res2)`?
 
-<<<<<<< HEAD
 Ecco una modifica di `promisify` che ritorna un array di diversi risultati della callback:
-=======
-We can improve our helper. Let's make a more advanced version of `promisify`.
-
-- When called as `promisify(f)` it should work similar to the version above.
-- When called as `promisify(f, true)`, it should return the promise that resolves with the array of callback results. That's exactly for callbacks with many arguments.
->>>>>>> 23da191b
 
 ```js
 // promisify(f, true) per avere un array di risultati
@@ -153,13 +106,7 @@
 f(...).then(arrayOfResults => ..., err => ...);
 ```
 
-<<<<<<< HEAD
 In alcuni casi, `err` può essere del tutto assente: `callback(result)`, o c'è qualcosa di particolare nel formato della callback, allora possiamo trasformare in promise (promisify)  queste funzioni senza usare un helper, manualmente.
-=======
-As you can see it's essentially the same as above, but `resolve` is called with only one or all arguments depending on whether `manyArgs` is truthy.
-
-For more exotic callback formats, like those without `err` at all: `callback(result)`, we can promisify such functions manually without using the helper.
->>>>>>> 23da191b
 
 Ci sono anche moduli con delle funzioni per trasformare in promise un po' più flessibili, ad esempio [es6-promisify](https://github.com/digitaldesignlabs/es6-promisify). In Node.js è presente una funzione `util.promisify`.
 
