--- conflicted
+++ resolved
@@ -3,15 +3,9 @@
 
 I gestori delle Promise `.then`/`.catch`/`.finally` sono sempre asincroni.
 
-<<<<<<< HEAD
 Anche quando una Promise è immediatamente risolta, il codice sulle linee *sotto* `.then`/`.catch`/`.finally` verrà sempre eseguito prima dei gestori.
 
 Ecco una dimostrazione:
-=======
-Even when a Promise is immediately resolved, the code on the lines *below* `.then`/`.catch`/`.finally` will still execute before these handlers.
-
-Here's a demo:
->>>>>>> 872cc6ad
 
 ```js run
 let promise = Promise.resolve();
@@ -29,42 +23,24 @@
 
 ## Coda dei Microtask (Microtasks Queue)
 
-<<<<<<< HEAD
 I task asincroni hanno bisogno di una gestione appropriata. Per questo motivo, lo standard specifica una coda interna `PromiseJobs`, più spesso riferita come "coda dei microtask" (microtask queue) (termine di v8).
 
 Come detto nella [specifica](https://tc39.github.io/ecma262/#sec-jobs-and-job-queues):
-=======
-Asynchronous tasks need proper management. For that, the ECMA standard specifies an internal queue `PromiseJobs`, more often referred to as the "microtask queue" (ES8 term).
-
-As stated in the [specification](https://tc39.github.io/ecma262/#sec-jobs-and-job-queues):
->>>>>>> 872cc6ad
 
 - La coda è primo-dentro-primo-fuori: i task messi in coda per primi sono eseguiti per primi.
 - L'esecuzione di un task è iniziata solo quando nient'altro è in esecuzione.
 
-<<<<<<< HEAD
 Oppure, per dirla in modo semplice, quando una promise è pronta, i suoi gestori `.then/catch/finally` sono messi nella coda. Non sono ancora eseguiti. Il motore JavaScript prende un task dalla coda e lo esegue, quando diventa libero dal codice corrente.
-=======
-Or, to say more simply, when a promise is ready, its `.then/catch/finally` handlers are put into the queue; they are not executed yet. When the JavaScript engine becomes free from the current code, it takes a task from the queue and executes it.
->>>>>>> 872cc6ad
 
 Questo è il motivo per cui "codice finito" nell'esempio sopra viene mostrato prima.
 
 ![](promiseQueue.svg)
 
-<<<<<<< HEAD
 I gestori delle promise passano sempre da quella coda interna.
 
 Se c'è una catena con diversi `.then/catch/finally`, allora ognuno di essi viene eseguito in modo asincrono. Cioè, viene prima messo in coda ed eseguito quando il codice corrente è completo e i gestori messi in coda precedentemente sono finiti.
 
 **Che cosa succede se per noi l'ordine è importante? Come possiamo far funzionare `codice finito` dopo `promise completa`?**
-=======
-Promise handlers always go through this internal queue.
-
-If there's a chain with multiple `.then/catch/finally`, then every one of them is executed asynchronously. That is, it first gets queued, then executed when the current code is complete and previously queued handlers are finished.
-
-**What if the order matters for us? How can we make `code finished` run after `promise done`?**
->>>>>>> 872cc6ad
 
 Facile, basta metterlo in coda con `.then`:
 
@@ -78,19 +54,11 @@
 
 ## Rigetto non gestito (Unhandled rejection)
 
-<<<<<<< HEAD
 Ricordi l'evento "unhandledrejection" dal capitolo <info:promise-error-handling>?
 
 Ora possiamo vedere esattamente come JavaScript viene a conoscenza che c'è stato un respingimento non gestito (unhandled rejection)
 
 **"Unhandled rejection" avviene quando un errore di una promise non è gestito alla fine della coda dei microtask**
-=======
-Remember the `unhandledrejection` event from the article <info:promise-error-handling>?
-
-Now we can see exactly how JavaScript finds out that there was an unhandled rejection.
-
-**An "unhandled rejection" occurs when a promise error is not handled at the end of the microtask queue.**
->>>>>>> 872cc6ad
 
 Normalmente, se ci aspettiamo un errore, aggiungiamo `.catch` alla catena delle promise per gestirlo:
 
@@ -104,11 +72,7 @@
 window.addEventListener('unhandledrejection', event => alert(event.reason));
 ```
 
-<<<<<<< HEAD
 ...Ma se ci dimentichiamo di aggiungere `.catch`, allora, dopo che la coda dei microtask è vuota, il motore innesca l'evento:
-=======
-But if we forget to add `.catch`, then, after the microtask queue is empty, the engine triggers the event:
->>>>>>> 872cc6ad
 
 ```js run
 let promise = Promise.reject(new Error("Promise Fallita!"));
@@ -129,7 +93,6 @@
 window.addEventListener('unhandledrejection', event => alert(event.reason));
 ```
 
-<<<<<<< HEAD
 Ora il respingimento non gestito appare di nuovo. Perché? `unhandledrejection` viene innescato quando la coda dei microtask è completa. Il motore esamina le promise e, se qualcuna di esse è in stato "rejected", allora l'evento è generato.
 
 Nell'esempio, il `.catch` aggiunto da `setTimeout` viene es, ovviamente lo fa, ma dopo, quando `unhandledrejection` è già avvenuto.
@@ -137,34 +100,15 @@
 Se non fossimo a conoscenza della coda dei microtask, potremmo chiederci: "Perché il gestore di `unhandledrejection` viene eseguito? Abbiamo catturato l'errore!".
 
 Ma ora sappiamo che `unhandledrejection` è generato quando la coda dei microtask è completa: il motore esamina le promise e, se una di esse è in stato "rejected", allora l'evento viene innescato.
-=======
-Now, if we run it, we'll see `Promise Failed!` first and then `caught`.
-
-If we didn't know about the microtasks queue, we could wonder: "Why did `unhandledrejection` handler run? We did catch and handle the error!"
-
-But now we understand that `unhandledrejection` is generated when the microtask queue is complete: the engine examines promises and, if any of them is in the "rejected" state, then the event triggers.
-
-In the example above, `.catch` added by `setTimeout` also triggers. But it does so later, after `unhandledrejection` has already occurred, so it doesn't change anything.
->>>>>>> 872cc6ad
 
 Nell'esempio sopra, anche il `.catch` aggiunto da `setTimeout` viene innescato, ma dopo, quando `unhandledrejection` è già avvenuto, quindi questo non cambia niente.
 
-<<<<<<< HEAD
-## Riassunto
+## Riepilogo
 
 La gestione delle promise è sempre asincrona, dato che tutte le azioni delle promise passano attraverso la coda "promise jobs", anche chiamata "microtask queue" (termine di v8).
-=======
-Promise handling is always asynchronous, as all promise actions pass through the internal "promise jobs" queue, also called "microtask queue" (ES8 term).
-
-So `.then/catch/finally` handlers are always called after the current code is finished.
->>>>>>> 872cc6ad
 
 Così, i gestori `.then/catch/finally` sono sempre chiamati dopo che il codice corrente è finito.
 
-<<<<<<< HEAD
 Se abbiamo bisogno della certezza che un pezzo di codice sia eseguito dopo `.then/catch/finally`, possiamo aggiungerlo ad una chiamata `.then` in catena.
 
-Nella maggior parte dei motori JavaScript, inclusi i browser e Node.js, il concetto di microtask è strettamente legato al "loop degli event" (event loop) ed ai "macrotasks". Dato che questi non hanno una relazione diretta con le promise, sono coperti in un'altra parte del tutorial, nel capitolo <info:event-loop>.
-=======
-In most Javascript engines, including browsers and Node.js, the concept of microtasks is closely tied with the "event loop" and "macrotasks". As these have no direct relation to promises, they are covered in another part of the tutorial, in the article <info:event-loop>.
->>>>>>> 872cc6ad
+Nella maggior parte dei motori JavaScript, inclusi i browser e Node.js, il concetto di microtask è strettamente legato al "loop degli event" (event loop) ed ai "macrotasks". Dato che questi non hanno una relazione diretta con le promise, sono coperti in un'altra parte del tutorial, nel capitolo <info:event-loop>.