--- conflicted
+++ resolved
@@ -30,11 +30,7 @@
 - La coda è primo-dentro-primo-fuori: i task messi in coda per primi sono eseguiti per primi.
 - L'esecuzione di un task è iniziata solo quando nient'altro è in esecuzione.
 
-<<<<<<< HEAD
-Oppure, per dirla in modo semplice, quando una promise è pronta, i suoi gestori `.then/catch/finally` sono messi nella coda. Non sono ancora eseguiti. Il motore JavaScript prende un task dalla coda e lo esegue, quando diventa libero dal codice corrente.
-=======
-Or, to put it more simply, when a promise is ready, its `.then/catch/finally` handlers are put into the queue; they are not executed yet. When the JavaScript engine becomes free from the current code, it takes a task from the queue and executes it.
->>>>>>> 6ab384f2
+Oppure, per dirla in modo semplice, quando una promise è pronta, i suoi gestori `.then/catch/finally` sono messi nella coda. Non vengono ancora eseguiti. Il motore JavaScript prende un task dalla coda e lo esegue, quando diventa libero dal codice corrente.
 
 Questo è il motivo per cui "codice finito" nell'esempio sopra viene mostrato prima.
 
@@ -44,11 +40,7 @@
 
 Se c'è una catena con diversi `.then/catch/finally`, allora ognuno di essi viene eseguito in modo asincrono. Cioè, viene prima messo in coda ed eseguito quando il codice corrente è completo e i gestori messi in coda precedentemente sono finiti.
 
-<<<<<<< HEAD
-**Che cosa succede se per noi l'ordine è importante? Come possiamo far funzionare `codice finito` dopo `promise completa`?**
-=======
-**What if the order matters for us? How can we make `code finished` appear after `promise done`?**
->>>>>>> 6ab384f2
+**Che cosa succede se per noi l'ordine è importante? Come possiamo far funzionare `code finished` dopo `promise done`?**
 
 Facile, basta metterlo in coda con `.then`:
 
