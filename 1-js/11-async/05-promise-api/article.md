--- conflicted
+++ resolved
@@ -63,15 +63,9 @@
 
 ## Promise.all
 
-<<<<<<< HEAD
 Diciamo che vogliamo eseguire molte promise in parallelo, e aspettare che siano tutte pronte.
 
 Per esempio, scaricare da diversi URL in parallelo e processare il contenuto quando abbiamo finito con tutti.
-=======
-Let's say we want many promises to execute in parallel and wait until all of them are ready.
-
-For instance, download several URLs in parallel and process the content once they are all done.
->>>>>>> 872cc6ad
 
 Ecco a cosa serve `Promise.all`.
 
@@ -81,15 +75,9 @@
 let promise = Promise.all([...promises...]);
 ```
 
-<<<<<<< HEAD
-Accetta un array di promise (tecnicamente si può usare qualsiasi iterabile, ma solitamente si usa un array) e ritorna una nuova promise.
+`Promise.all` accetta un array di promise (tecnicamente si può usare qualsiasi iterabile, ma solitamente si usa un array) e ritorna una nuova promise.
 
 La nuova promise risolve (resolves) quando tutte le promise elencate sono ferme (settled) ed ha un array dei loro risultati (?).
-=======
-`Promise.all` takes an array of promises (it technically can be any iterable, but is usually an array) and returns a new promise.
-
-The new promise resolves when all listed promises are settled, and the array of their results becomes its result.
->>>>>>> 872cc6ad
 
 Per esempio, il `Promise.all` sotto si ferma (settles) dopo 3 secondi, ed il suo risultato è un array `[1, 2, 3]`:
 
@@ -101,11 +89,7 @@
 ]).then(alert); // 1,2,3 quando le promise sono pronte: ogni promise contribuisce con un membro dell'array
 ```
 
-<<<<<<< HEAD
 È da notare che l'ordine relativo rimane lo stesso. Anche se la prima promise prendesse il tempo più lungo per risolversi (resolve), il suo risultato sarà sempre il primo nell'array dei risultati.
-=======
-Please note that the order of the resulting array members is the same as in its source promises. Even though the first promise takes the longest time to resolve, it's still first in the array of results.
->>>>>>> 872cc6ad
 
 Un trucco comune consiste nel mappare array of di dati da lavorare in un array di promise, per poi avvolgerli (to wrap) in `Promise.all`.
 
@@ -128,11 +112,7 @@
   ));
 ```
 
-<<<<<<< HEAD
 Un esempio migliore in cui scarichiamo informazioni utente per un array di utenti di GitHub in base al loro nome (potremmo scaricare una matrice di merci in base ai rispettivi id, la logica è la stessa)
-=======
-A bigger example with fetching user information for an array of GitHub users by their names (we could fetch an array of goods by their ids, the logic is identical):
->>>>>>> 872cc6ad
 
 ```js run
 let names = ['iliakan', 'remy', 'jeresig'];
@@ -148,11 +128,7 @@
 
     return responses;
   })
-<<<<<<< HEAD
   // mappa l'array di risposte in un array di response.json() per leggere il loro contenuto
-=======
-  // map array of responses into an array of response.json() to read their content
->>>>>>> 872cc6ad
   .then(responses => Promise.all(responses.map(r => r.json())))
   // è stato fatto il parsing JSON di tutte le risposte JSON: "users" è l'array con i risultati
   .then(users => users.forEach(user => alert(user.name)));
@@ -172,20 +148,12 @@
 ]).catch(alert); // Error: Whoops!
 ```
 
-<<<<<<< HEAD
 Qui la seconda promise viene respinta (rejects) in due secondi. Questo porta al rigetto immediato di `Promise.all`, così `.catch` viene eseguito: l'errore del rigetto diventa il risultato di tutto `Promise.all`.
-=======
-Here the second promise rejects in two seconds. That leads to an immediate rejection of `Promise.all`, so `.catch` executes: the rejection error becomes the outcome of the entire `Promise.all`.
->>>>>>> 872cc6ad
 
 ```warn header="In caso di errore, le altre promise vengono ignorate"
 Se una promise è respinta (rejects), `Promise.all` è immediatamente respinto, dimenticando completamente delle altre nella lista. I loro risultati sono ignorati.
 
-<<<<<<< HEAD
 Per esempio, se ci sono molte chiamate `fetch` , come nell'esempio sopra, ed una di esse fallisce, le altre continueranno ad essere eseguite, ma `Promise.all` le ignorerà. Probabilmente poi si fermeranno (settle), ma il loro risultato sarà ignorato.
-=======
-For example, if there are multiple `fetch` calls, like in the example above, and one fails, the others will still continue to execute, but `Promise.all` won't watch them anymore. They will probably settle, but their results will be ignored.
->>>>>>> 872cc6ad
 
 `Promise.all` non fa niente per cancellarle, perché nelle promise non esiste il concetto di "cancellazione". In [un'altro capitolo](fetch-abort) copriremo `AbortController` il cui scopo è aiutarci ocn questo, but ma non è una pare delle API Promise.
 ```
@@ -200,13 +168,8 @@
   new Promise((resolve, reject) => {
     setTimeout(() => resolve(1), 1000)
   }),
-<<<<<<< HEAD
   2, // trattato come Promise.resolve(2)
   3  //trattato come Promise.resolve(3)
-=======
-  2,
-  3
->>>>>>> 872cc6ad
 ]).then(alert); // 1, 2, 3
 ```
 
@@ -218,11 +181,7 @@
 
 [recent browser="new"]
 
-<<<<<<< HEAD
 `Promise.all` viene respinto interamente se una sola delle promise viene respinta. Questo è buono in alcuni casi, quando abbiamo bisogno di *tutti* i risultati per proseguire:
-=======
-`Promise.all` rejects as a whole if any promise rejects. That's good for "all or nothing" cases, when we need *all* results successful to proceed:
->>>>>>> 872cc6ad
 
 ```js
 Promise.all([
@@ -232,11 +191,7 @@
 ]).then(render); // il metodo render ha bisogno di tutti i risultati
 ```
 
-<<<<<<< HEAD
 `Promise.allSettled` aspetta che tutte le promise siano ferme (settled): anche se una viene respinta (rejects), aspetta per le altre. L'array risultante ha:
-=======
-`Promise.allSettled` just waits for all promises to settle, regardless of the result. The resulting array has:
->>>>>>> 872cc6ad
 
 - `{status:"fulfilled", value:result}` per le risposte con successo,
 - `{status:"rejected", reason:error}` per gli errori.
@@ -274,11 +229,7 @@
 ]
 ```
 
-<<<<<<< HEAD
 Così, per ogni promise otteniamo il suo stato e `valore/ragione`.
-=======
-So for each promise we get its status and `value/error`.
->>>>>>> 872cc6ad
 
 ### Polyfill
 
@@ -298,7 +249,6 @@
 }
 ```
 
-<<<<<<< HEAD
 In questo codice, `promises.map` prende i valori in ingresso, li "trasforma" in promises (nel caso in cui sia stata passata una non-promise) con `p => Promise.resolve(p)`, e poi vi aggiunge il gestore (handler) `.then`.
 
 Il gestore handler "trasforma" un risultato positivo  `v` in `{state:'fulfilled', value:v}`, ed un errore `r` in `{state:'rejected', reason:r}`. Questo è esattamente il formato di `Promise.allSettled`.
@@ -308,17 +258,6 @@
 ## Promise.race
 
 Similmente a `Promise.all`, accetta un iterabile di promise, ma invece di attendere che siano tutte finite, aspetta per il primo risultato (o errore), e va avanti con quello.
-=======
-In this code, `promises.map` takes input values, turns them into promises (just in case a non-promise was passed) with `p => Promise.resolve(p)`, and then adds `.then` handler to every one.
-
-That handler turns a successful result `value` into `{status:'fulfilled', value}`, and an error `reason` into `{status:'rejected', reason}`. That's exactly the format of `Promise.allSettled`.
-
-Now we can use `Promise.allSettled` to get the results of *all* given promises, even if some of them reject.
-
-## Promise.race
-
-Similar to `Promise.all`, but waits only for the first settled promise and gets its result (or error).
->>>>>>> 872cc6ad
 
 La sintassi è:
 
@@ -336,31 +275,28 @@
 ]).then(alert); // 1
 ```
 
-<<<<<<< HEAD
 Così, il primo risultato/errore diventa il risultato di tutto `Promise.race`. Quando la prima promise ferma (settled) "vince la gara" (wins the race), tutti i risultati/errori successivi sono ignorati.
-=======
-The first promise here was fastest, so it became the result. After the first settled promise "wins the race", all further results/errors are ignored.
 
 
 ## Promise.resolve/reject
 
-Methods `Promise.resolve` and `Promise.reject` are rarely needed in modern code, because `async/await` syntax (we'll cover it [a bit later](info:async-await)) makes them somewhat obsolete.
-
-We cover them here for completeness and for those who can't use `async/await` for some reason.
+I metodi `Promise.resolve` e `Promise.reject` vengono utilizzati raramente nel codice moderno, poichè la sintassi `async/await` (che studieremo [più avanti](info:async-await)) li rende obsoleti.
+
+Li studiamo per completezza e per quelli che non possono utilizzare `async/await` per qualche ragione.
 
 ### Promise.resolve
 
-`Promise.resolve(value)` creates a resolved promise with the result `value`.
-
-Same as:
+`Promise.resolve(value)` risolve una Promise con il risultato `value`.
+
+Come nell'esempio:
 
 ```js
 let promise = new Promise(resolve => resolve(value));
 ```
 
-The method is used for compatibility, when a function is expected to return a promise.
-
-For example, the `loadCached` function below fetches a URL and remembers (caches) its content. For future calls with the same URL it immediately gets the previous content from cache, but uses `Promise.resolve` to make a promise of it, so the returned value is always a promise:
+Il metodo viene utilizzato per compatibilità, qunado ci si aspetta che una funzione ritorni una promise.
+
+Ad esempio, la funzione `loadCached` sotto, analizza un URL e ne memorrizza (sulla cache) il suo contenuto. Per le future chiamate allo stesso URL verrà immediatamente ritornato il contenuto dalla cache, ma utilzzando `Promise.resolve` per renderlo una promise, in questo modo il valore ritornato sarà sempre una promise:
 
 ```js
 let cache = new Map();
@@ -381,26 +317,24 @@
 }
 ```
 
-We can write `loadCached(url).then(…)`, because the function is guaranteed to return a promise. We can always use `.then` after `loadCached`. That's the purpose of `Promise.resolve` in the line `(*)`.
+Possiamo scrivere `loadCached(url).then(…)`, perchè ci viene garantito che la funzione ritorni una promise. Possiamo sempre utilizzare `.then` dopo `loadCached`. Questo è lo scopo di `Promise.resolve` nella riga `(*)`.
 
 ### Promise.reject
 
-`Promise.reject(error)` creates a rejected promise with `error`.
-
-Same as:
+`Promise.reject(error)` rifiuta una promise con `error`.
+
+Come nell'esempio:
 
 ```js
 let promise = new Promise((resolve, reject) => reject(error));
 ```
 
-In practice, this method is almost never used.
->>>>>>> 872cc6ad
-
-## Riassunto
+Nella pratica, questo metodo non viene quasi mai utilizzato.
+
+## Riepilogo
 
 There are 5 static methods of `Promise` class:
 
-<<<<<<< HEAD
 1. `Promise.resolve(value)` -- crea una promise risolta (resolved) con il valore dato.
 2. `Promise.reject(error)` -- crea una promise respinta (rejected) con il valore dato.
 3. `Promise.all(promises)` -- aspetta che tutte le promise siano risolte e ritorna  array un array dei loro risultati. Se una qualsiasi delle promise date viene respinta, allora diventa l'errore di `Promise.all`, e tutti gli altri risutlati sono ignorati.
@@ -408,14 +342,5 @@
     - `state`: `'fulfilled'` or `'rejected'`
     - `value` (se risolta ((fulfilled) o `reason` (se respinta (rejected)).
 5. `Promise.race(promises)` -- aspetta che la prima promise sia ferma (settle), ed il suo risultato/errore diventa il risultato.
-=======
-1. `Promise.all(promises)` -- waits for all promises to resolve and returns an array of their results. If any of the given promises rejects, it becomes the error of `Promise.all`, and all other results are ignored.
-2. `Promise.allSettled(promises)` (recently added method) -- waits for all promises to settle and returns their results as an array of objects with:
-    - `status`: `"fulfilled"` or `"rejected"`
-    - `value` (if fulfilled) or `reason` (if rejected).
-3. `Promise.race(promises)` -- waits for the first promise to settle, and its result/error becomes the outcome.
-4. `Promise.resolve(value)` -- makes a resolved promise with the given value.
-5. `Promise.reject(error)` -- makes a rejected promise with the given error.
->>>>>>> 872cc6ad
 
 Di questi cinque, `Promise.all/allSettled` sono i più comuni in pratica.