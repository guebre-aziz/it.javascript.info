--- conflicted
+++ resolved
@@ -1,69 +1,6 @@
 # Promise API
 
-<<<<<<< HEAD
-Esistono 5 metodi statici nella classe `Promise` . Qui copriremo rapidamente il loro casi d'uso.
-
-## Promise.resolve
-
-La sintassi:
-
-```js
-let promise = Promise.resolve(value);
-```
-
-Ritorna la promise risolta  (resolved) con il valore (`value`) dato.
-
-Esattamente come:
-
-```js
-let promise = new Promise(resolve => resolve(value));
-```
-
-Il metodo è usato quando abbiamo già un valore ma lo vogliamo avere inglobato (wrapped) dentro una promise.
-
-Per esempio, la funzione `loadCached` chiama l'`url` e ricorda il risultato, così che le chiamate future allo stesso URL lo ritorneranno immediatamente:
-
-```js
-function loadCached(url) {
-  let cache = loadCached.cache || (loadCached.cache = new Map());
-
-  if (cache.has(url)) {
-*!*
-    return Promise.resolve(cache.get(url)); // (*)
-*/!*
-  }
-
-  return fetch(url)
-    .then(response => response.text())
-    .then(text => {
-      cache.set(url,text);
-      return text;
-    });
-}
-```
-
-Possiamo usare `loadCached(url).then(…)`, sappiamo con certezza che la funzione ritornerà una promise. Questo è lo scopo che `Promise.resolve` serve nella linea `(*)`: rende sicuro che l'interfaccia sia unificata. Possiamo sempre usare `.then` dopo `loadCached`.
-
-## Promise.reject
-
-La sintassi:
-
-```js
-let promise = Promise.reject(error);
-```
-
-Crea una promise respinta (rejected) con l'errore (`error`).
-
-Esattamente come:
-
-```js
-let promise = new Promise((resolve, reject) => reject(error));
-```
-
-la copriamo per completezza, poiché viene usata raramente nel codice reale.
-=======
-There are 6 static methods in the `Promise` class. We'll quickly cover their use cases here.
->>>>>>> e01998ba
+Esistono 6 metodi statici nella classe `Promise`. Qui copriremo rapidamente il loro casi d'uso.
 
 ## Promise.all
 
