--- conflicted
+++ resolved
@@ -18,11 +18,7 @@
 
 `Promise.all` accetta un array di promise (tecnicamente si può usare qualsiasi iterabile, ma solitamente si usa un array) e ritorna una nuova promise.
 
-<<<<<<< HEAD
-La nuova promise risolve (resolves) quando tutte le promise elencate sono ferme (settled) ed ha un array dei loro risultati (?).
-=======
-The new promise resolves when all listed promises are resolved, and the array of their results becomes its result.
->>>>>>> 8558fa8f
+La nuova promise si risolve quando tutte le promise elencate vengono risolte, e l'array dei loro risultati diventa il risultato finale.
 
 Per esempio, il `Promise.all` sotto si ferma (settles) dopo 3 secondi, ed il suo risultato è un array `[1, 2, 3]`:
 
