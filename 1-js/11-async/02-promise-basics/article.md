# Promise

Immagina di essere un cantante famoso, ed i fan ti chiedono giorno e notte del tuo nuovo singolo.

<<<<<<< HEAD

1. Un "codice produttore" (producing code) che fa qualcosa e che richiede tempo. Per esempio, il codice che carica uno script remoto. Questo è un "cantante".
2. Un "codice consumatore" (consuming code) che vuole il risultato del "codice produttore" una volta che è pronto. Molte funzioni possono aver bisogno di questo risultato. Queste sono i "fan".
3. Una *promise* è uno speciale oggetto JavaScript che collega il "codice produttore" con il "codice consumatore". Nei termini della nostra analogia: questa è "la lista abbonamenti". Il "codice produttore" si prende tutto il tempo necessario a produrre il risultato promesso, e la "promise" rende il risultato disponibile per tutto il codice iscritto quando è pronto.
=======
To get some relief, you promise to send it to them when it's published. You give your fans a list. They can fill in their email addresses, so that when the song becomes available, all subscribed parties instantly receive it. And even if something goes very wrong, say, a fire in the studio, so that you can't publish the song, they will still be notified.

Everyone is happy: you, because the people don't crowd you anymore, and fans, because they won't miss the single.
>>>>>>> 872cc6ad

L'analogia non è completamente accurata, perché le promise di JavaScript sono più complesse di una semplice lista di abbonamenti: hanno altre caratteristiche e limiti. Ma va bene per iniziare.

<<<<<<< HEAD
La sintassi del costruttore per un oggetto promise è:
=======
1. A "producing code" that does something and takes time. For instance, some code that loads the data over a network. That's a "singer".
2. A "consuming code" that wants the result of the "producing code" once it's ready. Many functions  may need that result. These are the "fans".
3. A *promise* is a special JavaScript object that links the "producing code" and the "consuming code" together. In terms of our analogy: this is the "subscription list". The "producing code" takes whatever time it needs to produce the promised result, and the "promise" makes that result available to all of the subscribed code when it's ready.

The analogy isn't terribly accurate, because JavaScript promises are more complex than a simple subscription list: they have additional features and limitations. But it's fine to begin with.

The constructor syntax for a promise object is:
>>>>>>> 872cc6ad

```js
let promise = new Promise(function(resolve, reject) {
  // esecutore (il codice produttore, "cantante")
});
```

<<<<<<< HEAD
<<<<<<< HEAD
La funzione passata a 'new Promise' è chiamata *esecutore (executor)*. Quando la promise è creata, questa funzione esecutore viene eseguita automaticamente. Contiene il codice produttore, che eventualmente produrrà un risultato. Nei termini dell'analogia precedente: l'esecutore è il "cantante".

L'oggetto `promise` risultante ha queste proprietà interne:

- `state` — inizialmente "pending", poi cambia con "fulfilled" o "rejected",
- `result` — un valore arbitrario di tua scelta, inizialmente `undefined`.

Quando l'esecutore finisce il lavoro (job), dovrebbe chiamare una delle funzioni che riceve come argomento:

- `resolve(value)` — per indicare che il lavoro è finito con successo:
    - imposta `state` come `"fulfilled"`,
    - imposta `result` come `value`.
- `reject(error)` — per indicare che si è verificato un errore:
    - imposta `state` come `"rejected"`,
    - imposta `result` come `error`.
=======
The function passed to `new Promise` is called the *executor*. When the promise is created, it runs automatically. It contains the producing code, that should eventually produce a result. In terms of the analogy above: the executor is the "singer".

<<<<<<< HEAD
Its arguments `resolve` and `reject` are callbacks provided by JavaScript itself. Our code is only inside executor.
=======
![](promise-resolve-reject.svg)
>>>>>>> 1ba77efa60a593cee219b2187aba7015ce99a173
=======
The function passed to `new Promise` is called the *executor*. When `new Promise` is created, the executor runs automatically. It contains the producing code which should eventually produce the result. In terms of the analogy above: the executor is the "singer".

Its arguments `resolve` and `reject` are callbacks provided by JavaScript itself. Our code is only inside the executor.
>>>>>>> 872cc6ad

When the executor obtains the result, be it soon or late, doesn't matter, it should call one of these callbacks:

- `resolve(value)` — if the job finished successfully, with result `value`.
- `reject(error)` — if an error occurred, `error` is the error object.

<<<<<<< HEAD
So to summarize: the executor runs automatically, it should do a job and then call either `resolve` or `reject`.
>>>>>>> 9bfc8cfa9c055bdcbc8f40471fc52e011687a728
=======
So to summarize: the executor runs automatically and attempts to perform a job. When it is finished with the attempt it calls `resolve` if it was successful or `reject` if there was an error.
>>>>>>> 872cc6ad

The `promise` object returned by the `new Promise` constructor has these internal properties:

<<<<<<< HEAD
Più avanti vedremo come questi cambiamenti diventano noti ai "fan".

Ecco un esempio del costruttore di una Promise ed una semplice funzione esecutore con il suo "codice produttore" (il `setTimeout`):
=======
- `state` — initially `"pending"`, then changes to either `"fulfilled"` when `resolve` is called or `"rejected"` when `reject` is called.
- `result` — initially `undefined`, then changes to `value` when `resolve(value)` called or `error` when `reject(error)` is called.

So the executor eventually moves `promise` to one of these states:

![](promise-resolve-reject.svg)

Later we'll see how "fans" can subscribe to these changes.

<<<<<<< HEAD
Here's an example of a Promise constructor and a simple executor function with delayed "producing code" (via `setTimeout`):
>>>>>>> 9bfc8cfa9c055bdcbc8f40471fc52e011687a728
=======
Here's an example of a promise constructor and a simple executor function with  "producing code" that takes time (via `setTimeout`):
>>>>>>> 872cc6ad

```js run
let promise = new Promise(function(resolve, reject) {
  // la funzione è eseguita automaticamente quando la promise è costruita

  // dopo 1 secondo segnala che il lavoro è fatto con risultato "done"
  setTimeout(() => *!*resolve("done")*/!*, 1000);
});
```

Possiamo vedere due cose eseguendo il codice sopra:

<<<<<<< HEAD
1. L'esecutore è chiamato automaticamente ed immediatamente (da `new Promise`).
2. L'esecutore riceve due argomenti: `resolve` e `reject` — queste funzioni sono predefinite dal motore JavaScript. Quindi non abbiamo bisogno di crearle. Dovremo invece scrivere l'esecutore per chiamarle quando è il momento.

Dopo un secondo di "elaborazione" l'esecutore chiama `resolve("done")` per produrre il risultato:
=======
1. The executor is called automatically and immediately (by `new Promise`).
2. The executor receives two arguments: `resolve` and `reject`. These functions are pre-defined by the JavaScript engine, so we don't need to create them. We should only call one of them when ready.

    After one second of "processing" the executor calls `resolve("done")` to produce the result. This changes the state of the `promise` object:
>>>>>>> 872cc6ad

    ![](promise-resolve-1.svg)

Questo era un esempio di un lavoro completato con successo, una "fulfilled promise".

Ed ora un esempio dell'esecutore respingere (rejecting) la promise con un errore:

```js
let promise = new Promise(function(resolve, reject) {
  // dopo 1 secondo segnala che il lavoro è finito con un errore
  setTimeout(() => *!*reject(new Error("Whoops!"))*/!*, 1000);
});
```

The call to `reject(...)` moves the promise object to `"rejected"` state:

![](promise-reject-1.svg)

<<<<<<< HEAD
Per riassumere, l'esecutore dovrebbe svolgere un lavoro (di solito qualcosa che richiede tempo) e successivamente chiamare `resolve` o `reject` per cambiare lo stato dell'oggetto Promise corrispondente.

La Promise che è soddisfatta (resolved) o respinta (rejected) è chiamata "ferma (settled)", al contrario di Promise "in attesa (pending)".

````smart header="Può esserci solo un risultato (result) o un errore (error)"
L'esecutore può chiamare solo un `resolve` o un `reject`. Il cambiamento di stato della promise è definitivo.
=======
To summarize, the executor should perform a job (usually something that takes time) and then call `resolve` or `reject` to change the state of the corresponding promise object.

A promise that is either resolved or rejected is called "settled", as opposed to an initially "pending" promise.

````smart header="There can be only a single result or an error"
The executor should call only one `resolve` or one `reject`. Any state change is final.
>>>>>>> 872cc6ad

Tutte le chiamate successive a 'resolve' o 'reject' sono ignorate:

```js
let promise = new Promise(function(resolve, reject) {
*!*
  resolve("done");
*/!*

  reject(new Error("…")); // ignorato
  setTimeout(() => resolve("…")); // ignorato
});
```

L'idea è che il lavoro fatto dall'esecutore può avere solo un risultato o un errore.

Inoltre, 'resolve'/'reject' prevedono solo un argomento (o nessuno) ed ignoreranno argomenti successivi.
````

<<<<<<< HEAD
```smart header="Reject con oggetti `Error`"
Nel caso in cui qualcosa vada male, possiamo chiamare `reject` con qualunque tipo di argomento (come `resolve`). Ma è raccomandato utilizzare gli oggetti `Error` (o oggetti che estendono `Error`).
La ragione di questo sarà presto evidente.
=======
```smart header="Reject with `Error` objects"
<<<<<<< HEAD
In case something goes wrong, we must call `reject`. That can be done with any type of argument (just like `resolve`). But it is recommended to use `Error` objects (or objects that inherit from `Error`). The reasoning for that will soon become apparent.
>>>>>>> 9bfc8cfa9c055bdcbc8f40471fc52e011687a728
=======
In case something goes wrong, the executor should call `reject`. That can be done with any type of argument (just like `resolve`). But it is recommended to use `Error` objects (or objects that inherit from `Error`). The reasoning for that will soon become apparent.
>>>>>>> 872cc6ad
```

````smart header="Chiamare immediatamente `resolve`/`reject`"
In pratica, un esecutore di norma fa qualcosa in modo asincrono e chiama `resolve`/`reject` dopo un po' di tempo, ma non è obbligato a farlo. Possiamo anche chiamare `resolve` o `reject` immediatamente, come sotto:

```js
let promise = new Promise(function(resolve, reject) {
  // non prendiamo il nostro tempo per svolgere il lavoro
  resolve(123); // diamo immediatamente il risultato: 123
});
```

<<<<<<< HEAD
Per esempio, questo può accadere quando iniziamo a fare un lavoro ma poi vediamo che tutto è già stato completato.
=======
For instance, this might happen when we start to do a job but then see that everything has already been completed and cached.
>>>>>>> 9bfc8cfa9c055bdcbc8f40471fc52e011687a728

Questo va bene. Abbiamo immediatamente una Promise soddisfatta, non c'è niente di sbagliato in questo.
````

<<<<<<< HEAD
```smart header="`state` e `result` sono interni"
Le proprietà `state` e `result` dell'oggetto Promise sono interne. Non possiamo accedervi direttamente dal nostro "codice consumatore". Possiamo usare i metodi `.then`/`.catch`/`.finally` per questo. Questi metodi sono descritti sotto.
=======
```smart header="The `state` and `result` are internal"
The properties `state` and `result` of the Promise object are internal. We can't directly access them. We can use the methods `.then`/`.catch`/`.finally` for that. They are described below.
>>>>>>> 9bfc8cfa9c055bdcbc8f40471fc52e011687a728
```

## Consumatori (consumers): then, catch, finally

Un oggetto Promise fa da collegamento tra l'esecutore (il "codice produttore" o "cantante") e le funzioni consumatore (i "fan"), che riceveranno il risultato o un errore. Le funzioni consumatori possono essere registrate (subscribed) usando i metodi `.then`, `.catch` e `.finally`.

### then

Il più importante e fondamentale è `.then`.

La sintassi è:

```js
promise.then(
  function(result) { *!*/* gestisce un risultato in caso di successo */*/!* },
  function(error) { *!*/* gestisce un errore */*/!* }
);
```

<<<<<<< HEAD
Il primo argomento di `.then` è una funzione che:

1. viene eseguita quando la Promise è soddisfatta (resolved), e
2. riceve il risultato.

Il secondo argomento di `.then` è una funzione che:

1. viene eseguita quando la Promise è respinta, e
2. riceve l'errore.
=======
The first argument of `.then` is a function that runs when the promise is resolved, and receives the result.

The second argument of `.then` is a function that runs when the promise is rejected, and receives the error.
>>>>>>> 9bfc8cfa9c055bdcbc8f40471fc52e011687a728

Per esempio, ecco una reazione ad una promise soddisfatta:

```js run
let promise = new Promise(function(resolve, reject) {
  setTimeout(() => resolve("fatto!"), 1000);
});

// resolve esegue la prima funzione in in .then
promise.then(
*!*
  result => alert(result), // mostra "fatto!" dopo 1 secondo
*/!*
  error => alert(error) // non viene eseguito
);
```

La prima funzione è stata eseguita.

<<<<<<< HEAD
E in caso di rifiuto (rejection) -- la seconda:
=======
And in the case of a rejection, the second one:
>>>>>>> 872cc6ad

```js run
let promise = new Promise(function(resolve, reject) {
  setTimeout(() => reject(new Error("Whoops!")), 1000);
});

// reject runs the second function in .then
promise.then(
  result => alert(result), // non vene eseguita
*!*
  error => alert(error) // mostra "Error: Whoops!" dopo 1 secondo
*/!*
);
```

Se siamo interessati solo ai completamenti con successo, allora possiamo fornire solo una funzione come argomento a `.then`:

```js run
let promise = new Promise(resolve => {
  setTimeout(() => resolve("fatto!"), 1000);
});

*!*
promise.then(alert); // mostra "fatto!" dopo 1 secondo
*/!*
```

### catch

Se siamo interessati solo agli errori, allora possiamo usare `null` come primo argomento: `.then(null, errorHandlingFunction)`. Oppure possiamo usare `.catch(errorHandlingFunction)`, che è esattamente lo stesso:


```js run
let promise = new Promise((resolve, reject) => {
  setTimeout(() => reject(new Error("Whoops!")), 1000);
});

*!*
// .catch(f) is the same as promise.then(null, f)
promise.catch(alert); // mostra "Error: Whoops!" dopo 1 secondo
*/!*
```

La chiamata `.catch(f)` è completamente analoga a `.then(null, f)`, è solo un'abbreviazione.

### finally

Proprio come c'è la clausola `finally` in un regolare `try {...} catch {...}`, c'è `finally` nelle promise.

<<<<<<< HEAD
La chiamata `.finally(f)` è simile a `.then(f, f)` nel senso che viene sempre eseguita quando la promise è ferma (settled): che sia soddisfatta o respinta.
=======
The call `.finally(f)` is similar to `.then(f, f)` in the sense that `f` always runs when the promise is settled: be it resolve or reject.
>>>>>>> 9bfc8cfa9c055bdcbc8f40471fc52e011687a728

`finally` è un buon handler per fare pulizia, ad esempio fermare i nostri indicatori di caricamento, dato che non sono più necessari, indipendentemente dall'esito.

Ad esempio:

```js
new Promise((resolve, reject) => {
  /* fa qualcosa che prende tempo, poi chiama resolve/reject */
})
*!*
<<<<<<< HEAD
  // viene eseguito quando la promise è ferma (settled), non conta se con successo o no
  .finally(() => ferma l'indicatore di caricamento)
=======
  // runs when the promise is settled, doesn't matter successfully or not
  .finally(() => stop loading indicator)
  // so the loading indicator is always stopped before we process the result/error
>>>>>>> 872cc6ad
*/!*
  .then(result => show result, err => mostra l'errore)
```

<<<<<<< HEAD
Tuttavia non è esattamente un alias. Ci sono diverse importanti differenze:
=======
That said, `finally(f)` isn't exactly an alias of `then(f,f)` though. There are few subtle differences:
>>>>>>> 872cc6ad

1. Un handler `finally` non ha argomenti. In `finally` non sappiamo se la promise ha successo oppure no. Questo va bene, dato che il nostro compito è solitamente quello di eseguire procedure di finalizzazione "generiche".
2. Finally passa risultati ed errori al prossimo handler.

    Per esempio, qui il risultato è passato da `finally` a `then`:
    ```js run
    new Promise((resolve, reject) => {
      setTimeout(() => resolve("result"), 2000)
    })
      .finally(() => alert("Promise ready"))
      .then(result => alert(result)); // <-- .then gestisce il risultato
    ```

    Ed ecco un errore nella promise, passata da `finally` a `catch`:

    ```js run
    new Promise((resolve, reject) => {
      throw new Error("error");
    })
      .finally(() => alert("Promise ready"))
<<<<<<< HEAD
      .catch(err => alert(err));  // <-- .catch gestisce l'oggetto errore
    ```  

    Questo è molto utile, perché finally non è inteso per processare i risultati della promise. Quindi li passa avanti.

    Parleremo di più della catena di promise ed il passaggio di risultati tra handler nel prossimo capitolo

3. Ultimo, ma non meno importante, `.finally(f)` è una sintassi più conveniente di `.then(f, f)`: non c'è bisogno di duplicare la funzione.

<<<<<<< HEAD
````smart header="Sulle promise ferme gli handler vengono eseguiti immediatamente"
Se una promise è pending, gli handler `.then/catch/finally` aspettano il risultato. Altrimenti, se una promise è già ferma, vengono eseguiti immediatamente:
=======
````smart header="On settled promises handlers runs immediately"
If a promise is pending, `.then/catch/finally` handlers wait for it. Otherwise, if a promise has already settled, they execute immediately:
>>>>>>> 9bfc8cfa9c055bdcbc8f40471fc52e011687a728

```js run
// una promise risolta immediatamente
let promise = new Promise(resolve => resolve("fatto!"));
=======
      .catch(err => alert(err));  // <-- .catch handles the error object
    ```

That's very convenient, because `finally` is not meant to process a promise result. So it passes it through.

We'll talk more about promise chaining and result-passing between handlers in the next chapter.


````smart header="We can attach handlers to settled promises"
If a promise is pending, `.then/catch/finally` handlers wait for it. Otherwise, if a promise has already settled, they just run:

```js run
// the promise becomes resolved immediately upon creation
let promise = new Promise(resolve => resolve("done!"));
>>>>>>> 872cc6ad

promise.then(alert); // fatto! (viene mostrato in questo momento)
```
<<<<<<< HEAD
<<<<<<< HEAD

La cosa buona è: un handler `.then` è garantito per l'esecuzione sia che la promise prenda tempo o che si fermi immediatamente.
=======
>>>>>>> 9bfc8cfa9c055bdcbc8f40471fc52e011687a728
````

Ora, vediamo esempi più pratici di come le promise possano aiutarci a scrivere codice asincrono.
=======

Note that this makes promises more powerful than the real life "subscription list" scenario. If the singer has already released their song and then a person signs up on the subscription list, they probably won't receive that song. Subscriptions in real life must be done prior to the event.

Promises are more flexible. We can add handlers any time: if the result is already there, they just execute.
````

Next, let's see more practical examples of how promises can help us write asynchronous code.
>>>>>>> 872cc6ad

## Esempio: loadScript [#loadscript]

Abbiamo la funzione `loadScript` per caricare uno script dal capitolo precedente.

Ecco la variante basata sulle callback, giusto per ricordarcene:

```js
function loadScript(src, callback) {
  let script = document.createElement('script');
  script.src = src;

  script.onload = () => callback(null, script);
  script.onerror = () => callback(new Error(`Script load error for ${src}`));

  document.head.append(script);
}
```

Riscriviamola usando le Promise.

La nuova funzione `loadScript` non richiederà una callback. Invece, creerà e ritornerà un oggetto Promise che risolve quando il caricamento è completo. Il codice esterno può aggiungervi handler (subscribing functions) usando `.then`:

```js run
function loadScript(src) {
  return new Promise(function(resolve, reject) {
    let script = document.createElement('script');
    script.src = src;

    script.onload = () => resolve(script);
    script.onerror = () => reject(new Error(`Errore di caricamento dello script per: ${src}`));

    document.head.append(script);
  });
}
```

Usage:

```js run
let promise = loadScript("https://cdnjs.cloudflare.com/ajax/libs/lodash.js/4.17.11/lodash.js");

promise.then(
  script => alert(`${script.src} is loaded!`),
  error => alert(`Error: ${error.message}`)
);

<<<<<<< HEAD
promise.then(script => alert('Un altro handler per fare qualcos\'altro'));
=======
promise.then(script => alert('Another handler...'));
>>>>>>> 9bfc8cfa9c055bdcbc8f40471fc52e011687a728
```

Possiamo immediatamente vedere alcuni benefit su pattern basato sulle callback:


| Promises | Callbacks |
|----------|-----------|
| Le promise ci permettono di fare le cose nell'ordine naturale. Prima, eseguiamo `loadScript(script)`, e poi (`.then`) scriviamo cosa fare con il risultato. | Dobbiamo avere una funzione `callback` a nostra disposizione quando chiamiamo `loadScript(script, callback)`. In altre parole, dobbiamo sapere cosa fare con il risultato *prima* che `loadScript` sia chiamato. |
| Possiamo chiamare `.then` su una Promise quante volte vogliamo. Ciascuna volta, stiamo aggiungendo un nuovo "fan", una nuova funzione iscritta (subscribing function), alla "lista degli abbonamenti (subscription list)". Maggiori informazioni a tal proposito nel prossimo capitolo: [](info:promise-chaining). | Ci può essere solo una callback. |

<<<<<<< HEAD
Quindi le Promise ci offrono un flusso migliore e maggiore flessibilità. Ma c'è di più. Lo vedremo nei prossimi capitoli
=======
So promises give us better code flow and flexibility. But there's more. We'll see that in the next chapters.
>>>>>>> 9bfc8cfa9c055bdcbc8f40471fc52e011687a728<|MERGE_RESOLUTION|>--- conflicted
+++ resolved
@@ -2,30 +2,17 @@
 
 Immagina di essere un cantante famoso, ed i fan ti chiedono giorno e notte del tuo nuovo singolo.
 
-<<<<<<< HEAD
+Per avere un pò di sollievo, prometti di inviarglielo quando sarà pubblicato. Fornisci ai tuoi fan una lista. Loro possono compilarla con la loro email, quindi quando la funzione sarà disponibile, tutti gli iscritti la riceveranno. E anche se qualcosa dovesse andare storto, ad esempio un incendio nello studio, che ti impedisce di pubblicare la canzone, i fan verranno comunque notificati.
+
+Tutti sono felici: tu, perchè le persone non ti disturbano più, ed i fan, poichè in questo modo non si perderanno nessuna canzone.
 
 1. Un "codice produttore" (producing code) che fa qualcosa e che richiede tempo. Per esempio, il codice che carica uno script remoto. Questo è un "cantante".
 2. Un "codice consumatore" (consuming code) che vuole il risultato del "codice produttore" una volta che è pronto. Molte funzioni possono aver bisogno di questo risultato. Queste sono i "fan".
 3. Una *promise* è uno speciale oggetto JavaScript che collega il "codice produttore" con il "codice consumatore". Nei termini della nostra analogia: questa è "la lista abbonamenti". Il "codice produttore" si prende tutto il tempo necessario a produrre il risultato promesso, e la "promise" rende il risultato disponibile per tutto il codice iscritto quando è pronto.
-=======
-To get some relief, you promise to send it to them when it's published. You give your fans a list. They can fill in their email addresses, so that when the song becomes available, all subscribed parties instantly receive it. And even if something goes very wrong, say, a fire in the studio, so that you can't publish the song, they will still be notified.
-
-Everyone is happy: you, because the people don't crowd you anymore, and fans, because they won't miss the single.
->>>>>>> 872cc6ad
 
 L'analogia non è completamente accurata, perché le promise di JavaScript sono più complesse di una semplice lista di abbonamenti: hanno altre caratteristiche e limiti. Ma va bene per iniziare.
 
-<<<<<<< HEAD
 La sintassi del costruttore per un oggetto promise è:
-=======
-1. A "producing code" that does something and takes time. For instance, some code that loads the data over a network. That's a "singer".
-2. A "consuming code" that wants the result of the "producing code" once it's ready. Many functions  may need that result. These are the "fans".
-3. A *promise* is a special JavaScript object that links the "producing code" and the "consuming code" together. In terms of our analogy: this is the "subscription list". The "producing code" takes whatever time it needs to produce the promised result, and the "promise" makes that result available to all of the subscribed code when it's ready.
-
-The analogy isn't terribly accurate, because JavaScript promises are more complex than a simple subscription list: they have additional features and limitations. But it's fine to begin with.
-
-The constructor syntax for a promise object is:
->>>>>>> 872cc6ad
 
 ```js
 let promise = new Promise(function(resolve, reject) {
@@ -33,9 +20,11 @@
 });
 ```
 
-<<<<<<< HEAD
-<<<<<<< HEAD
-La funzione passata a 'new Promise' è chiamata *esecutore (executor)*. Quando la promise è creata, questa funzione esecutore viene eseguita automaticamente. Contiene il codice produttore, che eventualmente produrrà un risultato. Nei termini dell'analogia precedente: l'esecutore è il "cantante".
+La funzione passata a `new Promise` è chiamata *esecutore (executor)*. Quando la promise è creata, questa funzione esecutore viene eseguita automaticamente. Contiene il codice produttore, che eventualmente produrrà un risultato. Nei termini dell'analogia precedente: l'esecutore è il "cantante".
+
+I suoi argomenti `resolve` e `reject` sono delle callback fornite da JavaScript stesso. Il nostro codice sta solamente dentro l'esecutore.
+
+![](promise-resolve-reject.svg)
 
 L'oggetto `promise` risultante ha queste proprietà interne:
 
@@ -50,54 +39,10 @@
 - `reject(error)` — per indicare che si è verificato un errore:
     - imposta `state` come `"rejected"`,
     - imposta `result` come `error`.
-=======
-The function passed to `new Promise` is called the *executor*. When the promise is created, it runs automatically. It contains the producing code, that should eventually produce a result. In terms of the analogy above: the executor is the "singer".
-
-<<<<<<< HEAD
-Its arguments `resolve` and `reject` are callbacks provided by JavaScript itself. Our code is only inside executor.
-=======
-![](promise-resolve-reject.svg)
->>>>>>> 1ba77efa60a593cee219b2187aba7015ce99a173
-=======
-The function passed to `new Promise` is called the *executor*. When `new Promise` is created, the executor runs automatically. It contains the producing code which should eventually produce the result. In terms of the analogy above: the executor is the "singer".
-
-Its arguments `resolve` and `reject` are callbacks provided by JavaScript itself. Our code is only inside the executor.
->>>>>>> 872cc6ad
-
-When the executor obtains the result, be it soon or late, doesn't matter, it should call one of these callbacks:
-
-- `resolve(value)` — if the job finished successfully, with result `value`.
-- `reject(error)` — if an error occurred, `error` is the error object.
-
-<<<<<<< HEAD
-So to summarize: the executor runs automatically, it should do a job and then call either `resolve` or `reject`.
->>>>>>> 9bfc8cfa9c055bdcbc8f40471fc52e011687a728
-=======
-So to summarize: the executor runs automatically and attempts to perform a job. When it is finished with the attempt it calls `resolve` if it was successful or `reject` if there was an error.
->>>>>>> 872cc6ad
-
-The `promise` object returned by the `new Promise` constructor has these internal properties:
-
-<<<<<<< HEAD
+
 Più avanti vedremo come questi cambiamenti diventano noti ai "fan".
 
-Ecco un esempio del costruttore di una Promise ed una semplice funzione esecutore con il suo "codice produttore" (il `setTimeout`):
-=======
-- `state` — initially `"pending"`, then changes to either `"fulfilled"` when `resolve` is called or `"rejected"` when `reject` is called.
-- `result` — initially `undefined`, then changes to `value` when `resolve(value)` called or `error` when `reject(error)` is called.
-
-So the executor eventually moves `promise` to one of these states:
-
-![](promise-resolve-reject.svg)
-
-Later we'll see how "fans" can subscribe to these changes.
-
-<<<<<<< HEAD
-Here's an example of a Promise constructor and a simple executor function with delayed "producing code" (via `setTimeout`):
->>>>>>> 9bfc8cfa9c055bdcbc8f40471fc52e011687a728
-=======
-Here's an example of a promise constructor and a simple executor function with  "producing code" that takes time (via `setTimeout`):
->>>>>>> 872cc6ad
+Qui vediamo un esempio di costruzione di una Promise ed un semplice esecutore ritardato (tramite `setTimeout`):
 
 ```js run
 let promise = new Promise(function(resolve, reject) {
@@ -110,17 +55,10 @@
 
 Possiamo vedere due cose eseguendo il codice sopra:
 
-<<<<<<< HEAD
 1. L'esecutore è chiamato automaticamente ed immediatamente (da `new Promise`).
 2. L'esecutore riceve due argomenti: `resolve` e `reject` — queste funzioni sono predefinite dal motore JavaScript. Quindi non abbiamo bisogno di crearle. Dovremo invece scrivere l'esecutore per chiamarle quando è il momento.
 
-Dopo un secondo di "elaborazione" l'esecutore chiama `resolve("done")` per produrre il risultato:
-=======
-1. The executor is called automatically and immediately (by `new Promise`).
-2. The executor receives two arguments: `resolve` and `reject`. These functions are pre-defined by the JavaScript engine, so we don't need to create them. We should only call one of them when ready.
-
-    After one second of "processing" the executor calls `resolve("done")` to produce the result. This changes the state of the `promise` object:
->>>>>>> 872cc6ad
+    Dopo un secondo di "elaborazione" l'esecutore chiama `resolve("done")` per produrre il risultato. Questo cambia lo stato dell'oggetto `promise`:
 
     ![](promise-resolve-1.svg)
 
@@ -135,25 +73,16 @@
 });
 ```
 
-The call to `reject(...)` moves the promise object to `"rejected"` state:
+La chiamata a `reject(...)` sposta lo stato della Promise a `"rejected"`:
 
 ![](promise-reject-1.svg)
 
-<<<<<<< HEAD
 Per riassumere, l'esecutore dovrebbe svolgere un lavoro (di solito qualcosa che richiede tempo) e successivamente chiamare `resolve` o `reject` per cambiare lo stato dell'oggetto Promise corrispondente.
 
 La Promise che è soddisfatta (resolved) o respinta (rejected) è chiamata "ferma (settled)", al contrario di Promise "in attesa (pending)".
 
 ````smart header="Può esserci solo un risultato (result) o un errore (error)"
 L'esecutore può chiamare solo un `resolve` o un `reject`. Il cambiamento di stato della promise è definitivo.
-=======
-To summarize, the executor should perform a job (usually something that takes time) and then call `resolve` or `reject` to change the state of the corresponding promise object.
-
-A promise that is either resolved or rejected is called "settled", as opposed to an initially "pending" promise.
-
-````smart header="There can be only a single result or an error"
-The executor should call only one `resolve` or one `reject`. Any state change is final.
->>>>>>> 872cc6ad
 
 Tutte le chiamate successive a 'resolve' o 'reject' sono ignorate:
 
@@ -173,22 +102,14 @@
 Inoltre, 'resolve'/'reject' prevedono solo un argomento (o nessuno) ed ignoreranno argomenti successivi.
 ````
 
-<<<<<<< HEAD
 ```smart header="Reject con oggetti `Error`"
 Nel caso in cui qualcosa vada male, possiamo chiamare `reject` con qualunque tipo di argomento (come `resolve`). Ma è raccomandato utilizzare gli oggetti `Error` (o oggetti che estendono `Error`).
 La ragione di questo sarà presto evidente.
-=======
-```smart header="Reject with `Error` objects"
-<<<<<<< HEAD
-In case something goes wrong, we must call `reject`. That can be done with any type of argument (just like `resolve`). But it is recommended to use `Error` objects (or objects that inherit from `Error`). The reasoning for that will soon become apparent.
->>>>>>> 9bfc8cfa9c055bdcbc8f40471fc52e011687a728
-=======
-In case something goes wrong, the executor should call `reject`. That can be done with any type of argument (just like `resolve`). But it is recommended to use `Error` objects (or objects that inherit from `Error`). The reasoning for that will soon become apparent.
->>>>>>> 872cc6ad
 ```
 
 ````smart header="Chiamare immediatamente `resolve`/`reject`"
 In pratica, un esecutore di norma fa qualcosa in modo asincrono e chiama `resolve`/`reject` dopo un po' di tempo, ma non è obbligato a farlo. Possiamo anche chiamare `resolve` o `reject` immediatamente, come sotto:
+````
 
 ```js
 let promise = new Promise(function(resolve, reject) {
@@ -197,22 +118,13 @@
 });
 ```
 
-<<<<<<< HEAD
 Per esempio, questo può accadere quando iniziamo a fare un lavoro ma poi vediamo che tutto è già stato completato.
-=======
-For instance, this might happen when we start to do a job but then see that everything has already been completed and cached.
->>>>>>> 9bfc8cfa9c055bdcbc8f40471fc52e011687a728
 
 Questo va bene. Abbiamo immediatamente una Promise soddisfatta, non c'è niente di sbagliato in questo.
 ````
 
-<<<<<<< HEAD
 ```smart header="`state` e `result` sono interni"
 Le proprietà `state` e `result` dell'oggetto Promise sono interne. Non possiamo accedervi direttamente dal nostro "codice consumatore". Possiamo usare i metodi `.then`/`.catch`/`.finally` per questo. Questi metodi sono descritti sotto.
-=======
-```smart header="The `state` and `result` are internal"
-The properties `state` and `result` of the Promise object are internal. We can't directly access them. We can use the methods `.then`/`.catch`/`.finally` for that. They are described below.
->>>>>>> 9bfc8cfa9c055bdcbc8f40471fc52e011687a728
 ```
 
 ## Consumatori (consumers): then, catch, finally
@@ -232,21 +144,9 @@
 );
 ```
 
-<<<<<<< HEAD
-Il primo argomento di `.then` è una funzione che:
-
-1. viene eseguita quando la Promise è soddisfatta (resolved), e
-2. riceve il risultato.
-
-Il secondo argomento di `.then` è una funzione che:
-
-1. viene eseguita quando la Promise è respinta, e
-2. riceve l'errore.
-=======
-The first argument of `.then` is a function that runs when the promise is resolved, and receives the result.
-
-The second argument of `.then` is a function that runs when the promise is rejected, and receives the error.
->>>>>>> 9bfc8cfa9c055bdcbc8f40471fc52e011687a728
+Il primo argomento di `.then` è una funzione che esegue quando una promise viene risolta, e ne riceve il risultato.
+
+Il secondo argomento di `.then` è una funzione che esegue quando una promise viene rifiutatam e riceve l'errore.
 
 Per esempio, ecco una reazione ad una promise soddisfatta:
 
@@ -266,11 +166,7 @@
 
 La prima funzione è stata eseguita.
 
-<<<<<<< HEAD
 E in caso di rifiuto (rejection) -- la seconda:
-=======
-And in the case of a rejection, the second one:
->>>>>>> 872cc6ad
 
 ```js run
 let promise = new Promise(function(resolve, reject) {
@@ -320,11 +216,7 @@
 
 Proprio come c'è la clausola `finally` in un regolare `try {...} catch {...}`, c'è `finally` nelle promise.
 
-<<<<<<< HEAD
 La chiamata `.finally(f)` è simile a `.then(f, f)` nel senso che viene sempre eseguita quando la promise è ferma (settled): che sia soddisfatta o respinta.
-=======
-The call `.finally(f)` is similar to `.then(f, f)` in the sense that `f` always runs when the promise is settled: be it resolve or reject.
->>>>>>> 9bfc8cfa9c055bdcbc8f40471fc52e011687a728
 
 `finally` è un buon handler per fare pulizia, ad esempio fermare i nostri indicatori di caricamento, dato che non sono più necessari, indipendentemente dall'esito.
 
@@ -335,23 +227,13 @@
   /* fa qualcosa che prende tempo, poi chiama resolve/reject */
 })
 *!*
-<<<<<<< HEAD
   // viene eseguito quando la promise è ferma (settled), non conta se con successo o no
   .finally(() => ferma l'indicatore di caricamento)
-=======
-  // runs when the promise is settled, doesn't matter successfully or not
-  .finally(() => stop loading indicator)
-  // so the loading indicator is always stopped before we process the result/error
->>>>>>> 872cc6ad
 */!*
   .then(result => show result, err => mostra l'errore)
 ```
 
-<<<<<<< HEAD
 Tuttavia non è esattamente un alias. Ci sono diverse importanti differenze:
-=======
-That said, `finally(f)` isn't exactly an alias of `then(f,f)` though. There are few subtle differences:
->>>>>>> 872cc6ad
 
 1. Un handler `finally` non ha argomenti. In `finally` non sappiamo se la promise ha successo oppure no. Questo va bene, dato che il nostro compito è solitamente quello di eseguire procedure di finalizzazione "generiche".
 2. Finally passa risultati ed errori al prossimo handler.
@@ -372,7 +254,6 @@
       throw new Error("error");
     })
       .finally(() => alert("Promise ready"))
-<<<<<<< HEAD
       .catch(err => alert(err));  // <-- .catch gestisce l'oggetto errore
     ```  
 
@@ -382,54 +263,22 @@
 
 3. Ultimo, ma non meno importante, `.finally(f)` è una sintassi più conveniente di `.then(f, f)`: non c'è bisogno di duplicare la funzione.
 
-<<<<<<< HEAD
 ````smart header="Sulle promise ferme gli handler vengono eseguiti immediatamente"
 Se una promise è pending, gli handler `.then/catch/finally` aspettano il risultato. Altrimenti, se una promise è già ferma, vengono eseguiti immediatamente:
-=======
-````smart header="On settled promises handlers runs immediately"
-If a promise is pending, `.then/catch/finally` handlers wait for it. Otherwise, if a promise has already settled, they execute immediately:
->>>>>>> 9bfc8cfa9c055bdcbc8f40471fc52e011687a728
 
 ```js run
 // una promise risolta immediatamente
 let promise = new Promise(resolve => resolve("fatto!"));
-=======
       .catch(err => alert(err));  // <-- .catch handles the error object
-    ```
-
-That's very convenient, because `finally` is not meant to process a promise result. So it passes it through.
-
-We'll talk more about promise chaining and result-passing between handlers in the next chapter.
-
-
-````smart header="We can attach handlers to settled promises"
-If a promise is pending, `.then/catch/finally` handlers wait for it. Otherwise, if a promise has already settled, they just run:
-
-```js run
-// the promise becomes resolved immediately upon creation
-let promise = new Promise(resolve => resolve("done!"));
->>>>>>> 872cc6ad
-
+   
 promise.then(alert); // fatto! (viene mostrato in questo momento)
 ```
-<<<<<<< HEAD
-<<<<<<< HEAD
 
 La cosa buona è: un handler `.then` è garantito per l'esecuzione sia che la promise prenda tempo o che si fermi immediatamente.
-=======
->>>>>>> 9bfc8cfa9c055bdcbc8f40471fc52e011687a728
+
 ````
 
 Ora, vediamo esempi più pratici di come le promise possano aiutarci a scrivere codice asincrono.
-=======
-
-Note that this makes promises more powerful than the real life "subscription list" scenario. If the singer has already released their song and then a person signs up on the subscription list, they probably won't receive that song. Subscriptions in real life must be done prior to the event.
-
-Promises are more flexible. We can add handlers any time: if the result is already there, they just execute.
-````
-
-Next, let's see more practical examples of how promises can help us write asynchronous code.
->>>>>>> 872cc6ad
 
 ## Esempio: loadScript [#loadscript]
 
@@ -477,11 +326,7 @@
   error => alert(`Error: ${error.message}`)
 );
 
-<<<<<<< HEAD
 promise.then(script => alert('Un altro handler per fare qualcos\'altro'));
-=======
-promise.then(script => alert('Another handler...'));
->>>>>>> 9bfc8cfa9c055bdcbc8f40471fc52e011687a728
 ```
 
 Possiamo immediatamente vedere alcuni benefit su pattern basato sulle callback:
@@ -492,8 +337,4 @@
 | Le promise ci permettono di fare le cose nell'ordine naturale. Prima, eseguiamo `loadScript(script)`, e poi (`.then`) scriviamo cosa fare con il risultato. | Dobbiamo avere una funzione `callback` a nostra disposizione quando chiamiamo `loadScript(script, callback)`. In altre parole, dobbiamo sapere cosa fare con il risultato *prima* che `loadScript` sia chiamato. |
 | Possiamo chiamare `.then` su una Promise quante volte vogliamo. Ciascuna volta, stiamo aggiungendo un nuovo "fan", una nuova funzione iscritta (subscribing function), alla "lista degli abbonamenti (subscription list)". Maggiori informazioni a tal proposito nel prossimo capitolo: [](info:promise-chaining). | Ci può essere solo una callback. |
 
-<<<<<<< HEAD
-Quindi le Promise ci offrono un flusso migliore e maggiore flessibilità. Ma c'è di più. Lo vedremo nei prossimi capitoli
-=======
-So promises give us better code flow and flexibility. But there's more. We'll see that in the next chapters.
->>>>>>> 9bfc8cfa9c055bdcbc8f40471fc52e011687a728+Quindi le Promise ci offrono un flusso migliore e maggiore flessibilità. Ma c'è di più. Lo vedremo nei prossimi capitoli