--- conflicted
+++ resolved
@@ -1,18 +1,10 @@
 # Promise
 
-<<<<<<< HEAD
 Immagina di essere un cantante famoso, ed i fan ti chiedono giorno e notte del tuo nuovo singolo.
-=======
-Imagine that you're a top singer, and fans ask day and night for your upcoming song.
->>>>>>> 7533c719
 
 Per avere un pò di sollievo, prometti di inviarglielo quando sarà pubblicato. Fornisci ai tuoi fan una lista. Loro possono compilarla con la loro email, quindi quando la funzione sarà disponibile, tutti gli iscritti la riceveranno. E anche se qualcosa dovesse andare storto, ad esempio un incendio nello studio, che ti impedisce di pubblicare la canzone, i fan verranno comunque notificati.
 
-<<<<<<< HEAD
-Tutti sono felici: tu, perchè le persone non ti disturbano più, ed i fan, poichè in questo modo non si perderanno nessuna canzone.
-=======
-Everyone is happy: you, because the people don't crowd you anymore, and fans, because they won't miss the song.
->>>>>>> 7533c719
+Tutti sono felici: tu, perché le persone non ti disturbano più, ed i fan, poiché in questo modo non si perderanno nessuna canzone.
 
 1. Un "codice produttore" (producing code) che fa qualcosa e che richiede tempo. Per esempio, il codice che carica uno script remoto. Questo è un "cantante".
 2. Un "codice consumatore" (consuming code) che vuole il risultato del "codice produttore" una volta che è pronto. Molte funzioni possono aver bisogno di questo risultato. Queste sono i "fan".
@@ -154,7 +146,7 @@
 
 Il primo argomento di `.then` è una funzione che esegue quando una promise viene risolta, e ne riceve il risultato.
 
-Il secondo argomento di `.then` è una funzione che esegue quando una promise viene rifiutatam e riceve l'errore.
+Il secondo argomento di `.then` è una funzione che esegue quando una promise viene rifiutata e riceve l'errore.
 
 Per esempio, ecco una reazione ad una promise soddisfatta:
 
