# Export e Import

Le direttive export e import esistono sotto forma di diverse varianti.

Nell'articolo precedente, ne abbiamo visto un utilizzo molto semplice, ora esploriamo più esempi.

## Export prima della dichiarazione

Possiamo etichettare una qualsiasi dichiarazione come esportata, con il prefisso `export`, sia che questa sia una variabile, una funzione o una classe.

Ad esempio, i seguenti exports sono tutti validi:

```js
// esportiamo un array
*!*export*/!* let months = ['Jan', 'Feb', 'Mar','Apr', 'Aug', 'Sep', 'Oct', 'Nov', 'Dec'];

// esportiamo una costante
*!*export*/!* const MODULES_BECAME_STANDARD_YEAR = 2015;

// esportiamo una classe
*!*export*/!* class User {
  constructor(name) {
    this.name = name;
  }
}
```

````smart header="Non c'è bisogno del punto e virgola dopo l'export di una classe/funzione"
Da notare che il termine `export` prima di una funzione, non la rende un'[espressione di funzione](info:function-expressions). Rimane sempre una dichiarazione di funzione, viene semplicemente esportata.

Molte *style guides* di JavaScript sconsigliano l'utilizzo del punto e virgola dopo la dichiarazione di una classe o funzione.

Questo è il motivo per cui non c'è alcun bisogno del punto e virgola dopo `export class` e `export function`:

```js
export function sayHi(user) {
  alert(`Hello, ${user}!`);
} *!* // no ; at the end */!*
```

````

## Export oltre alle dichiarazioni

Inoltre, possiamo inserire `export` separatamente.

In questo caso, prima dichiariamo e successivamente esportiamo:

```js  
// 📁 say.js
function sayHi(user) {
  alert(`Hello, ${user}!`);
}

function sayBye(user) {
  alert(`Bye, ${user}!`);
}

*!*
export {sayHi, sayBye}; // una lista di variabili esportate
*/!*
```

...Oppure, tecnicamente, potremmo inserire `export` anche prima delle dichiarazioni delle funzioni.

## Import *

Solitamente, inseriamo una lista di ciò che vogliamo importare tra le parentesi graffe `import {...}`, in questo modo:

```js
// 📁 main.js
*!*
import {sayHi, sayBye} from './say.js';
*/!*

sayHi('John'); // Hello, John!
sayBye('John'); // Bye, John!
```

Ma nel caso in cui ci fossero molti import, potremmo importare tutto come un oggetto, utilizzando `import * as <obj>`, ad esempio:

```js
// 📁 main.js
*!*
import * as say from './say.js';
*/!*

say.sayHi('John');
say.sayBye('John');
```

A prima vista, "importa tutto" sembra una cosa comoda, veloce da scrivere, quindi perché dovremmo esplicitare una lista di ciò che vogliamo importare?

Ecco alcune ragioni valide.

1. Gli strumenti moderni di build ([webpack](http://webpack.github.io) ed altri) impacchettano i moduli in modo da ottimizzarli, velocizzarne il caricamento e rimuovere le cose inutili.

    Ipotizziamo di aggiungere una libreria di terze parti `say.js` al nostro progetto, che contiene molte funzioni:
    ```js
    // 📁 say.js
    export function sayHi() { ... }
    export function sayBye() { ... }
    export function becomeSilent() { ... }
    ```

    Ora utilizziamo solamente una delle funzioni di `say.js` nel nostro progetto:
    ```js
    // 📁 main.js
    import {sayHi} from './say.js';
    ```
    ...Ora l'ottimizzazione se ne accorgerà e rimuoverà le altre funzioni dal codice compilato, rendendo il pacchetto più piccolo. Questo viene chiamato "tree-shaking".

2. Elencare esplicitamente ciò che vogliamo importare ci fornisce nomi più brevi: `sayHi()` piuttosto di `say.sayHi()`.
3. Elencare esplicitamente ciò che vogliamo importare ci fornisce una migliore visione della struttura del codice: cosa viene utilizzato e dove. Rende la manutenibilità e il refactoring del codice più semplice.

## Import "as"

Possiamo anche utilizzare la keyword `as` per importare con nomi differenti.

Ad esempio, importiamo `sayHi` in una variabile locale `hi` per brevità, e `sayBye` come `bye`:

```js
// 📁 main.js
*!*
import {sayHi as hi, sayBye as bye} from './say.js';
*/!*

hi('John'); // Hello, John!
bye('John'); // Bye, John!
```

## Export "as"

Una sintassi molto simile è disponibile per `export`.

Esportiamo le funzioni come `hi` e `bye`:

```js
// 📁 say.js
...
export {sayHi as hi, sayBye as bye};
```

Ora `hi` e `bye` sono i nomi ufficiali per chi le vede esternamente, quelli da utilizzare per gli import:

```js
// 📁 main.js
import * as say from './say.js';

say.*!*hi*/!*('John'); // Hello, John!
say.*!*bye*/!*('John'); // Bye, John!
```

## Export default

In pratica, esistono principalmente due tipi di moduli.

1. Moduli che contengono una libreria: pacchetti di funzioni, come `say.js` visto sopra.
2. Moduli che dichiarano una singola entità: esempio un modulo `user.js` che esporta solamente `class User`.

Nella maggior parte dei casi, si preferisce il secondo approccio, in modo tale che ogni "cosa" stia nel suo modulo.

Naturalmente, questa pratica richiede l'utilizzo di molti files, poiché ogni cosa richiede il suo modulo, ma questo non è un problema. In realtà, la navigazione del codice diventa più semplice se tutti i file hanno dei nomi descrittivi e sono ben strutturati all'interno di cartelle.

I moduli forniscono una speciale sintassi, `export default` ("export di default"), per rendere la pratica "una cosa per modulo" più elegante.

E' sufficiente inserire `export default` prima dell'entità da esportare:

```js
// 📁 user.js
export *!*default*/!* class User { // aggiungiamo "default"
  constructor(name) {
    this.name = name;
  }
}
```

Può esserci solamente un `export default` per file.

...E possiamo importarlo senza le parentesi graffe:

```js
// 📁 main.js
import *!*User*/!* from './user.js'; // non {User}, semplicemente User

new User('John');
```

Gli import senza parentesi graffe sono più eleganti. Un errore comune quando si inizia ad utilizzare i moduli è quello di dimenticarsi le parentesi graffe. Quindi, ricorda, `import` richiede le parentesi graffe per i named export, ma non le richiedere per i default export.

| Named export | Default export |
|--------------|----------------|
| `export class User {...}` | `export default class User {...}` |
| `import {User} from ...` | `import User from ...`|

Tecnicamente, potremmo avere sia il default che il named export nello stesso modulo, ma in pratica gli sviluppatori non lo fanno. Un modulo può essere named export o default export.

Poiché possiamo utilizzare al massimo un default export per file, l'entità esportata non richiede alcun nome.

Ad esempio, questi sono tutti export default validi:

```js
export default class { // la classe non ha un nome
  constructor() { ... }
}
```

```js
export default function(user) { // la funzione non ha un nome
  alert(`Hello, ${user}!`);
}
```

```js
// esportiamo un valore, senza dichiarare la variabile
export default ['Jan', 'Feb', 'Mar','Apr', 'Aug', 'Sep', 'Oct', 'Nov', 'Dec'];
```

Non dare un nome va bene, poiché abbiamo un solo `export default` per file, quindi `import` senza parentesi graffe, sa cosa importare.

Senza `default`, questo export genererebbe un errore:

```js
export class { // Errore! (non-default export richiedono un nome)
  constructor() {}
}
```     

### Il nome di "default"

In alcune situazioni la keyword `default` per fare riferimento al default export.

Ad esempio, per esportare una funzione separatamente dalla sua definizione:

```js
function sayHi(user) {
  alert(`Hello, ${user}!`);
}

// equivalente a "export default"
export {sayHi as default};
```

Oppure, un'altra situazione, immaginiamo di avere un modulo `user.js` che esporta una "cosa" di default, ed un paio di altre con nome (accade raramente, ma è possibile):

```js
// 📁 user.js
export default class User {
  constructor(name) {
    this.name = name;
  }
}

export function sayHi(user) {
  alert(`Hello, ${user}!`);
}
```

Vediamo come importare il default export insieme a quello named:

```js
// 📁 main.js
import {*!*default as User*/!*, sayHi} from './user.js';

new User('John');
```

E, infine, se importiamo tutto `*` come un oggetto, allora la proprietà di `default` corrisponde al default export:

```js
// 📁 main.js
import * as user from './user.js';

let User = user.default; // il default export
new User('John');
```

### Una parola contro il default exports

I named export sono espliciti, elencano esattamente il nome di ciò che vogliono importare. Avere in chiaro questa informazione (il nome), è sempre una buona cosa.

I named export ci forzano ad utilizzare il nome esatto di ciò che vogliamo importare:

```js
import {User} from './user.js';
// import {MyUser} non funzionerebbe, il nome deve essere {User}
```

...Mentre per un default export, possiamo decidere il nome in fase di importazione:

```js
import User from './user.js'; // funziona
import MyUser from './user.js'; // funziona
// potrebbe essere anche import Anything... e funzionerebbe comunque
```

Quindi i membri del team possono utilizzare nomi differenti per importare le stesse cose, e questa non è una buona cosa.

Solitamente, per evitare questo problema, e mantenere il codice consistente, ci si pone come regola che le variabili importate debbano corrispondere ai nomi dei file, esempio:

```js
import User from './user.js';
import LoginForm from './loginForm.js';
import func from '/path/to/func.js';
...
```

Ancora, alcuni team ritengono questo uno svantaggio piuttosto serio dei default export. Quindi preferiscono utilizzare i named exports. Anche se viene esportata solamente una cosa, questa viene esportata con un nome, senza `default`.

Questo rende il re-export (vedi sotto) più semplice.

## Re-export

La sintassi di "re-export", `export ... from ...` ci consente di importare cose ed esportarle immediatamente (eventualmente con un altro nome), come nell'esempio:

```js
export {sayHi} from './say.js'; // re-export sayHi

export {default as User} from './user.js'; // re-export default
```

Perché questo dovrebbe essere necessario? Vediamolo con un esempio pratico.

Immaginiamo di scrivere un "package" (pacchetto): una cartella contenente molti moduli, con alcune funzionalità esportate esternamente (strumenti come NPM ci consentono di pubblicare e distribuire questi pacchetti, ma non li utilizzeremo), e con molti moduli che sono semplicemente "helpers", per uso interno in altri moduli del package.

La struttura dei file potrebbe essere qualcosa del genere:
```
auth/
    index.js  
    user.js
    helpers.js
    tests/
        login.js
    providers/
        github.js
        facebook.js
        ...
```

Vorremmo poi esporre le funzionalità del package con un singolo entry point (punto di ingresso).

In altre parole, la persona che volesse utilizzare il nostro package, dovrebbe importare solamente il "main file" `auth/index.js`.

Come vediamo qui:

```js
import {login, logout} from 'auth/index.js'
```

Il "main file", `auth/index.js` esporta tutte le funzionalità che vogliamo fornire con il nostro package.

L'idea è che gli esterni, gli altri programmatori che utilizzano il nostro package, non debbano preoccuparsi della struttura interna e o di cercare files tra le cartelle in esso contenute. Esportiamo solamente ciò che è necessario in `auth/index.js` e teniamo il resto nascosto da occhi indiscreti.

Poiché le funzionalità di export sono sparpagliate nel package, possiamo importarle in `auth/index.js` ed esportarle da lì:

```js
// 📁 auth/index.js

// importiamo login/logout e li esportiamo immediatamente
import {login, logout} from './helpers.js';
export {login, logout};

// importiamo default come User e lo esportiamo
import User from './user.js';
export {User};
...
```

Ora, gli utenti del nostro package possono `import {login} from "auth/index.js"`.

La sintassi `export ... from ...` è semplicemente una notazione più breve per questi import-export:

```js
// 📁 auth/index.js
// re-export login/logout 
export {login, logout} from './helpers.js';

// re-export il default export as User
export {default as User} from './user.js';
...
```

Un'importante differenza tra `export ... from` e `import/export`, è che i moduli ri-esportati non sono disponibili nel file corrente. Quindi, guardando l'esempio sopra `auth/index.js`, non possiamo utilizzare le funzioni ri-esportate `login/logout`. 

### Re-exporting il default export

I default export richiedono una gestione separata quando li ri-esportiamo.

Ipotizziamo di avere `user.js` con `export default class User`, e di volerlo ri-esportare:

```js
// 📁 user.js
export default class User {
  // ...
}
```

Potremmo incontrare due problemi:

1. `export User from './user.js'` non funziona. Genererebbe un errore sintattico.

    Per ri-esportare il default export, dobbiamo scrivere `export {default as User}`, come nell'esempio sopra.

2. `export * from './user.js'` ri-esporta solamente i named exports, ma ignora quelli di default.

    Nel caso in cui volessimo ri-esportare sia i named che i defaul export, allora avremmo bisogno di due istruzioni:
    ```js
    export * from './user.js'; // per ri-esportare i named exports
    export {default} from './user.js'; // per ri-esportare i default export
    ```

Queste stranezze nella ri-esportazione di un default export sono tra le ragioni del per cui alcuni sviluppatori non amano i default export, ma preferiscono quelli named.

## Riepilogo

Vediamo tutti i tipi di `export` che abbiamo studiato in questo articolo e nei precedenti.

Puoi controllarli tu stesso, leggendoli e provando a ricordarne il significato:

- Prima della dichiarazione di una classe/funzione/..:
  - `export [default] class/function/variable ...`
- Export indipendente:
  - `export {x [as y], ...}`.
- Re-export:
  - `export {x [as y], ...} from "module"`
  - `export * from "module"` (non ri-esporta i default export).
  - `export {default [as y]} from "module"` (ri-esporta i default export).

Import:

<<<<<<< HEAD
- Named exports da un modulo:
=======
- Importing named exports:
>>>>>>> e01998ba
  - `import {x [as y], ...} from "module"`
- Importing the default export:  
  - `import x from "module"`
  - `import {default as x} from "module"`
<<<<<<< HEAD
- Tutto:
  - `import * as obj from "module"`
- Importa il modulo (il suo codice viene eseguito), ma non lo assegna ad alcuna variabile:
=======
- Import all:
  - `import * as obj from "module"`
- Import the module (its code runs), but do not assign any of its exports to variables:
>>>>>>> e01998ba
  - `import "module"`

Possiamo inserire le istruzioni di `import/export` in cima o in coda allo script, non ha importanza.

Quindi, tecnicamente, questo codice funziona:
```js
sayHi();

// ...

import {sayHi} from './say.js'; // import alla fine del file
```

Nella pratica gli import sono posizionati all'inizio del file, ma solo per comodità.

**Da notare che le istruzioni di import/export non funzionano all'interno di `{...}`.**

Un import condizionale, come questo, non funziona:
```js
if (something) {
  import {sayHi} from "./say.js"; // Errore: import deve essere nello scope principale
}
```

...E nel caso in cui volessimo veramente importare qualcosa secondo una condizione? Oppure al momento giusto? Ad esempio, caricando un modulo in seguito ad una richiesta, nel momento in cui è veramente necessario?

Vederemo i dynamic imports nel prossimo articolo.<|MERGE_RESOLUTION|>--- conflicted
+++ resolved
@@ -428,24 +428,14 @@
 
 Import:
 
-<<<<<<< HEAD
-- Named exports da un modulo:
-=======
-- Importing named exports:
->>>>>>> e01998ba
+- Importare Named exports:
   - `import {x [as y], ...} from "module"`
-- Importing the default export:  
+- Importare il default export:  
   - `import x from "module"`
   - `import {default as x} from "module"`
-<<<<<<< HEAD
-- Tutto:
+- Importare tutto:
   - `import * as obj from "module"`
-- Importa il modulo (il suo codice viene eseguito), ma non lo assegna ad alcuna variabile:
-=======
-- Import all:
-  - `import * as obj from "module"`
-- Import the module (its code runs), but do not assign any of its exports to variables:
->>>>>>> e01998ba
+- Importare il modulo (il suo codice viene eseguito), ma senza assegnare i suoi exports ad alcuna variabile:
   - `import "module"`
 
 Possiamo inserire le istruzioni di `import/export` in cima o in coda allo script, non ha importanza.
