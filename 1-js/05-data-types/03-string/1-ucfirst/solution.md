Non possiamo "rimpiazzare" il primo carattere, perché in JavaScript le stringhe sono immutabili.

Possiamo invece creare una nuova stringa basata su quella già esistente, con la prima lettera maiuscola:

```js
let newStr = str[0].toUpperCase() + str.slice(1);
```

<<<<<<< HEAD
C'è comunque un piccolo problema. Se `str` è vuota, allora `str[0]` è undefined, quindi otterremo un errore.
=======
There's a small problem though. If `str` is empty, then `str[0]` is `undefined`, and as `undefined` doesn't have the `toUpperCase()` method, we'll get an error.
>>>>>>> 5fbe4bde

Ci sono due possibili varianti qui:

1. Utilizzare `str.charAt(0)`, che ritorna sempre una stringa (eventualmente vuota).
2. Aggiungere una verifica di stringa vuota.

Qui abbiamo scelto la seconda variante:

```js run demo
function ucFirst(str) {
  if (!str) return str;

  return str[0].toUpperCase() + str.slice(1);
}

alert( ucFirst("john") ); // John
```
<|MERGE_RESOLUTION|>--- conflicted
+++ resolved
@@ -6,11 +6,7 @@
 let newStr = str[0].toUpperCase() + str.slice(1);
 ```
 
-<<<<<<< HEAD
-C'è comunque un piccolo problema. Se `str` è vuota, allora `str[0]` è undefined, quindi otterremo un errore.
-=======
-There's a small problem though. If `str` is empty, then `str[0]` is `undefined`, and as `undefined` doesn't have the `toUpperCase()` method, we'll get an error.
->>>>>>> 5fbe4bde
+C'è comunque un piccolo problema. Se `str` è vuota, allora `str[0]` è `undefined`, quindi otterremo un errore.
 
 Ci sono due possibili varianti qui:
 
