<<<<<<< HEAD
Per far si che la ricerca non si preoccupi del timbro delle lettere, portiamo l'intera stringa a lettere minuscole e poi eseguiamo la ricerca:
=======
To make the search case-insensitive, let's bring the string to lower case and then search:
>>>>>>> 273e47b7

```js run
function checkSpam(str) {
  let lowerStr = str.toLowerCase();

  return lowerStr.includes('viagra') || lowerStr.includes('xxx');
}

alert( checkSpam('buy ViAgRA now') );
alert( checkSpam('free xxxxx') );
alert( checkSpam("innocent rabbit") );
```
<|MERGE_RESOLUTION|>--- conflicted
+++ resolved
@@ -1,8 +1,4 @@
-<<<<<<< HEAD
-Per far si che la ricerca non si preoccupi del timbro delle lettere, portiamo l'intera stringa a lettere minuscole e poi eseguiamo la ricerca:
-=======
-To make the search case-insensitive, let's bring the string to lower case and then search:
->>>>>>> 273e47b7
+Per far si che la ricerca sia case-insensitive (non distingue lettere minuscole da quelle maiuscole), portiamo l'intera stringa a lettere minuscole e poi eseguiamo la ricerca:
 
 ```js run
 function checkSpam(str) {
