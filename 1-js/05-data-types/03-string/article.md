# Stringhe

In JavaScript, i dati di tipo testuale vengono memorizzati in stringhe. Non esiste un tipo separato per i caratteri singoli.

Il formato utilizzato per le stringhe è sempre [UTF-16](https://en.wikipedia.org/wiki/UTF-16), non viene influenzato dalla codifica della pagina.

## Apici

Ricapitoliamo i tipi di apice.

Le stringhe possono essere racchiuse tra singoli apici, doppi apici o backticks:

```js
let single = 'single-quoted';
let double = "double-quoted";

let backticks = `backticks`;
```

Gli apici singoli e doppi sono essenzialmente uguali. I backticks, invece, ci consentono di includere una qualsiasi espressione all'interno della stringa, inserendola all'interno di `${…}`:

```js run
function sum(a, b) {
  return a + b;
}

alert(`1 + 2 = ${sum(1, 2)}.`); // 1 + 2 = 3.
```

Un altro vantaggio nell'utilizzo di backticks è che consentono di dividere la stringa in più righe:

```js run
let guestList = `Guests:
 * John
 * Pete
 * Mary
`;

alert(guestList); // una lista di guest, in piu righe
```

Se proviamo a utilizzare gli apici singoli o doppi allo stesso modo, otterremo un errore:
```js run
let guestList = "Guests: // Error: Unexpected token ILLEGAL
  * John";
```

Gli apici singoli e doppi sono nati insieme al linguaggio, quando non era stato ancora messo in conto la possibilità di stringhe multilinea. Le backticks sono apparse più tardi, per questo risultano più versatili.

Le backticks ci consentono anche di specificare un "template di funzione" prima della backtick di apertura. La sintassi è: <code>func&#96;string&#96;</code>. La funzione `func` viene chiamata automaticamente, gli viene passata la "string", può essere cosi trattata dalla funzione. Potete approfondire leggendo la [documentazione](mdn:/JavaScript/Reference/Template_literals#Tagged_templates). Questo viene chiamata "funzione template". Con questa caratteristica diventa più facile raccogliere stringhe da passare a funzioni, ma è raramente utilizzata.


## Caratteri speciali

E' comunque possibile creare stringhe multilinea con singoli apici utilizzando il "carattere nuova riga", cioè `\n`, che significa appunto nuova riga:

```js run
let guestList = "Guests:\n * John\n * Pete\n * Mary";

alert(guestList); // una lista di guest multi riga
```

Ad esempio, queste due funzioni portano allo stesso risultato:

```js run
let str1 = "Hello\nWorld"; // due righe utilizzando il "carattere nuova riga"

// due righe utilizzando le backticks
let str2 = `Hello
World`;
```

Ci sono altri caratteri "speciali" meno comuni. Qui una lista:

| Carattere | Descrizione |
|-----------|-------------|
|`\n`|Nuova linea|
|`\r`|Ritorno a capo: non utilizzato da solo. I file di testo Windows utilizzano una combinazione di due caratteri `\n\r` per rappresentare il termine della riga. |
|`\'`, `\"`|Apici|
|`\\`|Backslash|
|`\t`|Tab|
|`\b`, `\f`,`\v` | Backspace, Form Feed, Vertical Tab -- mantenuti per retrocompatibilità, oggi non sono utilizzati. |
|`\xXX`|Carattere Unicode rappresentato dal codice esadecimale `XX`, esempio `'\x7A'` equivale a `'z'`.|
|`\uXXXX`|Simbolo unicode rappresentato da codice esadecimale `XXXX` in  codifica UTF-16, ad esempio `\u00A9` -- equivale a `©`. |
|`\u{X…XXXXXX}` (da 1 a 6 caratteri esadecimali)| Un simbolo Unicode in codifica UTF-32. Alcuni caratteri vengono codificati da due simboli unicode, ovvero 4 byte. |

Esempi di unicode:

```js run
alert( "\u00A9" ); // ©
alert( "\u{20331}" ); // 佫, un raro geroglifico cinese (long unicode)
alert( "\u{1F60D}" ); // 😍, un simbolo di faccia sorridente (long unicode)
```

Tutti i caratteri speciali iniziano con un backslash `\`. Che viene anche chiamato "carattere di escape".

Dobbiamo utilizzarlo anche se abbiamo intenzione di inserire un apice all'interno della stringa.

Ad esempio:

```js run
alert( 'I*!*\'*/!*m the Walrus!' ); // *!*I'm*/!* the Walrus!
```

Avete visto che abbiamo inserito un backslash `\'` prima dell'apice interno, altrimenti questo avrebbe indicato la fine della stringa.

Ovviamente, questo è valido per un apice uguale a quello utilizzato in apertura. Quindi, possiamo optare per una soluzione più elegante, ad esempio i doppi apici o i backticks:

```js run
alert( `I'm the Walrus!` ); // I'm the Walrus!
```

Da notare che il backslash `\` ha l'unico scopo di aiutare JavaScript nella lettura della stringa, questo verrà poi rimosso. La stringa in memoria non avrà `\`. Lo avrete sicuramente notato con gli `alert` dei vari esempi sopra.

Ma se volessimo realmente mostrare un backslash `\` dentro la stringa?

E' possibile farlo, ma dobbiamo esplicitarlo con un doppio backslash `\\`:

```js run
alert( `The backslash: \\` ); // The backslash: \
```

## String length

La proprietà `length` (lunghezza) contiene la lunghezza della stringa:

```js run
alert( `My\n`.length ); // 3
```

Da notare che `\n` è contato come unico carattere "speciale", quindi la lunghezza risulta essere `3`.

```warn header="`length` è una proprietà"
Alcune persone abituate ad altri linguaggi possono confondere al chiamata `str.length()` con `str.length`. Questo è un errore.

Infatti `str.length` è una proprietà numerica, non una funzione. Non c'è alcun bisogno delle parentesi.
```

## Accesso ai caratteri

Per ottenere un carattere alla posizione `pos`, si utilizzano le parentesi quadre `[pos]` oppure la chiamata al metodo [str.charAt(pos)](mdn:js/String/charAt). Il primo carattere parte dalla posizione zero:

```js run
let str = `Hello`;

// il primo carattere
alert( str[0] ); // H
alert( str.charAt(0) ); // H

// l'ultimo carattere
alert( str[str.length - 1] ); // o
```

L'utilizzo delle parentesi quadre è il modo più classico per accedere ad un carattere, mentre `charAt` esiste principalmente per ragioni storiche.

L'unica differenza sta nel comportamento in casi di carattere non trovato, `[]` ritorna `undefined`, e `charAt` ritorna una stringa vuota:

```js run
let str = `Hello`;

alert( str[1000] ); // undefined
alert( str.charAt(1000) ); // '' (una stringa vuota)
```

Possiamo iterare sui caratteri utilizzando `for..of`:

```js run
for (let char of "Hello") {
  alert(char); // H,e,l,l,o (char diventa "H", poi "e", poi "l" etc)
}
```

## Le stringhe sono immutabili

Le stringhe in JavaScript non possono essere modificate. Risulta impossibile cambiare anche un solo carattere.

Possiamo anche provare a modificarla per vedere che non funziona:

```js run
let str = 'Hi';

str[0] = 'h'; // errore
alert( str[0] ); // non funziona
```

Il metodo utilizzato per aggirare questo problema è creare una nuova stringa ed assegnarla a `str` sostituendo quella vecchia.

Ad esemepio:

```js run
let str = 'Hi';

str = 'h' + str[1];  // rimpiazza str

alert( str ); // hi
```

Nelle prossime sezioni vedremo ulteriori esempi.

## Cambiare il timbro delle lettere

I metodi come [toLowerCase()](mdn:js/String/toLowerCase) e [toUpperCase()](mdn:js/String/toUpperCase) cambiano il timbro delle lettere:

```js run
alert( 'Interface'.toUpperCase() ); // INTERFACE
alert( 'Interface'.toLowerCase() ); // interface
```

Altrimenti, possiamo agire anche su un singolo carattere:

```js
alert( 'Interface'[0].toLowerCase() ); // 'i'
```

## Cercare una sotto-stringa

Ci sono diversi modi per cercare una sotto-stringa all'interno di una stringa.

### str.indexOf

Il primo metodo è [str.indexOf(substr, pos)](mdn:js/String/indexOf).

Quello che fa è cercare `substr` in `str`, ad iniziare dalla posizione `pos`, e ne ritorna la posizione una volta trovata, se non trova corrispondenze ritorna `-1`.

Ad esempio:

```js run
let str = 'Widget with id';

alert( str.indexOf('Widget') ); // 0, perché 'Widget' è stato trovato all'inizio
alert( str.indexOf('widget') ); // -1, non trovato, la ricerca è case-sensitive

alert( str.indexOf("id") ); // 1, "id" è stato trovato alla posizione di indice 1 
```

Il secondo parametro opzionale ci consente di cercare a partire dalla posizione fornita.

Ad esempio, la prima occorrenza di `"id"` è alla posizione `1`. Per trovare la successiva occorrenza, dovremmo iniziare a cercare dalla posizione `2`:

```js run
let str = 'Widget with id';

alert( str.indexOf('id', 2) ) // 12
```


Se siamo interessati a tutte le occorrenze, possiamo utilizzare `indexOf` in un ciclo. Ogni chiamata viene fatta a partire dalla posizione della precedente corrispondenza:

```js run
let str = 'As sly as a fox, as strong as an ox';

let target = 'as'; // procediamo con la ricerca

let pos = 0;
while (true) {
  let foundPos = str.indexOf(target, pos);
  if (foundPos == -1) break;

  alert( `Found at ${foundPos}` );
  pos = foundPos + 1; // continua la ricerca a partire dalla prossima posizione
}
```

Lo stesso algoritmo può essere riscritto più brevemente:

```js run
let str = "As sly as a fox, as strong as an ox";
let target = "as";

*!*
let pos = -1;
while ((pos = str.indexOf(target, pos + 1)) != -1) {
  alert( pos );
}
*/!*
```

```smart header="`str.lastIndexOf(substr, position)`"
Un altro metodo simile è [str.lastIndexOf(substr, position)](mdn:js/String/lastIndexOf), che effettua la ricerca partendo dalla fine della stringa.

Elenca quindi le occorrenze in ordine inverso.
```

C'è solo un piccolo inconveniente dovuto all'utilizzo di `indexOf` all'interno delle espressioni `if`. Non possiamo inserirlo in un `if` in questo modo:

```js run
let str = "Widget with id";

if (str.indexOf("Widget")) {
    alert("We found it"); // non funziona!
}
```

L' `alert` nell'esempio sopra non viene mostrato perché `str.indexOf("Widget")` ritorna `0` (significa che è stata trovata una corrispondenza nella posizione iniziale). Ed è corretto, ma `if` considera `0` come `false`.

Quindi dovremmo verificare il `-1`, in questo modo:

```js run
let str = "Widget with id";

*!*
if (str.indexOf("Widget") != -1) {
*/!*
    alert("We found it"); // ora funziona!
}
```

#### Il trucco del NOT bit a bit
Uno dei trucchi più utilizzati è l'operatore di [NOT bit a bit](https://developer.mozilla.org/en-US/docs/Web/JavaScript/Reference/Operators/Bitwise_Operators#Bitwise_NOT) `~`. Questo converte il numero ad un intero in 32bit (rimuovendo la parte decimale se presente) e successivamente inverte tutti i bit.

Per gli interi in 32bit la chiamata `~n` ha lo stesso risultato di `-(n+1)` (a causa del formato IEEE-754).

Ad esempio:

```js run
alert( ~2 ); // -3, lo stesso di -(2+1)
alert( ~1 ); // -2, lo stesso di -(1+1)
alert( ~0 ); // -1, lo stesso di -(0+1)
*!*
alert( ~-1 ); // 0, lo stesso di -(-1+1)
*/!*
```

Come avete potuto osservare, `~n` vale zero solo se `n == -1`.

Quindi, il test `if ( ~str.indexOf("...") )` è vero allora il risultato di `indexOf` non è `-1`. In altre parole, è stata trovata una corrispondenza.

Le persone lo utilizzano per abbreviare i controlli con `indexOf`:

```js run
let str = "Widget";

if (~str.indexOf("Widget")) {
  alert( 'Found it!' ); // funziona
}
```

Solitamente è sconsigliato utilizzare caratteristiche del linguaggio per azioni che possono risultare poco ovvie, ma questo particolare trucco è ampiamente utilizzato, quindi è giusto conoscerlo.

Ricordatevi solo che: `if (~str.indexOf(...))` si legge come "se trovi".

Per essere precisi, numeri molto grandi vengono troncati a 32bit dall'operatore `~`, esistono altri numeri che potrebbero dare `0`, il più piccolo è `~4294967295=0`. Questo fa si che questo tipo di controlli siano corretti solamente se una stringa non è troppo lunga.

Attualmente questo trucco lo troviamo solamente nei codici vecchi, poiché JavaScript moderno fornisce un metodo dedicato, `.includes`(vedi sotto).

### includes, startsWith, endsWith

Un metodo più moderno come [str.includes(substr, pos)](mdn:js/String/includes) ritorna `true/false` basandosi solo sull'aver trovato in `str` la `substr`.

E' la scelta migliore se abbiamo bisogno di verificarne solo la corrispondenza, senza dover necessariamente conoscerne la posizione:

```js run
alert( "Widget with id".includes("Widget") ); // true

alert( "Hello".includes("Bye") ); // false
```

Il secondo argomento opzionale di `str.includes` è la posizioni da cui iniziare a cercare:

```js run
alert( "Midget".includes("id") ); // true
alert( "Midget".includes("id", 3) ); // false, dalla posizione 3 non c'è "id"
```

I metodi [str.startsWith](mdn:js/String/startsWith) e [str.endsWith](mdn:js/String/endsWith) fanno esattamente ciò che dicono i loro nomi:

```js run
alert( "Widget".startsWith("Wid") ); // true, "Widget" inizia con "Wid"
alert( "Widget".endsWith("get") );   // true, "Widget" finisce con "get"
```

## Estrarre una sotto-stringa

Ci sono 3 metodi in JavaScript per estrarre una sotto-stringa: `substring`, `substr` e `slice`.

`str.slice(start [, end])`
: Ritorna la parte di stringa che va da `start` fino a `end` (esclusa).

    Ad esempio:

    ```js run
    let str = "stringify";
    alert( str.slice(0, 5) ); // 'strin', la sottostringa da 0 a 5 (escluso 5)
    alert( str.slice(0, 1) ); // 's', da 0 a 1, escluso 1, quindi solamente il carattere 0
    ```

    Se non c'è un secondo argomento, allora `slice` si ferma alla fine della stringa:

    ```js run
    let str = "st*!*ringify*/!*";
    alert( str.slice(2) ); // ringify, dalla seconda posizione fino alla fine
    ```

    Sono possibili anche valori negativi per `start/end`. Questo significa che la posizione verrà contata a partire dalla fine della stringa:

    ```js run
    let str = "strin*!*gif*/!*y";

    // incomincia dalla 4 posizione a partire da destra, e si termina alla prima a partire da destra
    alert( str.slice(-4, -1) ); // gif
    ```

`str.substring(start [, end])`
: Ritorna la parte di stringa *compresa tra* `start` e `end`.

    E' molto simile a `slice`, ma consente di avere `start` maggiore di `end`.

    Ad esempio:

    ```js run
    let str = "st*!*ring*/!*ify";

    // questi sono identici per substring
    alert( str.substring(2, 6) ); // "ring"
    alert( str.substring(6, 2) ); // "ring"

    // ...non per slice:
    alert( str.slice(2, 6) ); // "ring" (lo stesso)
    alert( str.slice(6, 2) ); // "" (una stringa vuota)

    ```

    Argomenti negativi (a differenza di slice) non sono supportati, vengono trattati come `0`.

`str.substr(start [, length])`
: Ritorna la parte di stringa a partire da `start`, e della lunghezza `length` data.

    Diversamente dai metodi precedenti, questo ci consente di specificare la `length` (lunghezza) piuttosto della posizione in cui terminare l'estrazione:

    ```js run
    let str = "st*!*ring*/!*ify";
    alert( str.substr(2, 4) ); // ring, dalla seconda posizione prende 4 caratteri
    ```

    Il primo argomento può anche essere negativo come con slice:

    ```js run
    let str = "strin*!*gi*/!*fy";
    alert( str.substr(-4, 2) ); // gi, dalla quarta posizione prende 4 caratteri
    ```

Ricapitoliamo questi metodi per evitare confusione:

| metodo | selezione... | negativi |
|--------|-----------|-----------|
| `slice(start, end)` | da `start` a `end` (`end` escluso) | indici negativi ammessi |
| `substring(start, end)` | tra `start` e `end` | valori negativi valgono come `0` |
| `substr(start, length)` | da `start` per `length` caratteri | consente indice di `start` negativo |


```smart header="Quale scegliere?"
Tutti i metodi esaminati possono portare a termine il lavoro. Formalmente, `substr` ha un piccolo inconveniente: non è descritto nelle specifiche del core JavaScript, ma in quelle di Annex B, che copre solo le caratteristiche utili nello sviluppo browser. Quindi ambienti diversi dal browser potrebbero non supportarla. Ma nella pratica viene utilizzata ovunque.

L'autore della guida si trova spesso ad utilizzare il metodo `slice`.
```

## Confronto tra stringhe

Come sappiamo dal capitolo <info:comparison>, le stringhe vengono confrontate carattere per carattere in ordine alfabetico.

Sebbene ci siano dei casi particolari.

1. Una lettera minuscola è sempre maggiore di una maiuscola:

    ```js run
    alert( 'a' > 'Z' ); // true
    ```

2. Le lettere con simboli particolari (come quelle tedesche) non vengono considerate:

    ```js run
    alert( 'Österreich' > 'Zealand' ); // true
    ```

    Questo potrebbe portare a strani risultati se provassimo ad ordinare le città per nome. Solitamente ci si aspetta di trovare  `Zealand` dopo `Österreich`.

Per capire cosa succede, dobbiamo guardare alla rappresentazione interna delle stringhe in JavaScript.

Tutte le stringhe vengono codificate utilizzando [UTF-16](https://en.wikipedia.org/wiki/UTF-16). Cioè: ogni carattere ha un suo codice numerico. Ci sono alcuni metodi che consentono di ottenere il carattere dal codice (e viceversa).

`str.codePointAt(pos)`
: Ritorna il codice per il carattere alla posizione `pos`:

    ```js run
    // lettere di timbro differente possiedono codici differenti
    alert( "z".codePointAt(0) ); // 122
    alert( "Z".codePointAt(0) ); // 90
    ```

`String.fromCodePoint(code)`
: Crea un carattere preso dalla sua rappresentazione numerica `code`:

    ```js run
    alert( String.fromCodePoint(90) ); // Z
    ```

    Possiamo anche aggiungere caratteri unicode tramite il loro codice utilizzando `\u` seguito dal codice esadecimale:

    ```js run
    // 90 è 5a nel sistema esadecimale
    alert( '\u005a' ); // Z
    ```

Ora vediamo i caratteri con il codice compreso tra `65..220` (l'alfabeto latino e qualche extra) creando una stringa:

```js run
let str = '';

for (let i = 65; i <= 220; i++) {
  str += String.fromCodePoint(i);
}
alert( str );
// ABCDEFGHIJKLMNOPQRSTUVWXYZ[\]^_`abcdefghijklmnopqrstuvwxyz{|}~
// ¡¢£¤¥¦§¨©ª«¬­®¯°±²³´µ¶·¸¹º»¼½¾¿ÀÁÂÃÄÅÆÇÈÉÊËÌÍÎÏÐÑÒÓÔÕÖ×ØÙÚÛÜ
```

Visto? Le lettere maiuscole vengono prima, poi ci sono un po di caratteri speciali e successivamente le lettere minuscole.

Ora è molto più ovvio il motivo per cui `a > Z` risulta vero.

I caratteri vengono confrontati utilizzando il loro codice numerico. Un codice maggiore significa che il carattere è maggiore. Il codice di `a` (97) è maggiore del codice di `Z` (90).

- Tutte le lettere minuscole vengono dopo quelle maiuscole perché il loro codice è maggiore.
- Alcune lettere come `Ö` vengono escluse dall'alfabeto. Il suo codice viene considerato maggiore di qualsiasi lettera compresa tra `a` e `z`.

<<<<<<< HEAD
=======
### Correct comparisons [#correct-comparisons]
>>>>>>> e01998ba

### Confronto tra stringhe corretto

L'algoritmo più corretto da utilizzare per confrontare stringhe è più complesso di quanto si possa pensare, poiché l'alfabeto è diverso per ogni lingua. Lettere uguali possono avere posizioni diverse nei vari alfabeti.

Quindi il browser deve sapere quale lingua utilizzare nel confronto.

Fortunatamente, tutti i browser moderni (IE10 richiede una libreria esterna [Intl.js](https://github.com/andyearnshaw/Intl.js/)) supportano lo standard internazionale  [ECMA-402](http://www.ecma-international.org/ecma-402/1.0/ECMA-402.pdf).

Questo fornisce uno speciale metodo per confrontare stringhe in lingue diverse, seguendo delle regole.

La chiamata [str.localeCompare(str2)](mdn:js/String/localeCompare):

- Ritorna `1` se `str` è maggiore di `str2` seguendo le regole della lingua.
- Ritorna `-1` se `str` è minore di `str2`.
- Ritorna `0` se sono uguali.

Ad esempio:

```js run
alert( 'Österreich'.localeCompare('Zealand') ); // -1
```

Questo metodo in realtà ha due argomenti opzionali specificati nella [documentazione](mdn:js/String/localeCompare), che consentono di specificare la lingua (di default viene presa dall'ambiente) e impostare delle regole aggiuntive come il timbro delle lettere, oppure se `"a"` e `"á"` dovrebbero essere trattate ugualmente etc.

## Internamente, Unicode

```warn header="Apprendimento avanzato"
Questa sezione andrà più in profondità riguardo le stringhe. Quello che leggerai ti potrà essere utile se hai intenzione di utilizzare emoji, simboli matematici o geroglifici.

Puoi semplicemente saltare questa sezione se non hai in programma di utilizzarle.
```

### Coppie surrogate

Molti simboli hanno un codice composto da 2 byte. Molte lettere di alfabeti europei, numeri, e anche molti geroglifici, hanno una rappresentazione in 2 byte.

Ma con 2 byte sono consentite solamente 65536 combinazioni, non sono comunque sufficienti per ogni tipo di simbolo possibile. Quindi molti simboli vengono codificati con una coppia di 2 byte chiamati "coppia surrogata".

La lunghezza di questi simboli è `2`:

```js run
alert( '𝒳'.length ); // 2, X matematica
alert( '😂'.length ); // 2, faccia con lacrime di felicità
alert( '𩷶'.length ); // 2, un raro geroglifico cinese
```

Da notare che le coppie surrogate non esistevano al momento della creazione di JavaScript, non vengono quindi processate correttamente dal linguaggio!

In realtà abbiamo un solo simbolo in ogni stringa sopra, ma la `length` vale `2`.

`String.fromCodePoint` e `str.codePointAt` sono dei metodi utilizzati per lavorare con le coppie surrogate. Sono apparsi di recente nel linguaggio. Prima di loro, esisteva solo [String.fromCharCode](mdn:js/String/fromCharCode) e [str.charCodeAt](mdn:js/String/charCodeAt). Sono esattamente la stessa cosa di `fromCodePoint/codePointAt`, semplicemente non funzionano con le coppie surrogate.

Però cercare di ottenere un simbolo può essere difficile, poiché una coppia surrogata viene trattata come due caratteri:

```js run
alert( '𝒳'[0] ); // uno strano simbolo...
alert( '𝒳'[1] ); // ...parte di una coppia surrogata
```

Da notare che un pezzo di una coppia surrogata non ha alcun senso senza l'altro. Quindi nell'esempio sopra verrà mostrata "spazzatura".

Tecnicamente, le coppie surrogate sono decifrabili anche per i loro codici: se il primo carattere ha un intervallo di codice di `0xd800..0xdbff`. Allora il successivo carattere (seconda parte) deve avere l'intervallo `0xdc00..0xdfff`. Questi intervalli sono riservati esclusivamente per coppie surrogate definite dallo standard.

Nell'esempio sopra:

```js run
// charCodeAt non è consapevole delle coppie surrogate, quindi fornisce i codici delle due parti

alert( '𝒳'.charCodeAt(0).toString(16) ); // d835, tra 0xd800 e 0xdbff
alert( '𝒳'.charCodeAt(1).toString(16) ); // dcb3, tra 0xdc00 e 0xdfff
```

Nel capitolo <info:iterable> troverete molti altri modi per operare con le coppie surrogate. Ci sono anche delle librerie dedicate, ma nulla di abbastanza completo da meritare di essere menzionato.

### Lettere speciali e normalizzazione

In molte lingue ci sono lettere composte da un carattere di base completato da un simbolo che può stare sopra/sotto.

Ad esempio, la lettera `a` può essere il carattere di base per: `àáâäãåā`. Molti dei caratteri "composti" hanno una loro rappresentazione nella tabella UTF-16. Però non tutte, poiché le combinazioni possibili sono veramente molte.

Per supportare composizioni arbitrarie, UTF-16 ci consente di utilizzare diversi caratteri unicode. Un carattere di base ed uno o più "simboli" con cui "decorare" il carattere di base.

Ad esempio, se abbiamo `S` con uno speciale "punto sopra" (codice `\u0307`), viene mostrato Ṡ.

```js run
alert( 'S\u0307' ); // Ṡ
```

Se abbiamo bisogno di un ulteriore segno sopra la lettera (o sotto) -- nessun problema, è succificiente aggiungere il simbolo necessario.

Ad esempio, se vogliamo aggiungere un "punto sotto" (codice `\u0323`), allora otterremo una "S con due punti, sopra e sotto": `Ṩ`.

Ad esempio:

```js run
alert( 'S\u0307\u0323' ); // Ṩ
```

Questo consente una grande flessibilità, ma crea anche un potenziale problema: due caratteri potrebbero sembrare uguali, ma differire per la loro composizione di codici unicode.

Ad esempio:

```js run

alert( s1 == s2 ); // false, nonostante i due caratteri sembrino identici (?!)

```

Per risolvere questo, esiste un algoritmo di "normalizzazione unicode" che porta ogni stringa alla forma "normale".

Questo algoritmo viene implementato da [str.normalize()](mdn:js/String/normalize).

```js run
alert( "S\u0307\u0323".normalize() == "S\u0323\u0307".normalize() ); // true
```

E' divertente notare che nella nostra situazione `normalize()` trasforma una sequenza di 3 caratteri in una che ne contiene solo uno: `\u1e68` (S con due punti).

```js run
alert( "S\u0307\u0323".normalize().length ); // 1

alert( "S\u0307\u0323".normalize() == "\u1e68" ); // true
```

In realtà, non è sempre cosi. La ragione è che il simbolo `Ṩ` è "abbastanza comune", quindi la tabella UTF-16 lo contiene già.

Se volete approfondire il tema della normalizzazione e le sue varianti -- vengono descritte nell'appendice dello standard Unicode: [Unicode Normalization Forms](http://www.unicode.org/reports/tr15/), nella pratica le informazioni fornite in questa sezione, ti saranno sufficienti.


## Riepilogo

- Ci sono 3 tipi di apici. Le backticks consentono stringhe multi-linea ed espressioni integrate.
- Le stringhe in JavaScript vengono codificate usando UTF-16.
- Possiamo utilizzare caratteri speciali come `\n` ed inserire lettere tramite il codice unicode `\u...`.
- Per ottenere un carattere, si utilizza: `[]`.
- Per ottenere una sotto-stringa, si utilizza: `slice` o `substring`.
- Per cambiare il timbro delle lettere di una stringa si utilizza: `toLowerCase/toUpperCase`.
- Per cercare una sotto-stringa, usate: `indexOf`, o `includes/startsWith/endsWith` per controlli semplici.
- Per confrontare stringhe seguendo le regole della lingua, usate: `localeCompare`, altrimenti verranno comparate in base al codice del singolo carattere.

Ci sono molti altri metodi utili per operare con le stringhe:

- `str.trim()` -- rimuove gli spazi all'inzio e alla fine della stringa.
- `str.repeat(n)` -- ripete la stringa `n` volte.
- ...e molto altro. Guarda il [manuale](mdn:js/String) per maggiori dettagli.

Le stringhe possiedono anche metodi per eseguire ricerche/rimpiazzi con le regular expression. Ma l'argomento merita un capitolo separato, quindi ci ritorneremo più avanti, <info:regular-expressions>.<|MERGE_RESOLUTION|>--- conflicted
+++ resolved
@@ -523,12 +523,7 @@
 - Tutte le lettere minuscole vengono dopo quelle maiuscole perché il loro codice è maggiore.
 - Alcune lettere come `Ö` vengono escluse dall'alfabeto. Il suo codice viene considerato maggiore di qualsiasi lettera compresa tra `a` e `z`.
 
-<<<<<<< HEAD
-=======
-### Correct comparisons [#correct-comparisons]
->>>>>>> e01998ba
-
-### Confronto tra stringhe corretto
+### Confronto tra stringhe corretto [#correct-comparisons]
 
 L'algoritmo più corretto da utilizzare per confrontare stringhe è più complesso di quanto si possa pensare, poiché l'alfabeto è diverso per ogni lingua. Lettere uguali possono avere posizioni diverse nei vari alfabeti.
 
