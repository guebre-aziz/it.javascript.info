--- conflicted
+++ resolved
@@ -50,13 +50,9 @@
 Le backticks ci consentono anche di specificare un "template di funzione" prima della backtick di apertura. La sintassi è: <code>func&#96;string&#96;</code>. La funzione `func` viene chiamata automaticamente, gli viene passata la "string", può essere cosi trattata dalla funzione. Potete approfondire leggendo la [documentazione](mdn:/JavaScript/Reference/Template_literals#Tagged_template_literals). Questo viene chiamata "funzione template". Con questa caratteristica diventa più facile raccogliere stringhe da passare a funzioni, ma è raramente utilizzata.
 
 
-<<<<<<< HEAD
 ## Caratteri speciali
 
 E' comunque possibile creare stringhe multilinea con singoli apici utilizzando il "carattere nuova riga", cioè `\n`, che significa appunto nuova riga:
-=======
-It is still possible to create multiline strings with single and double quotes by using a so-called "newline character", written as `\n`, which denotes a line break:
->>>>>>> 9bfc8cfa
 
 ```js run
 let guestList = "Guests:\n * John\n * Pete\n * Mary";
@@ -78,7 +74,6 @@
 
 | Carattere | Descrizione |
 |-----------|-------------|
-<<<<<<< HEAD
 |`\n`|Nuova linea|
 |`\r`|Ritorno a capo: non utilizzato da solo. I file di testo Windows utilizzano una combinazione di due caratteri `\n\r` per rappresentare il termine della riga. |
 |`\'`, `\"`|Apici|
@@ -88,17 +83,6 @@
 |`\xXX`|Carattere Unicode rappresentato dal codice esadecimale `XX`, esempio `'\x7A'` equivale a `'z'`.|
 |`\uXXXX`|Simbolo unicode rappresentato da codice esadecimale `XXXX` in  codifica UTF-16, ad esempio `\u00A9` -- equivale a `©`. |
 |`\u{X…XXXXXX}` (da 1 a 6 caratteri esadecimali)| Un simbolo Unicode in codifica UTF-32. Alcuni caratteri vengono codificati da due simboli unicode, ovvero 4 byte. |
-=======
-|`\n`|New line|
-|`\r`|Carriage return: not used alone. Windows text files use a combination of two characters `\r\n` to represent a line break. |
-|`\'`, `\"`|Quotes|
-|`\\`|Backslash|
-|`\t`|Tab|
-|`\b`, `\f`, `\v`| Backspace, Form Feed, Vertical Tab -- kept for compatibility, not used nowadays. |
-|`\xXX`|Unicode character with the given hexadecimal unicode `XX`, e.g. `'\x7A'` is the same as `'z'`.|
-|`\uXXXX`|A unicode symbol with the hex code `XXXX` in UTF-16 encoding, for instance `\u00A9` -- is a unicode for the copyright symbol `©`. It must be exactly 4 hex digits. |
-|`\u{X…XXXXXX}` (1 to 6 hex characters)|A unicode symbol with the given UTF-32 encoding. Some rare characters are encoded with two unicode symbols, taking 4 bytes. This way we can insert long codes. |
->>>>>>> 9bfc8cfa
 
 Esempi di unicode:
 
@@ -325,13 +309,7 @@
 
 Per gli interi in 32bit la chiamata `~n` ha lo stesso risultato di `-(n+1)` (a causa del formato IEEE-754).
 
-<<<<<<< HEAD
 Ad esempio:
-=======
-In practice, that means a simple thing: for 32-bit integers `~n` equals `-(n+1)`.
-
-For instance:
->>>>>>> 9bfc8cfa
 
 ```js run
 alert( ~2 ); // -3, lo stesso di -(2+1)
@@ -356,15 +334,7 @@
 }
 ```
 
-<<<<<<< HEAD
 Solitamente è sconsigliato utilizzare caratteristiche del linguaggio per azioni che possono risultare poco ovvie, ma questo particolare trucco è ampiamente utilizzato, quindi è giusto conoscerlo.
-=======
-It is usually not recommended to use language features in a non-obvious way, but this particular trick is widely used in old code, so we should understand it.
-
-Just remember: `if (~str.indexOf(...))` reads as "if found".
-
-To be precise though, as big numbers are truncated to 32 bits by `~` operator, there exist other numbers that give `0`, the smallest is `~4294967295=0`. That makes such check is correct only if a string is not that long.
->>>>>>> 9bfc8cfa
 
 Ricordatevi solo che: `if (~str.indexOf(...))` si legge come "se trovi".
 ````
@@ -540,13 +510,9 @@
 // ¡¢£¤¥¦§¨©ª«¬­®¯°±²³´µ¶·¸¹º»¼½¾¿ÀÁÂÃÄÅÆÇÈÉÊËÌÍÎÏÐÑÒÓÔÕÖ×ØÙÚÛÜ
 ```
 
-<<<<<<< HEAD
 Visto? Le lettere maiuscole vengono prima, poi ci sono un po di caratteri speciali e successivamente le lettere minuscole.
 
 Ora è molto più ovvio il motivo per cui `a > Z` risulta vero.
-=======
-See? Capital characters go first, then a few special ones, then lowercase characters, and `Ö` near the end of the output.
->>>>>>> 9bfc8cfa
 
 I caratteri vengono confrontati utilizzando il loro codice numerico. Un codice maggiore significa che il carattere è maggiore. Il codice di `a` (97) è maggiore del codice di `Z` (90).
 
@@ -564,19 +530,11 @@
 
 Questo fornisce uno speciale metodo per confrontare stringhe in lingue diverse, seguendo delle regole.
 
-<<<<<<< HEAD
 La chiamata [str.localeCompare(str2)](mdn:js/String/localeCompare):
 
 - Ritorna `1` se `str` è maggiore di `str2` seguendo le regole della lingua.
 - Ritorna `-1` se `str` è minore di `str2`.
 - Ritorna `0` se sono uguali.
-=======
-The call [str.localeCompare(str2)](mdn:js/String/localeCompare) returns an integer indicating whether `str` is less, equal or greater than `str2` according to the language rules:
-
-- Returns a negative number if `str` is less than `str2`.
-- Returns a positive number if `str` is greater than `str2`.
-- Returns `0` if they are equivalent.
->>>>>>> 9bfc8cfa
 
 Ad esempio:
 
@@ -665,18 +623,8 @@
 Ad esempio:
 
 ```js run
-<<<<<<< HEAD
-alert( 'S\u0307\u0323' ); // Ṩ, S + punto sopra + punto sotto
-alert( 'S\u0323\u0307' ); // Ṩ, S + punto sotto + punto sopra
-=======
-let s1 = 'S\u0307\u0323'; // Ṩ, S + dot above + dot below
-let s2 = 'S\u0323\u0307'; // Ṩ, S + dot below + dot above
->>>>>>> 9bfc8cfa
-
-alert( `s1: ${s1}, s2: ${s2}` );
 
 alert( s1 == s2 ); // false though the characters look identical (?!)
-```
 
 Per risolvere questo, esiste un algoritmo di "normalizzazione unicode" che porta ogni stringa alla forma "normale".
 
