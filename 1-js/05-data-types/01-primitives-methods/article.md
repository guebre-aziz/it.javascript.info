# Metodi dei tipi primitivi

JavaScript ci consente di trattare i tipi primitivi (stringhe, numeri, etc.) come se fossero oggetti.

Possiedono dei metodi per fare ciò. Molto presto li studieremo, prima dobbiamo vedere come funzionano, perché ovviamente i tipi primitivi non sono oggetti (cercheremo quindi di fare chiarezza).

Vediamo quali sono i punti chiave che distinguono i tipi primitivi dagli oggetti.

<<<<<<< HEAD
Un primitivo
=======
- Is a value of a primitive type.
- There are 7 primitive types: `string`, `number`, `bigint`, `boolean`, `symbol`, `null` and `undefined`.
>>>>>>> 872cc6ad

- E' un valore di tipo primitivo.
- Ci sono 6 tipi primitivi: `string`, `number`, `boolean`, `symbol`, `null` e `undefined`.

Un oggetto

- E' in grado di memorizzare molti valori come proprietà.
- Può essere creato con `{}`, ad esempio: `{name: "John", age: 30}`. Ci sono altri tipi di oggetto in JavaScript; le funzioni ad esempio sono oggetti.

Uno dei migliori vantaggi degli oggetti è che possiamo memorizzarci funzioni come proprietà dello stesso.

```js run
let john = {
  name: "John",
  sayHi: function() {
    alert("Hi buddy!");
  }
};

john.sayHi(); // Hi buddy!
```

In questo esempio abbiamo creato un oggetto `john` con il metodo `sayHi`.

Esistono molti oggetti integrati, come quelli per manipolare le date, errori, elementi HTML, etc. Che possiedono diverse proprietà e metodi.

Ma tutte queste caratteristiche hanno un costo!

Gli oggetti sono più "pesanti" dei tipi primitivi. Richiedono risorse extra per supportarne il pieno funzionamento. Ma poiché queste proprietà sono fondamentali, JavaScript cerca di ottimizzarne l'utilizzo della memoria.

## Un primitivo come un oggetto

Questo è il paradosso contro cui si è scontato il creatore di JavaScript:

- Ci sono molte operazioni che uno vorrebbe fare con i tipi primitivi (come una stringa o un numero). Sarebbe molto bello poterli utilizzare con dei metodi.
- I tipi primitivi devono essere veloci e il più leggeri possibile.

La soluzione sembra un po' strana:

1. Le primitive rimangono primitive. Contengono un singolo valore.
2. Il linguaggio consente di accedere alle proprietà e ai metodi di stringhe, numeri, booleani e symbol.
3. Quando questo accade, viene creato uno speciale "oggetto contenitore" che fornisce le funzionalità extra, successivamente verrà distrutto.

Gli "oggetti contenitore" sono diversi per ogni primitiva e sono chiamati: `String`, `Number`, `Boolean` e `Symbol`. Questi forniscono diversi insiemi di metodi.

<<<<<<< HEAD
Ad esempio, esiste un metodo [str.toUpperCase()](https://developer.mozilla.org/en/docs/Web/JavaScript/Reference/Global_Objects/String/toUpperCase) che ritorna la stringa con la prima lettera maiuscola.
=======
For instance, there exists a string method [str.toUpperCase()](https://developer.mozilla.org/en/docs/Web/JavaScript/Reference/Global_Objects/String/toUpperCase) that returns a capitalized `str`.
>>>>>>> 872cc6ad

Funziona in questo modo:

```js run
let str = "Hello";

alert( str.toUpperCase() ); // HELLO
```

Semplice, vero?  Questo è quello che accade realmente in `str.toUpperCase()`:

1. La stringa `str` è una variabile primitiva. Quindi nel momento in cui si accede ad una sua proprietà, viene creato uno speciale oggetto che memorizza il valore della stringa, e contiene metodi utili come `toUpperCase()`.
2. Questo metodo viene eseguito e ritorna una nuova stringa (mostrata da `alert`).
3. L'oggetto speciale viene distrutto, lasciando solamente la primitiva `str`.

In questo modo le primitive possono fornire i vantaggi portati dai metodi, rimanendo allo stesso tempo molto leggere.

JavaScript cerca di ottimizzare il più possibile questo processo. In alcuni casi riesce ad evitare la creazione di oggetti inutili. Deve comunque aderire e comportarsi come definito dallo standard, quindi deve comportarsi come se ne fosse stato creato uno.

Un numero ha dei propri metodi, ad esempio [toFixed(n)](https://developer.mozilla.org/en-US/docs/Web/JavaScript/Reference/Global_Objects/Number/toFixed) che arrotonda il numero alla precisioni richiesta:

```js run
let n = 1.23456;

alert( n.toFixed(2) ); // 1.23
```

Vedremo più nello specifico altri metodi nei capitoli <info:number> e <info:string>.


````warn header="I costruttori di `String/Number/Boolean` vengono utilizzati solo internamente"
Alcuni linguaggi come Java ci consento di creare "oggetti contenitori" esplicitamente utilizzando la sintassi `new Number(1)` o `new Boolean(false)`.

In JavaScript, è altrettanto possibile per ragioni storiche, ma è altamente **sconsigliato**. Poiché molte cose potrebbero non funzionare come dovrebbero.

Ad esempio:

```js run
alert( typeof 0 ); // "number"

alert( typeof new Number(0) ); // "object"!
```

Gli oggetti valutati da un `if` sono sempre true, quindi l'alert verrà mostrato:

```js run
let zero = new Number(0);

if (zero) { // zero è true, perché è un oggetto
  alert( "zero is truthy?!?" );
}
```

In altre parole, utilizzare le stesse funzioni con `String/Number/Boolean` senza `new` è completamente sicuro. Poiché le variabili primitive verranno convertite all'oggetto corrispondente: ad una stringa, ad un numero, o ad un bool (primitive).

Ad esempio, è corretto fare:
```js
let num = Number("123"); // converte una string in number
```
````


````warn header="null/undefined non hanno metodi"
Le primitive speciali `null` e `undefined` sono delle eccezioni. Non possiedono degli speciali "oggetti contenitori", quindi non forniscono metodi. In questo senso, sono "molto primitive".

Un tentativo di accedere ad una proprietà con questi tipi di valore, lancerà un errore:

```js run
alert(null.test); // errore
````

## Riepilogo

- Le primitive, ad eccezioni di `null` e `undefined` forniscono molti metodi utili. Li studieremo nei prossimi capitoli.
- Formalmente, questi metodi lavorano su oggetti temporanei, JavaScript però è ottimizzato per sfruttare al meglio le risorse, non risultano quindi molto "costosi".<|MERGE_RESOLUTION|>--- conflicted
+++ resolved
@@ -6,15 +6,10 @@
 
 Vediamo quali sono i punti chiave che distinguono i tipi primitivi dagli oggetti.
 
-<<<<<<< HEAD
 Un primitivo
-=======
-- Is a value of a primitive type.
-- There are 7 primitive types: `string`, `number`, `bigint`, `boolean`, `symbol`, `null` and `undefined`.
->>>>>>> 872cc6ad
 
 - E' un valore di tipo primitivo.
-- Ci sono 6 tipi primitivi: `string`, `number`, `boolean`, `symbol`, `null` e `undefined`.
+- Ci sono 6 tipi primitivi: `string`, `number`, `bigint`, `boolean`, `symbol`, `null` e `undefined`.
 
 Un oggetto
 
@@ -57,11 +52,7 @@
 
 Gli "oggetti contenitore" sono diversi per ogni primitiva e sono chiamati: `String`, `Number`, `Boolean` e `Symbol`. Questi forniscono diversi insiemi di metodi.
 
-<<<<<<< HEAD
 Ad esempio, esiste un metodo [str.toUpperCase()](https://developer.mozilla.org/en/docs/Web/JavaScript/Reference/Global_Objects/String/toUpperCase) che ritorna la stringa con la prima lettera maiuscola.
-=======
-For instance, there exists a string method [str.toUpperCase()](https://developer.mozilla.org/en/docs/Web/JavaScript/Reference/Global_Objects/String/toUpperCase) that returns a capitalized `str`.
->>>>>>> 872cc6ad
 
 Funziona in questo modo:
 
