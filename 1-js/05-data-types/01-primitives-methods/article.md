--- conflicted
+++ resolved
@@ -41,13 +41,8 @@
 
 Questo è il paradosso contro cui si è scontato il creatore di JavaScript:
 
-<<<<<<< HEAD
-- Esitono molte operazioni che uno sviluppatore vorrebbe poter fare con i diversi tipi primitivi, come una stringa o un numero. Sarebbe molto bello poter utilizzare questi tipi di dato con dei metodi.
+- Esistono molte operazioni che uno sviluppatore vorrebbe poter fare con i diversi tipi primitivi, come una stringhe o un numeri. Sarebbe molto bello poter accedere a dei metodi per questi tipi di dato.
 - I tipi primitivi devono essere veloci e il più leggeri possibile.
-=======
-- There are many things one would want to do with a primitive like a string or a number. It would be great to access them using methods.
-- Primitives must be as fast and lightweight as possible.
->>>>>>> fb4fc33a
 
 La soluzione sembra un po' strana:
 
