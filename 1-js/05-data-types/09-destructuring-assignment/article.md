# Assegnamento di destrutturazione

Le due strutture dati più utilizzate in JavaScritp sono `Object` e `Array`.

<<<<<<< HEAD
Gli oggetti ci consentono di raccogliere molti pezzi di informazione in una singola entità, mentre gli array ci consentono di memorizzare collezioni ordinate. Possiamo quindi costruire un oggetto o un array e gestirlo come singola entità, oppure passarlo ad una funzione.

*L'assegnamento di destrutturazione* è una speciale sintassi che ci consente di "spacchettare" oggetti o array in un insieme di variabili, che in molti casi possono risultare più comode. 
La destrutturazione inoltre funziona molto bene con le funzione complesse che richiedono molti parametri, valori di default, molto presto vedremo come gestire anche questi.
=======
Objects allow us to create a single entity that stores data items by key, and arrays allow us to gather data items into an ordered collection.

But when we pass those to a function, it may need not an object/array as a whole, but rather individual pieces.

*Destructuring assignment* is a special syntax that allows us to "unpack" arrays or objects into a bunch of variables, as sometimes that's more convenient. Destructuring also works great with complex functions that have a lot of parameters, default values, and so on.
>>>>>>> 218ef36c

## Destrutturazione di un array

Un esempio di come un array viene destrutturato in variabili:

```js
// abbiamo un array con nome e cognome
let arr = ["Ilya", "Kantor"]

*!*
<<<<<<< HEAD
// assegnamento di destrutturazione
=======
// destructuring assignment
// sets firstName = arr[0]
// and surname = arr[1]
>>>>>>> 218ef36c
let [firstName, surname] = arr;
*/!*

alert(firstName); // Ilya
alert(surname);  // Kantor
```

Ora possiamo lavorare con le variabili piuttosto che con i membri dell'array.

Risulta utile se combinata con `split` o altri metodi che ritorna un array:

```js
let [firstName, surname] = "Ilya Kantor".split(' ');
```

````smart header="\"Destrutturazione\" non significa \"distruzione\"."
Viene chiamato "assegnamento di destrutturazione", perché "destrutturizza" copiando gli elementi all'interno di variabili. Ma l'array stesso non viene modificato.

E' solo un modo breve per scrivere:
```js
// let [firstName, surname] = arr;
let firstName = arr[0];
let surname = arr[1];
```
````

````smart header="Ignora gli elementi con la virgola"
Possono essere ignorati degli elementi dell'array inserendo una virgola:

```js run
*!*
// il secondo elemento non è necessario
let [firstName, , title] = ["Julius", "Caesar", "Consul", "of the Roman Republic"];
*/!*

alert( title ); // Consul
```

<<<<<<< HEAD
Nel codice sopra, il secondo elemento viene ignorato, il terzo viene assegnato a `title`, il resto dell'array viene ignorato.
=======
In the code above, the second element of the array is skipped, the third one is assigned to `title`, and the rest of the array items is also skipped (as there are no variables for them).
>>>>>>> 218ef36c
````

````smart header="Funziona con qualsiasi itarabile"

... In realtà, possiamo utilizzarlo con qualsiasi iterabile, non solamente con array:

```js
let [a, b, c] = "abc"; // ["a", "b", "c"]
let [one, two, three] = new Set([1, 2, 3]);
```

````


````smart header="Assegna a qualsiasi cosa ci sia dalla parte sinistra"

Possiamo inserire qualsiasi cosa sia "assegnabile" alla sinistra.

Ad esempio, la proprietà di un oggetto:
```js run
let user = {};
[user.name, user.surname] = "Ilya Kantor".split(' ');

alert(user.name); // Ilya
```

````

````smart header="Cicla con .entries()"

Nel capitolo precedente abbiamo visto il metodo [Object.entries(obj)](mdn:js/Object/entries).

Possiamo utilizzarlo con la destrutturazione per eseguire cicli su chaivi/valore di un oggetto:

```js run
let user = {
  name: "John",
  age: 30
};

// ciclo su chiavi e valori
*!*
for (let [key, value] of Object.entries(user)) {
*/!*
  alert(`${key}:${value}`); // name:John, poi age:30
}
```

...Lo stesso vale per map:

```js run
let user = new Map();
user.set("name", "John");
user.set("age", "30");

*!*
for (let [key, value] of user) {
*/!*
  alert(`${key}:${value}`); // name:John, then age:30
}
```
````
### Il resto '...'

Se invece vogliamo destrutturare tutto, non solamente il primo elemento, ma raccogliere anche quello che segue -- passiamo un ulteriore parametro nella forma `"..."`:

```js run
let [name1, name2, *!*...rest*/!*] = ["Julius", "Caesar", *!*"Consul", "of the Roman Republic"*/!*];

alert(name1); // Julius
alert(name2); // Caesar

*!*
// Da notare che il tipo di `rest` è Array.
alert(rest[0]); // Consul
alert(rest[1]); // of the Roman Republic
alert(rest.length); // 2
*/!*
```

La variabile `rest` è un array dei valori dell'array rimanenti. Possiamo utilizzare qualsiasi altro nome di variabile al posto di `rest`, è sufficiente accertarsi di inserire i tre punti prima del nome.

### Valori di default

Se ci sono meno valori nell'array delle variabili da assegnare, non ci sarà alcun errore. I valori assenti vengono considerati undefined:

```js run
*!*
let [firstName, surname] = [];
*/!*

alert(firstName); // undefined
alert(surname); // undefined
```

Se volessimo utilizzare un nostro valore di "default", potremmo fornirlo con la sintassi `=`:

```js run
*!*
// valori di default
let [name = "Guest", surname = "Anonymous"] = ["Julius"];
*/!*

alert(name);    // Julius (dall'array)
alert(surname); // Anonymous (valore di default)
```

I valori di default possono essere anche espressioni complesse o anche delle chiamate a funzione. Verranno presi in considerazione solamente se non verrà fornito alcun valore.

Ad esempio, qui usiamo la funzione `prompt` come default. La chiamata avverrà solamente nel secondo caso:

```js run
// viene eseguito solo il prompt per il cognome
let [name = prompt('name?'), surname = prompt('surname?')] = ["Julius"];

alert(name);    // Julius (dall'array)
alert(surname); // qualsiasi cosa provenga dal prompt
```



## Destrutturazione di oggetti

L'assegnamento di destrutturazione funziona allo stesso modo con gli oggetti.

La sintassi è:

```js
let {var1, var2} = {var1:…, var2…}
```

Abbiamo un oggetto alla destra dell'assegnazione, che vogliamo dividere in variabili. Nel lato sinistro abbiamo un "pattern" di proprietà corrispondenti. In questo semplice caso, abbiamo una lista di variabili raggruppate tra parentesi `{...}`.

Ad esempio:

```js run
let options = {
  title: "Menu",
  width: 100,
  height: 200
};

*!*
let {title, width, height} = options;
*/!*

alert(title);  // Menu
alert(width);  // 100
alert(height); // 200
```

Le proprietà `options.title`, `options.width` e `options.height` vengono assegnate alle variabili corrispondenti. L'ordine non ha importanza. Questo codice funzionerebbe allo stesso modo:

```js
<<<<<<< HEAD
// cambiato l'ordine delle proprietà in let {...}
=======
// changed the order in let {...}
>>>>>>> 218ef36c
let {height, width, title} = { title: "Menu", height: 200, width: 100 }
```

Il pattern alla sinistra potrebbe essere anche più complesso e specificare una mappatura tra proprietà e variabili.

Se volessimo assegnare una proprietà ad una variabile con un altro nome, ad esempio, la proprietà `options.width` vogliamo inserirla in una variabile chiamata `w`, allora possiamo specificarlo con i due punti:

```js run
let options = {
  title: "Menu",
  width: 100,
  height: 200
};

*!*
// { sourceProperty: targetVariable }
let {width: w, height: h, title} = options;
*/!*

// width -> w
// height -> h
// title -> title

alert(title);  // Menu
alert(w);      // 100
alert(h);      // 200
```

I due punti specificano "cosa : va dove". Nell'esempio sopra la proprietà `width` va in `w`, la proprietà `height` va in `h`, e `title` viene assegnata ad una variabile con lo stesso nome.

Per delle potenziali proprietà mancanti possiamo impostare dei valori di default utilizzando `"="`, come nell'esempio:

```js run
let options = {
  title: "Menu"
};

*!*
let {width = 100, height = 200, title} = options;
*/!*

alert(title);  // Menu
alert(width);  // 100
alert(height); // 200
```

Proprio come nel caso degli array o dei parametri di funzione, i valori di default possono essere espressioni più complesse o chiamate a funzioni. Questi verranno valutati solo nel caso in cui il valore non verrà fornito.

Il codice sotto richiederà la larghezza (width), ma non il titolo (title).

```js run
let options = {
  title: "Menu"
};

*!*
let {width = prompt("width?"), title = prompt("title?")} = options;
*/!*

alert(title);  // Menu
alert(width);  // (qualsiasi cosa arrivi dal prompt)
```

Possiamo anche combinare entrambi, i due punti e l'uguaglianza:

```js run
let options = {
  title: "Menu"
};

*!*
let {width: w = 100, height: h = 200, title} = options;
*/!*

alert(title);  // Menu
alert(w);      // 100
alert(h);      // 200
```

<<<<<<< HEAD
### L'operatore di resto
=======
### The rest pattern "..."
>>>>>>> 218ef36c

Cosa succede se l'oggetto possiede più proprietà delle variabili da noi fornite? Possiamo prendere solamente alcune ed assegnare tutto ciò che avanza da un'altra parte?

<<<<<<< HEAD
La specifica per l'utilizzo dell'operatore resto (tre punti) fa quasi parte dello standard, ma molti browser non lo supportano ancora.
=======
We can use the rest pattern, just like we did with arrays. It's not supported by some older browsers (IE, use Babel to polyfill it), but works in modern ones.
>>>>>>> 218ef36c

Appare cosi:

```js run
let options = {
  title: "Menu",
  height: 200,
  width: 100
};

*!*
// title = property named title
// rest = object with the rest of properties
let {title, ...rest} = options;
*/!*

// ora title="Menu", rest={height: 200, width: 100}
alert(rest.height);  // 200
alert(rest.width);   // 100
```



<<<<<<< HEAD
````smart header="Catturare senza `let`"
Negli esempi sopra le variabili vengono dichiarate appena prima di essere assegnate: `let {…} = {…}`. Ovviamente, potremmo anche utilizzare delle variabili già esistenti. Ma c'è un tranello.
=======
````smart header="Gotcha if there's no `let`"
In the examples above variables were declared right in the assignment: `let {…} = {…}`. Of course, we could use existing variables too, without `let`. But there's a catch.
>>>>>>> 218ef36c

Questo non funzionerebbe:
```js run
let title, width, height;

// errore in questa riga
{title, width, height} = {title: "Menu", width: 200, height: 100};
```

Il problema è che JavaScript tratta `{...}` come un blocco di codice. Questo blocco di codice può essere utilizzato per raggruppare istruzioni, come nell'esempio:

```js run
{
  // un blocco di codice
  let message = "Hello";
  // ...
  alert( message );
}
```

<<<<<<< HEAD
Per informare JavaScript che non ci troviamo in un blocco di codice, possiamo raggruppare l'intera assegnazione tra parentesi `(...)`:
=======
To show JavaScript that it's not a code block, we can make it a part of an expression by wrapping in parentheses `(...)`:
>>>>>>> 218ef36c

```js run
let title, width, height;

<<<<<<< HEAD
// ora funziona
*!*(*/!*{title, width, height} = {title: "Menu", width: 200, height: 100}*!*)*/!*;
=======
// okay now
*!*(*/!*{title, width, height}*!*)*/!* = {title: "Menu", width: 200, height: 100};
>>>>>>> 218ef36c

alert( title ); // Menu
```

````

## Destrutturazione annidata

Se un oggetto o un array contiene altri oggetti o array, possiamo utilizzare sequenze (pattern) di estrazione più complesse per andare più in profondità con l'estrazione.

Nel codice sotto `options` possiede un ulteriore oggetto nella proprietà `size` ed un array nella proprietà `items`. Il pattern alla sinistra dell'assegnazione ha la stessa struttura:

```js run
let options = {
  size: {
    width: 100,
    height: 200
  },
  items: ["Cake", "Donut"],
  extra: true    // qualche extra che non destruttureremo
};

// destructuring assignment split in multiple lines for clarity
let {
  size: { // mettiamo size qui
    width,
    height
  },
  items: [item1, item2], // assegniamo gli item qui
  title = "Menu" // non presente nell'oggetto (viene utilizzato il valore di default)
} = options;

alert(title);  // Menu
alert(width);  // 100
alert(height); // 200
alert(item1);  // Cake
alert(item2);  // Donut
```

L'intero oggetto `options` ad eccezione di `extra` il quale non viene menzionato, viene assegnato alle corrispondenti variabili.

Note that `size` and `items` itself is not destructured.

![](destructuring-complex.png)

Infine, abbiamo `width`, `height`, `item1`, `item2` e `title` che assumo il valore di default.

<<<<<<< HEAD
Questo accade spesso con l'assegnamento di destrutturazione. Abbiamo un oggetto complesso e vogliamo estrarre solamente ciò di cui abbiamo bisogno.

Anche qui accade lo stesso:
=======
If we have a complex object with many properties, we can extract only what we need:

>>>>>>> 218ef36c
```js
// prende size per interno su una variabile, ignora il resto
let { size } = options;
```

## Parametri di funzione intelligenti

<<<<<<< HEAD
Ci sono casi in cui una funzione può accettare più parametri, molti dei quali opzionali. Questo è vero specialmente per le interfacce utente. Immaginate una funzione che crea un menu. Può avere una larghezza, un'altezza, un titolo, una lista di elementi e molto altro.
=======
There are times when a function has many parameters, most of which are optional. That's especially true for user interfaces. Imagine a function that creates a menu. It may have a width, a height, a title, items list and so on.
>>>>>>> 218ef36c

Vediamo un pessimo modo per scrivere questo tipo di funzioni:

```js
function showMenu(title = "Untitled", width = 200, height = 100, items = []) {
  // ...
}
```

Nella vita reale, il problema è ricordarsi l'ordine degli argomenti. Solitamente gli IDE ci aiutano in questo, specialmente se il codice è ben documentato, ma ancora... Un ulteriore problema è quello di chiamare una funzione nel caso in cui molti parametri ci vadano bene di default.

Come qui?

```js
showMenu("My Menu", undefined, undefined, ["Item1", "Item2"])
```

E' brutto a vedersi. E diventa illeggibile quando il numero di parametri aumenta.

La destrutturazione ci viene in soccorso!

Possiamo passare i parametri come un oggetto, e la funzione immediatamente lo destrutturizza in variabili:

```js run
// passiamo l'oggetto alla funzione
let options = {
  title: "My menu",
  items: ["Item1", "Item2"]
};

// ...e immediatamente lo espandiamo su variabili
function showMenu(*!*{title = "Untitled", width = 200, height = 100, items = []}*/!*) {
  // title, items – presi da options,
  // width, height – valori di default
  alert( `${title} ${width} ${height}` ); // My Menu 200 100
  alert( items ); // Item1, Item2
}

showMenu(options);
```

Possiamo anche utilizzare una destrutturazione più complessa con oggetti annidati e diverse mappature:

```js run
let options = {
  title: "My menu",
  items: ["Item1", "Item2"]
};

*!*
function showMenu({
  title = "Untitled",
  width: w = 100,  // width va su w
  height: h = 200, // height va su h
  items: [item1, item2] // il primo elemento va su item1, il secondo su item2
}) {
*/!*
  alert( `${title} ${w} ${h}` ); // My Menu 100 200
  alert( item1 ); // Item1
  alert( item2 ); // Item2
}

showMenu(options);
```

La sintassi è la stessa dell'assegnamento di destrutturazione:
```js
function({
  incomingProperty: parameterName = defaultValue
  ...
})
```

Da notare che la destrutturazione assume che `showMenu()` abbia un argomento. Se vogliamo tutti i valori di default, allora dovremmo specificare un oggetto vuoto:

```js
showMenu({});


showMenu(); // questo darà errore
```

Possiamo farlo ponendo `{}` il valore di default per l'intera destrutturazione:


```js run
// parametri semplificati per chiarezza
function showMenu(*!*{ title = "Menu", width = 100, height = 200 } = {}*/!*) {
  alert( `${title} ${width} ${height}` );
}

showMenu(); // Menu 100 200
```

Nel codice sopra, tutti gli argomenti dell'oggetto sono `{}` di default, quindi ci sarà sempre qualcosa da destrutturare.

## Riepilogo

- L'assegnamento di destrutturazione ci consente di mappare un oggetto o un array su alcune variabili.
- La sintassi per gli oggetti:
    ```js
    let {prop : varName = default, ...rest} = object
    ```

    Questo significa che la proprietà `prop` dovrebbe andare nella variabile `varName` e, se non esiste alcuan proprietà, allora verrà utilizzato il valore di `default`.

<<<<<<< HEAD
- La sintassi per gli array:
=======
    Object properties that have no mapping are copied to the `rest` object.

- The array syntax:
>>>>>>> 218ef36c

    ```js
    let [item1 = default, item2, ...rest] = array
    ```

    Il primo elemento va in `item1`; il secondo va in `item2`, tutti gli altri finiscono nell'array `rest`.

- Per casi più complessi, la parte sinistra deve possedere la stessa struttura di quella destra.<|MERGE_RESOLUTION|>--- conflicted
+++ resolved
@@ -2,18 +2,10 @@
 
 Le due strutture dati più utilizzate in JavaScritp sono `Object` e `Array`.
 
-<<<<<<< HEAD
 Gli oggetti ci consentono di raccogliere molti pezzi di informazione in una singola entità, mentre gli array ci consentono di memorizzare collezioni ordinate. Possiamo quindi costruire un oggetto o un array e gestirlo come singola entità, oppure passarlo ad una funzione.
 
 *L'assegnamento di destrutturazione* è una speciale sintassi che ci consente di "spacchettare" oggetti o array in un insieme di variabili, che in molti casi possono risultare più comode. 
 La destrutturazione inoltre funziona molto bene con le funzione complesse che richiedono molti parametri, valori di default, molto presto vedremo come gestire anche questi.
-=======
-Objects allow us to create a single entity that stores data items by key, and arrays allow us to gather data items into an ordered collection.
-
-But when we pass those to a function, it may need not an object/array as a whole, but rather individual pieces.
-
-*Destructuring assignment* is a special syntax that allows us to "unpack" arrays or objects into a bunch of variables, as sometimes that's more convenient. Destructuring also works great with complex functions that have a lot of parameters, default values, and so on.
->>>>>>> 218ef36c
 
 ## Destrutturazione di un array
 
@@ -24,13 +16,9 @@
 let arr = ["Ilya", "Kantor"]
 
 *!*
-<<<<<<< HEAD
 // assegnamento di destrutturazione
-=======
-// destructuring assignment
-// sets firstName = arr[0]
-// and surname = arr[1]
->>>>>>> 218ef36c
+// imposta firstName = arr[0]
+// e surname = arr[1]
 let [firstName, surname] = arr;
 */!*
 
@@ -69,11 +57,7 @@
 alert( title ); // Consul
 ```
 
-<<<<<<< HEAD
 Nel codice sopra, il secondo elemento viene ignorato, il terzo viene assegnato a `title`, il resto dell'array viene ignorato.
-=======
-In the code above, the second element of the array is skipped, the third one is assigned to `title`, and the rest of the array items is also skipped (as there are no variables for them).
->>>>>>> 218ef36c
 ````
 
 ````smart header="Funziona con qualsiasi itarabile"
@@ -228,11 +212,7 @@
 Le proprietà `options.title`, `options.width` e `options.height` vengono assegnate alle variabili corrispondenti. L'ordine non ha importanza. Questo codice funzionerebbe allo stesso modo:
 
 ```js
-<<<<<<< HEAD
 // cambiato l'ordine delle proprietà in let {...}
-=======
-// changed the order in let {...}
->>>>>>> 218ef36c
 let {height, width, title} = { title: "Menu", height: 200, width: 100 }
 ```
 
@@ -312,19 +292,11 @@
 alert(h);      // 200
 ```
 
-<<<<<<< HEAD
-### L'operatore di resto
-=======
-### The rest pattern "..."
->>>>>>> 218ef36c
+### L'operatore di resto "..."
 
 Cosa succede se l'oggetto possiede più proprietà delle variabili da noi fornite? Possiamo prendere solamente alcune ed assegnare tutto ciò che avanza da un'altra parte?
 
-<<<<<<< HEAD
 La specifica per l'utilizzo dell'operatore resto (tre punti) fa quasi parte dello standard, ma molti browser non lo supportano ancora.
-=======
-We can use the rest pattern, just like we did with arrays. It's not supported by some older browsers (IE, use Babel to polyfill it), but works in modern ones.
->>>>>>> 218ef36c
 
 Appare cosi:
 
@@ -348,13 +320,8 @@
 
 
 
-<<<<<<< HEAD
 ````smart header="Catturare senza `let`"
 Negli esempi sopra le variabili vengono dichiarate appena prima di essere assegnate: `let {…} = {…}`. Ovviamente, potremmo anche utilizzare delle variabili già esistenti. Ma c'è un tranello.
-=======
-````smart header="Gotcha if there's no `let`"
-In the examples above variables were declared right in the assignment: `let {…} = {…}`. Of course, we could use existing variables too, without `let`. But there's a catch.
->>>>>>> 218ef36c
 
 Questo non funzionerebbe:
 ```js run
@@ -375,22 +342,13 @@
 }
 ```
 
-<<<<<<< HEAD
 Per informare JavaScript che non ci troviamo in un blocco di codice, possiamo raggruppare l'intera assegnazione tra parentesi `(...)`:
-=======
-To show JavaScript that it's not a code block, we can make it a part of an expression by wrapping in parentheses `(...)`:
->>>>>>> 218ef36c
 
 ```js run
 let title, width, height;
 
-<<<<<<< HEAD
 // ora funziona
 *!*(*/!*{title, width, height} = {title: "Menu", width: 200, height: 100}*!*)*/!*;
-=======
-// okay now
-*!*(*/!*{title, width, height}*!*)*/!* = {title: "Menu", width: 200, height: 100};
->>>>>>> 218ef36c
 
 alert( title ); // Menu
 ```
@@ -438,14 +396,9 @@
 
 Infine, abbiamo `width`, `height`, `item1`, `item2` e `title` che assumo il valore di default.
 
-<<<<<<< HEAD
 Questo accade spesso con l'assegnamento di destrutturazione. Abbiamo un oggetto complesso e vogliamo estrarre solamente ciò di cui abbiamo bisogno.
 
 Anche qui accade lo stesso:
-=======
-If we have a complex object with many properties, we can extract only what we need:
-
->>>>>>> 218ef36c
 ```js
 // prende size per interno su una variabile, ignora il resto
 let { size } = options;
@@ -453,11 +406,7 @@
 
 ## Parametri di funzione intelligenti
 
-<<<<<<< HEAD
 Ci sono casi in cui una funzione può accettare più parametri, molti dei quali opzionali. Questo è vero specialmente per le interfacce utente. Immaginate una funzione che crea un menu. Può avere una larghezza, un'altezza, un titolo, una lista di elementi e molto altro.
-=======
-There are times when a function has many parameters, most of which are optional. That's especially true for user interfaces. Imagine a function that creates a menu. It may have a width, a height, a title, items list and so on.
->>>>>>> 218ef36c
 
 Vediamo un pessimo modo per scrivere questo tipo di funzioni:
 
@@ -564,13 +513,7 @@
 
     Questo significa che la proprietà `prop` dovrebbe andare nella variabile `varName` e, se non esiste alcuan proprietà, allora verrà utilizzato il valore di `default`.
 
-<<<<<<< HEAD
 - La sintassi per gli array:
-=======
-    Object properties that have no mapping are copied to the `rest` object.
-
-- The array syntax:
->>>>>>> 218ef36c
 
     ```js
     let [item1 = default, item2, ...rest] = array
