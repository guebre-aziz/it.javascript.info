# Assegnamento di destrutturazione

Le due strutture dati più utilizzate in JavaScritp sono `Object` e `Array`.

Gli oggetti ci consentono di raccogliere molti pezzi di informazione in una singola entità, mentre gli array ci consentono di memorizzare collezioni ordinate. Possiamo quindi costruire un oggetto o un array e gestirlo come singola entità, oppure passarlo ad una funzione.

*L'assegnamento di destrutturazione* è una speciale sintassi che ci consente di "spacchettare" oggetti o array in un insieme di variabili, che in molti casi possono risultare più comode. 
La destrutturazione inoltre funziona molto bene con le funzione complesse che richiedono molti parametri, valori di default, molto presto vedremo come gestire anche questi.

## Destrutturazione di un array

Un esempio di come un array viene destrutturato in variabili:

```js
// we have an array with the name and surname
let arr = ["Ilya", "Kantor"]

*!*
// destructuring assignment
let [firstName, surname] = arr;
*/!*

alert(firstName); // Ilya
alert(surname);  // Kantor
```

Ora possiamo lavorare con le variabili piuttosto che con i membri dell'array.

Risulta utile se combinata con `split` o altri metodi che ritorna un array:

```js
let [firstName, surname] = "Ilya Kantor".split(' ');
```

````smart header="\"Destrutturazione\" non significa \"distruzione\"."
Viene chiamato "assegnamento di destrutturazione", perché "destrutturizza" copiando gli elementi all'interno di variabili. Ma l'array stesso non viene modificato.

E' solo un modo breve per scrivere:
```js
// let [firstName, surname] = arr;
let firstName = arr[0];
let surname = arr[1];
```
````

<<<<<<< HEAD
````smart header="Ignora i primi elementi"
Possono essere ignorati degli elementi dell'array inserendo una virgola:
=======
````smart header="Ignore elements using commas"
Unwanted elements of the array can also be thrown away via an extra comma:
>>>>>>> 273e47b7

```js run
*!*
// second element is not needed
let [firstName, , title] = ["Julius", "Caesar", "Consul", "of the Roman Republic"];
*/!*

alert( title ); // Consul
```

<<<<<<< HEAD
Nel codice sopra, il primo e secondo elemento vengono saltati, il terzo viene assegnato a `title`, il resto dell'array viene ignorato.
=======
In the code above, the second element of the array is skipped, the third one is assigned to `title`, and the rest of the array is also skipped.
>>>>>>> 273e47b7
````

````smart header="Funziona con qualsiasi itarabile"

... In realtà, possiamo utilizzarlo con qualsiasi iterabile, non solamente con array:

```js
let [a, b, c] = "abc"; // ["a", "b", "c"]
let [one, two, three] = new Set([1, 2, 3]);
```

````


````smart header="Assegna a qualsiasi cosa ci sia dalla parte sinistra"

Possiamo inserire qualsiasi cosa sia "assegnabile" alla sinistra.

Ad esempio, la proprietà di un oggetto:
```js run
let user = {};
[user.name, user.surname] = "Ilya Kantor".split(' ');

alert(user.name); // Ilya
```

````

````smart header="Cicla con .entries()"

Nel capitolo precedente abbiamo visto il metodo [Object.entries(obj)](mdn:js/Object/entries).

Possiamo utilizzarlo con la destrutturazione per eseguire cicli su chaivi/valore di un oggetto:

```js run
let user = {
  name: "John",
  age: 30
};

// loop over keys-and-values
*!*
for (let [key, value] of Object.entries(user)) {
*/!*
  alert(`${key}:${value}`); // name:John, then age:30
}
```

...Lo stesso vale per map:

```js run
let user = new Map();
user.set("name", "John");
user.set("age", "30");

*!*
for (let [key, value] of user.entries()) {
*/!*
  alert(`${key}:${value}`); // name:John, then age:30
}
```
````
### Il resto '...'

Se invece vogliamo destrutturare tutto, non solamente il primo elemento, ma raccogliere anche quello che segue -- passiamo un ulteriore parametro nella forma `"..."`:

```js run
let [name1, name2, *!*...rest*/!*] = ["Julius", "Caesar", *!*"Consul", "of the Roman Republic"*/!*];

alert(name1); // Julius
alert(name2); // Caesar

*!*
// Note that type of `rest` is Array.
alert(rest[0]); // Consul
alert(rest[1]); // of the Roman Republic
alert(rest.length); // 2
*/!*
```

La variabile `rest` è un array dei valori dell'array rimanenti. Possiamo utilizzare qualsiasi altro nome di variabile al posto di `rest`, è sufficiente accertarsi di inserire i tre punti prima del nome.

### Valori di default

Se ci sono meno valori nell'array delle variabili da assegnare, non ci sarà alcun errore. I valori assenti vengono considerati undefined:

```js run
*!*
let [firstName, surname] = [];
*/!*

alert(firstName); // undefined
alert(surname); // undefined
```

Se volessimo utilizzare un nostro valore di "default", potremmo fornirlo con la sintassi `=`:

```js run
*!*
// default values
let [name = "Guest", surname = "Anonymous"] = ["Julius"];
*/!*

alert(name);    // Julius (from array)
alert(surname); // Anonymous (default used)
```

I valori di default possono essere anche espressioni complesse o anche delle chiamate a funzione. Verranno presi in considerazione solamente se non verrà fornito alcun valore.

Ad esempio, qui usiamo la funzione `prompt` come default. La chiamata avverrà solamente nel secondo caso:

```js run
// runs only prompt for surname
let [name = prompt('name?'), surname = prompt('surname?')] = ["Julius"];

alert(name);    // Julius (from array)
alert(surname); // whatever prompt gets
```



## Destrutturazione di oggetti

L'assegnamento di destrutturazione funziona allo stesso modo con gli oggetti.

La sintassi è:

```js
let {var1, var2} = {var1:…, var2…}
```

Abbiamo un oggetto alla destra dell'assegnazione, che vogliamo dividere in variabili. Nel lato sinistro abbiamo un "pattern" di proprietà corrispondenti. In questo semplice caso, abbiamo una lista di variabili raggruppate tra parentesi `{...}`.

Ad esempio:

```js run
let options = {
  title: "Menu",
  width: 100,
  height: 200
};

*!*
let {title, width, height} = options;
*/!*

alert(title);  // Menu
alert(width);  // 100
alert(height); // 200
```

Le proprietà `options.title`, `options.width` e `options.height` vengono assegnate alle variabili corrispondenti. L'ordine non ha importanza. Questo codice funzionerebbe allo stesso modo:

```js
// changed the order of properties in let {...}
let {height, width, title} = { title: "Menu", height: 200, width: 100 }
```

Il pattern alla sinistra potrebbe essere anche più complesso e specificare una mappatura tra proprietà e variabili.

Se volessimo assegnare una proprietà ad una variabile con un altro nome, ad esempio, la proprietà `options.width` vogliamo inserirla in una variabile chiamata `w`, allora possiamo specificarlo con i due punti:

```js run
let options = {
  title: "Menu",
  width: 100,
  height: 200
};

*!*
// { sourceProperty: targetVariable }
let {width: w, height: h, title} = options;
*/!*

// width -> w
// height -> h
// title -> title

alert(title);  // Menu
alert(w);      // 100
alert(h);      // 200
```

I due punti specificano "cosa : va dove". Nell'esempio sopra la proprietà `width` va in `w`, la proprietà `height` va in `h`, e `title` viene assegnata ad una variabile con lo stesso nome.

Per delle potenziali proprietà mancanti possiamo impostare dei valori di default utilizzando `"="`, come nell'esempio:

```js run
let options = {
  title: "Menu"
};

*!*
let {width = 100, height = 200, title} = options;
*/!*

alert(title);  // Menu
alert(width);  // 100
alert(height); // 200
```

Proprio come nel caso degli array o dei parametri di funzione, i valori di default possono essere espressioni più complesse o chiamate a funzioni. Questi verranno valutati solo nel caso in cui il valore non verrà fornito.

Il codice sotto richiederà la larghezza (width), ma non il titolo (title).

```js run
let options = {
  title: "Menu"
};

*!*
let {width = prompt("width?"), title = prompt("title?")} = options;
*/!*

alert(title);  // Menu
alert(width);  // (whatever you the result of prompt is)
```

Possiamo anche combinare entrambi, i due punti e l'uguaglianza:

```js run
let options = {
  title: "Menu"
};

*!*
let {width: w = 100, height: h = 200, title} = options;
*/!*

alert(title);  // Menu
alert(w);      // 100
alert(h);      // 200
```

### L'operatore di resto

Cosa succede se l'oggetto possiede più proprietà delle variabili da noi fornite? Possiamo prendere solamente alcune ed assegnare tutto ciò che avanza da un'altra parte?

La specifica per l'utilizzo dell'operatore resto (tre punti) fa quasi parte dello standard, ma molti browser non lo supportano ancora.

Appare cosi:

```js run
let options = {
  title: "Menu",
  height: 200,
  width: 100
};

*!*
let {title, ...rest} = options;
*/!*

// now title="Menu", rest={height: 200, width: 100}
alert(rest.height);  // 200
alert(rest.width);   // 100
```



````smart header="Catturare senza `let`"
Negli esempi sopra le variabili vengono dichiarate appena prima di essere assegnate: `let {…} = {…}`. Ovviamente, potremmo anche utilizzare delle variabili già esistenti. Ma c'è un tranello.

Questo non funzionerebbe:
```js run
let title, width, height;

// error in this line
{title, width, height} = {title: "Menu", width: 200, height: 100};
```

Il problema è che JavaScript tratta `{...}` come un blocco di codice. Questo blocco di codice può essere utilizzato per raggruppare istruzioni, come nell'esempio:

```js run
{
  // a code block
  let message = "Hello";
  // ...
  alert( message );
}
```

<<<<<<< HEAD
Per informare JavaScript che non ci troviamo in un blocco di codice, possiamo raggruppare l'intera assegnazione tra parentesi `(...)`:
=======
To show JavaScript that it's not a code block, we can wrap the whole assignment in parentheses `(...)`:
>>>>>>> 273e47b7

```js run
let title, width, height;

// okay now
*!*(*/!*{title, width, height} = {title: "Menu", width: 200, height: 100}*!*)*/!*;

alert( title ); // Menu
```

````

## Destrutturazione annidata

Se un oggetto o un array contiene altri oggetti o array, possiamo utilizzare sequenze (pattern) di estrazione più complesse per andare più in profondità con l'estrazione.

Nel codice sotto `options` possiede un ulteriore oggetto nella proprietà `size` ed un array nella proprietà `items`. Il pattern alla sinistra dell'assegnazione ha la stessa struttura:

```js run
let options = {
  size: {
    width: 100,
    height: 200
  },
  items: ["Cake", "Donut"],
  extra: true    // something extra that we will not destruct
};

// destructuring assignment on multiple lines for clarity
let {
  size: { // put size here
    width,
    height
  },
  items: [item1, item2], // assign items here
  title = "Menu" // not present in the object (default value is used)
} = options;

alert(title);  // Menu
alert(width);  // 100
alert(height); // 200
alert(item1);  // Cake
alert(item2);  // Donut
```

L'intero oggetto `options` ad eccezione di `extra` il quale non viene menzionato, viene assegnato alle corrispondenti variabili.

Note that `size` and `items` itself is not destructured.

![](destructuring-complex.png)

Infine, abbiamo `width`, `height`, `item1`, `item2` e `title` che assumo il valore di default.

Questo accade spesso con l'assegnamento di destrutturazione. Abbiamo un oggetto complesso e vogliamo estrarre solamente ciò di cui abbiamo bisogno.

Anche qui accade lo stesso:
```js
// take size as a whole into a variable, ignore the rest
let { size } = options;
```

## Parametri di funzione intelligenti

Ci sono casi in cui una funzione può accettare più parametri, molti dei quali opzionali. Questo è vero specialmente per le interfacce utente. Immaginate una funzione che crea un menu. Può avere una larghezza, un'altezza, un titolo, una lista di elementi e molto altro.

Vediamo un pessimo modo per scrivere questo tipo di funzioni:

```js
function showMenu(title = "Untitled", width = 200, height = 100, items = []) {
  // ...
}
```

Nella vita reale, il problema è ricordarsi l'ordine degli argomenti. Solitamente gli IDE ci aiutano in questo, specialmente se il codice è ben documentato, ma ancora... Un ulteriore problema è quello di chiamare una funzione nel caso in cui molti parametri ci vadano bene di default.

Come qui?

```js
showMenu("My Menu", undefined, undefined, ["Item1", "Item2"])
```

E' brutto a vedersi. E diventa illeggibile quando il numero di parametri aumenta.

La destrutturazione ci viene in soccorso!

Possiamo passare i parametri come un oggetto, e la funzione immediatamente lo destrutturizza in variabili:

```js run
// we pass object to function
let options = {
  title: "My menu",
  items: ["Item1", "Item2"]
};

// ...and it immediately expands it to variables
function showMenu(*!*{title = "Untitled", width = 200, height = 100, items = []}*/!*) {
  // title, items – taken from options,
  // width, height – defaults used
  alert( `${title} ${width} ${height}` ); // My Menu 200 100
  alert( items ); // Item1, Item2
}

showMenu(options);
```

Possiamo anche utilizzare una destrutturazione più complessa con oggetti annidati e diverse mappature:

```js run
let options = {
  title: "My menu",
  items: ["Item1", "Item2"]
};

*!*
function showMenu({
  title = "Untitled",
  width: w = 100,  // width goes to w
  height: h = 200, // height goes to h
  items: [item1, item2] // items first element goes to item1, second to item2
}) {
*/!*
  alert( `${title} ${w} ${h}` ); // My Menu 100 200
  alert( item1 ); // Item1
  alert( item2 ); // Item2
}

showMenu(options);
```

La sintassi è la stessa dell'assegnamento di destrutturazione:
```js
function({
  incomingProperty: parameterName = defaultValue
  ...
})
```

Da notare che la destrutturazione assume che `showMenu()` abbia un argomento. Se vogliamo tutti i valori di default, allora dovremmo specificare un oggetto vuoto:

```js
showMenu({});


showMenu(); // this would give an error
```

Possiamo farlo ponendo `{}` il valore di default per l'intera destrutturazione:


```js run
// simplified parameters a bit for clarity
function showMenu(*!*{ title = "Menu", width = 100, height = 200 } = {}*/!*) {
  alert( `${title} ${width} ${height}` );
}

showMenu(); // Menu 100 200
```

Nel codice sopra, tutti gli argomenti dell'oggetto sono `{}` di default, quindi ci sarà sempre qualcosa da destrutturare.

## Riepilogo

- L'assegnamento di destrutturazione ci consente di mappare un oggetto o un array su alcune variabili.
- La sintassi per gli oggetti:
    ```js
    let {prop : varName = default, ...} = object
    ```

    Questo significa che la proprietà `prop` dovrebbe andare nella variabile `varName` e, se non esiste alcuan proprietà, allora verrà utilizzato il valore di `default`.

- La sintassi per gli array:

    ```js
    let [item1 = default, item2, ...rest] = array
    ```

    Il primo elemento va in `item1`; il secondo va in `item2`, tutti gli altri finiscono nell'array `rest`.

- Per casi più complessi, la parte sinistra deve possedere la stessa struttura di quella destra.<|MERGE_RESOLUTION|>--- conflicted
+++ resolved
@@ -43,13 +43,8 @@
 ```
 ````
 
-<<<<<<< HEAD
-````smart header="Ignora i primi elementi"
+````smart header="Ignora gli elementi con la virgola"
 Possono essere ignorati degli elementi dell'array inserendo una virgola:
-=======
-````smart header="Ignore elements using commas"
-Unwanted elements of the array can also be thrown away via an extra comma:
->>>>>>> 273e47b7
 
 ```js run
 *!*
@@ -60,11 +55,7 @@
 alert( title ); // Consul
 ```
 
-<<<<<<< HEAD
-Nel codice sopra, il primo e secondo elemento vengono saltati, il terzo viene assegnato a `title`, il resto dell'array viene ignorato.
-=======
-In the code above, the second element of the array is skipped, the third one is assigned to `title`, and the rest of the array is also skipped.
->>>>>>> 273e47b7
+Nel codice sopra, il secondo elemento viene ignorato, il terzo viene assegnato a `title`, il resto dell'array viene ignorato.
 ````
 
 ````smart header="Funziona con qualsiasi itarabile"
@@ -347,11 +338,7 @@
 }
 ```
 
-<<<<<<< HEAD
 Per informare JavaScript che non ci troviamo in un blocco di codice, possiamo raggruppare l'intera assegnazione tra parentesi `(...)`:
-=======
-To show JavaScript that it's not a code block, we can wrap the whole assignment in parentheses `(...)`:
->>>>>>> 273e47b7
 
 ```js run
 let title, width, height;
