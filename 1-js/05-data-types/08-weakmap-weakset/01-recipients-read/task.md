--- conflicted
+++ resolved
@@ -16,16 +16,8 @@
 
 Il vostro codice vi può accedere, ma i messaggi sono gestiti dal codice di qualcun altro. Vengono aggiunti nuovi messaggi, quelli vecchi vengono rimossi, e voi non avete modo di sapere quando ciò accade.
 
-<<<<<<< HEAD
 Ora, quale struttura dati potresti utilizzare per memorizzare quali messaggi "sono stati letti"? La struttura deve calzare bene al problema, e rispondere alla domanda  "è stato letto?".
-=======
-Now, which data structure could you use to store information about whether the message "has been read"? The structure must be well-suited to give the answer "was it read?" for the given message object.
->>>>>>> 872cc6ad
 
 P.S. Quando un messaggio viene rimosso da `messages`, dovrebbe essere rimosso anche dalla vostra struttura.
 
-<<<<<<< HEAD:1-js/05-data-types/07-map-set-weakmap-weakset/04-recipients-read/task.md
-P.P.S. Non dovremmo modificare l'oggetto messagge. Poichè se viene gestito dal codice di qualcun altro, aggiungere nuove proprietà potrebbe avere conseguenze disastrose.
-=======
-P.P.S. We shouldn't modify message objects, add our properties to them. As they are managed by someone else's code, that may lead to bad consequences.
->>>>>>> 9bfc8cfa9c055bdcbc8f40471fc52e011687a728:1-js/05-data-types/08-weakmap-weakset/01-recipients-read/task.md+P.P.S. Non dovremmo modificare l'oggetto messagge. Poichè se viene gestito dal codice di qualcun altro, aggiungere nuove proprietà potrebbe avere conseguenze disastrose.