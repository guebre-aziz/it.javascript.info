--- conflicted
+++ resolved
@@ -25,11 +25,7 @@
 // ora readMessages ha un elemento (tecnicamente la memoria potrebbe essere ripulita dopo)
 ```
 
-<<<<<<< HEAD
-La struttura `WeakSet` consente di memorizzare un insieme di messaggi e di verificare molto rapidamente la presenza di un dato messaggio.
-=======
-The `WeakSet` allows to store a set of messages and easily check for the existence of a message in it.
->>>>>>> 7b761858
+La struttura `WeakSet` consente di memorizzare un insieme di messaggi e di verificare facilmente la presenza di un dato messaggio.
 
 Viene ripulita automaticamente. Il lato negativo è che non possiamo eseguire iterazioni. Non possiamo ottenere direttamente "tutti i messaggi letti". Ma possiamo farlo iterando su tutti i messaggi e filtrando tutti quelli che sono presenti nel set.
 
@@ -44,7 +40,7 @@
 messages[0][isRead] = true;
 ```
 
-Ora anche se qualcun altro utilizza `for..in` per avere accesso a tutte le proprietà di messagge, la nostra proprietà sarà segreta.
+Ora anche se qualcun altro utilizza `for..in` per avere accesso a tutte le proprietà di messages, la nostra proprietà sarà segreta.
 
 
 Although symbols allow to lower the probability of problems, using `WeakSet` is better from the architectural point of view.
