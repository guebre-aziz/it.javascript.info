--- conflicted
+++ resolved
@@ -1,16 +1,12 @@
 # WeakMap e WeakSet
 
-<<<<<<< HEAD
 Come abbiamo già visto nel capitolo <info:garbage-collection>, il motore JavaScript mantiene un valore in memoria fino a che questo risulta accessibile (e potrebbe potenzialmente essere utilizzato).
-=======
-As we know from the chapter <info:garbage-collection>, JavaScript engine keeps a value in memory while it is "reachable" and can potentially be used.
->>>>>>> 6ab384f2
 
 Ad esempio:
 ```js
 let john = { name: "John" };
 
-// l'oggetto è accessibilie, john è un suo riferimento
+// l'oggetto è accessibile, john è un suo riferimento
 
 // sovrascriviamo il riferimento
 john = null;
@@ -103,7 +99,7 @@
 - `weakMap.delete(key)`
 - `weakMap.has(key)`
 
-Perché questa limitazione? Per ragioni tecniche. Se un oggetto ha perso tutti i riferimenti (come `john` nel codice sopra), allora verrà automaticamente eliminato. Ma tecnicamente non è specificato esattamente *quando averrà la pulizia*.
+Perché questa limitazione? Per ragioni tecniche. Se un oggetto ha perso tutti i riferimenti (come `john` nel codice sopra), allora verrà automaticamente eliminato. Ma tecnicamente non è specificato esattamente *quando avverrà la pulizia*.
 
 Sarà il motore JavaScript a deciderlo. Potrebbe decidere di effettuare subito la pulizia della memoria oppure aspettare più oggetti per eliminarli in blocco. Quindi, tecnicamente il numero degli elementi di una `WeakMap` non è conosciuto. Il motore potrebbe già aver effettuato la pulizia oppure no, o averlo fatto solo parzialmente. Per questo motivo, i metodi che accedono a `WeakMap` per intero non sopo supportati.
 
@@ -124,7 +120,7 @@
 
 Proviamo a guardare un esempio.
 
-Immaginiamo di avere del codice che tiene nota del numero di visite per ogni utente. L'informazioni viene memorizzata in un map: l'utente è la chiave, mentre il conteggio delle visite è il valore. Quando l'utente esce, vogliamo smettere di mantenere in memoria il conteggio delle visite.
+Immaginiamo di avere del codice che tiene nota del numero di visite per ogni utente. L'informazione viene memorizzata in un map: l'utente è la chiave, mentre il conteggio delle visite è il valore. Quando l'utente esce, vogliamo smettere di mantenere in memoria il conteggio delle visite.
 
 Qui vediamo un esempio di conteggio utilizzando `Map`:
 
@@ -192,7 +188,7 @@
 }
 
 *!*
-// Ora utilizzaimo process() in un altro file:
+// Ora utilizziamo process() in un altro file:
 */!*
 
 // 📁 main.js
@@ -209,7 +205,7 @@
 alert(cache.size); // 1 (Ouch! L'oggetto è ancora in cache, sta occupando memoria!)
 ```
 
-Per chiamate multiple di `process(obj)` con lo stesso oggetto, il risultato viene calcolato solamente la prima volta, le successive chiamate lo prenderanno dalla `cache`. Il lato negatico è che dobbiamo ricordarci di pulire la `cache` quando non è più necessaria.
+Per chiamate multiple di `process(obj)` con lo stesso oggetto, il risultato viene calcolato solamente la prima volta, le successive chiamate lo prenderanno dalla `cache`. Il lato negativo è che dobbiamo ricordarci di pulire la `cache` quando non è più necessaria.
 
 Se sostituiamo `Map` con `WeakMap`, il problema si risolve. I risultati in cache vengono automaticamente rimossi una volta che l'oggetto viene ripulito dal garbage collector.
 
@@ -236,10 +232,10 @@
 let result1 = process(obj);
 let result2 = process(obj);
 
-// ...più tadi, quando non abbiamo più bisogno dell'oggetto
+// ...più tardi, quando non abbiamo più bisogno dell'oggetto
 obj = null;
 
-// Non possiamo ottenere la dimensione della cache, poichè è una WeakMap,
+// Non possiamo ottenere la dimensione della cache, poiché è una WeakMap,
 // ma è 0 oppure lo sarà presto
 // Quando un oggetto viene ripulito dal garbage collector, anche i dati associati vengono ripuliti
 ```
