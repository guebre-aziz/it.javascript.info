
# Object.keys, values, entries

<<<<<<< HEAD
Facciamo un passo oltre le strutture dati in sé e discutiamo dei metodi di iterazione su di esse. 
=======
Let's step away from the individual data structures and talk about the iterations over them.
>>>>>>> 218ef36c

Nel capitolo precedente abbiamo visto i metodi `map.keys()`, `map.values()`, `map.entries()`.

<<<<<<< HEAD
Questi sono dei metodi generici, c'è un comune accordo sul loro utilizzo per le strutture dati. Se dovessimo mai creare una nostra struttura dati personale, dovremmo implementare anche questi metodi. 
=======
These methods are generic, there is a common agreement to use them for data structures. If we ever create a data structure of our own, we should implement them too.
>>>>>>> 218ef36c

Vengono supportati da:

- `Map`
- `Set`
- `Array` (ad eccezione `arr.values()`)

Anche gli oggetti supportano dei metodi simili, ma la loro sintassi è leggermente differente.

## Object.keys, values, entries

Per i semplici oggetti, sono resi disponibile i seguenti metodi:

- [Object.keys(obj)](mdn:js/Object/keys) -- ritorna un array di chiavi.
- [Object.values(obj)](mdn:js/Object/values) -- ritorna un array di valori.
- [Object.entries(obj)](mdn:js/Object/entries) -- ritorna un array di coppie `[key, value]`.

...Da notare le differenze (confrontandoli con quelli delle map):

|             | Map              | Object       |
|-------------|------------------|--------------|
| Chiamata | `map.keys()`  | `Object.keys(obj)`, non `obj.keys()` |
| Valore di ritorno     | oggetti iterabile    | Array                     |

La prima differenza è che dobbiamo chiamare `Object.keys(obj)`, non `obj.keys()`.

Perché? La principale motivazione è la flessibilità. Ricordate, gli oggetti sono la base di tutte le strutture complesse in JavaScript. Quindi potremmo avere un nostro oggetto come `order` che implementa il proprio metodo `order.values()`. E potremmo ancora chiamare `Object.values(order)`.

La seconda differenza è che i metodi `Object.*` ritornano un array, non un oggetto iterabile. Questo è comportamento è dovuto a ragioni storiche.

Ad esempio:

```js
let user = {
  name: "John",
  age: 30
};
```

- `Object.keys(user) = ["name", "age"]`
- `Object.values(user) = ["John", 30]`
- `Object.entries(user) = [ ["name","John"], ["age",30] ]`

Qui un esempio di utilizzo di `Object.values` per eseguire cicli sui valori delle proprietà:

```js run
let user = {
  name: "John",
  age: 30
};

// ciclo sui valori
for (let value of Object.values(user)) {
  alert(value); // John, poi 30
}
```

<<<<<<< HEAD
## Object.keys/values/entries ignorano proprietà di tipo symbol

Proprio come per il ciclo `for..in`, questi metodi ignorano le proprietà che utilizzano una chiave `Symbol(...)`.

Solitamente questo è un vantaggio. Ma se volessimo ottenere anche le chiavi di tipo symbol, esiste un secondo metodo [Object.getOwnPropertySymbols](mdn:js/Object/getOwnPropertySymbols)  che ritorna un array di chiavi di tipo symbol. Invece, il metodo [Reflect.ownKeys(obj)](mdn:js/Reflect/ownKeys) ritorna *tutte* le chiavi.
=======
```warn header="Object.keys/values/entries ignore symbolic properties"
Just like a `for..in` loop, these methods ignore properties that use `Symbol(...)` as keys.

Usually that's convenient. But if we want symbolic keys too, then there's a separate method [Object.getOwnPropertySymbols](mdn:js/Object/getOwnPropertySymbols) that returns an array of only symbolic keys. Also, there exist a method [Reflect.ownKeys(obj)](mdn:js/Reflect/ownKeys) that returns *all* keys.
```

## Object.fromEntries to transform objects

Sometimes we need to perform a transformation of an object to `Map` and back.

We already have `new Map(Object.entries(obj))` to make a `Map` from `obj`.

The syntax of `Object.fromEntries` does the reverse. Given an array of `[key, value]` pairs, it creates an object:

```js run
let prices = Object.fromEntries([
  ['banana', 1],
  ['orange', 2],
  ['meat', 4]
]);

// now prices = { banana: 1, orange: 2, meat: 4 }

alert(prices.orange); // 2
```

Let's see practical applications.

For example, we'd like to create a new object with double prices from the existing one.

For arrays, we have `.map` method that allows to transform an array, but nothing like that for objects.

So we can use a loop:

```js run
let prices = {
  banana: 1,
  orange: 2,
  meat: 4,
};

let doublePrices = {};
for(let [product, price] of Object.entries(prices)) {
  doublePrices[product] = price * 2;
}

alert(doublePrices.meat); // 8
```

...Or we can represent the object as an `Array` using `Object.entries`, then perform the operations with `map` (and potentially other array methods), and then go back using `Object.fromEntries`.

Let's do it for our object:

```js run
let prices = {
  banana: 1,
  orange: 2,
  meat: 4,
};

*!*
let doublePrices = Object.fromEntries(
  // convert to array, map, and then fromEntries gives back the object
  Object.entries(prices).map(([key, value]) => [key, value * 2])
);
*/!*

alert(doublePrices.meat); // 8
```   

It may look difficult from the first sight, but becomes easy to understand after you use it once or twice.

We also can use `fromEntries` to get an object from `Map`.

E.g. we have a `Map` of prices, but we need to pass it to a 3rd-party code that expects an object.

Here we go:

```js run
let map = new Map();
map.set('banana', 1);
map.set('orange', 2);
map.set('meat', 4);

let obj = Object.fromEntries(map);

// now obj = { banana: 1, orange: 2, meat: 4 }

alert(obj.orange); // 2
```
>>>>>>> 218ef36c
<|MERGE_RESOLUTION|>--- conflicted
+++ resolved
@@ -1,19 +1,11 @@
 
 # Object.keys, values, entries
 
-<<<<<<< HEAD
 Facciamo un passo oltre le strutture dati in sé e discutiamo dei metodi di iterazione su di esse. 
-=======
-Let's step away from the individual data structures and talk about the iterations over them.
->>>>>>> 218ef36c
 
 Nel capitolo precedente abbiamo visto i metodi `map.keys()`, `map.values()`, `map.entries()`.
 
-<<<<<<< HEAD
 Questi sono dei metodi generici, c'è un comune accordo sul loro utilizzo per le strutture dati. Se dovessimo mai creare una nostra struttura dati personale, dovremmo implementare anche questi metodi. 
-=======
-These methods are generic, there is a common agreement to use them for data structures. If we ever create a data structure of our own, we should implement them too.
->>>>>>> 218ef36c
 
 Vengono supportati da:
 
@@ -71,26 +63,19 @@
 }
 ```
 
-<<<<<<< HEAD
-## Object.keys/values/entries ignorano proprietà di tipo symbol
-
-Proprio come per il ciclo `for..in`, questi metodi ignorano le proprietà che utilizzano una chiave `Symbol(...)`.
+```warn header="Object.keys/values/entries ingorano le proprietà di tipo symbol"
+Proprio come nel caso del ciclo `for..in`, questi metodi ignorano le proprietà che utilizzano `Symbol(...)` come chiave.
 
 Solitamente questo è un vantaggio. Ma se volessimo ottenere anche le chiavi di tipo symbol, esiste un secondo metodo [Object.getOwnPropertySymbols](mdn:js/Object/getOwnPropertySymbols)  che ritorna un array di chiavi di tipo symbol. Invece, il metodo [Reflect.ownKeys(obj)](mdn:js/Reflect/ownKeys) ritorna *tutte* le chiavi.
-=======
-```warn header="Object.keys/values/entries ignore symbolic properties"
-Just like a `for..in` loop, these methods ignore properties that use `Symbol(...)` as keys.
-
-Usually that's convenient. But if we want symbolic keys too, then there's a separate method [Object.getOwnPropertySymbols](mdn:js/Object/getOwnPropertySymbols) that returns an array of only symbolic keys. Also, there exist a method [Reflect.ownKeys(obj)](mdn:js/Reflect/ownKeys) that returns *all* keys.
 ```
 
-## Object.fromEntries to transform objects
+## Object.fromEntries per trasformare gli oggetti
 
-Sometimes we need to perform a transformation of an object to `Map` and back.
+Talvolta abbiamo necesssità di trasformare un oggetto in `Map` e viceversa.
 
-We already have `new Map(Object.entries(obj))` to make a `Map` from `obj`.
+Abbiamo a disposizione `new Map(Object.entries(obj))` per ottenere una `Map` a partire da `obj`.
 
-The syntax of `Object.fromEntries` does the reverse. Given an array of `[key, value]` pairs, it creates an object:
+Il metodo `Object.fromEntries` fa esattamente l'operazione contraria. Fornito un array di coppie `[key, value]`, l'invocazione a questo metodo restituirà un oggetto:
 
 ```js run
 let prices = Object.fromEntries([
@@ -99,18 +84,18 @@
   ['meat', 4]
 ]);
 
-// now prices = { banana: 1, orange: 2, meat: 4 }
+// ora prices = { banana: 1, orange: 2, meat: 4 }
 
 alert(prices.orange); // 2
 ```
 
-Let's see practical applications.
+Proviamo a vedere un esempio pratico.
 
-For example, we'd like to create a new object with double prices from the existing one.
+Ad esempio, potremmo vole creare un nuovo oggetto con i prezzi raddoppiati a partire da uno già esistente.
 
-For arrays, we have `.map` method that allows to transform an array, but nothing like that for objects.
+Con gli array possiamo utilizzare `.map` che consente di trasformare un array, ma non abbiamo nulla di simile per gli oggetti.
 
-So we can use a loop:
+Possiamo quindi utilizzare un ciclo:
 
 ```js run
 let prices = {
@@ -127,9 +112,9 @@
 alert(doublePrices.meat); // 8
 ```
 
-...Or we can represent the object as an `Array` using `Object.entries`, then perform the operations with `map` (and potentially other array methods), and then go back using `Object.fromEntries`.
+...Oppure possiamo rappresentare l'oggetto come un `Array` utilizzando `Object.entries`, e successivamente applicare la funzione `map` (e potenzialmente qualsiasi altro metodo disponibile per gli array), e successivamente tornare ad un oggetto con `Object.fromEntries`.
 
-Let's do it for our object:
+Proviamo ad applicare quanto detto:
 
 ```js run
 let prices = {
@@ -140,7 +125,7 @@
 
 *!*
 let doublePrices = Object.fromEntries(
-  // convert to array, map, and then fromEntries gives back the object
+  // converte ad array, map, e successivamente fromEntries ci ritorna l'oggetto
   Object.entries(prices).map(([key, value]) => [key, value * 2])
 );
 */!*
@@ -148,13 +133,13 @@
 alert(doublePrices.meat); // 8
 ```   
 
-It may look difficult from the first sight, but becomes easy to understand after you use it once or twice.
+Ad un primo sguardo potrebbere risultare complesso, ma diventa molto più familiare dopo un paio di utilizzi.
 
-We also can use `fromEntries` to get an object from `Map`.
+Possiamo anche utilizzare `fromEntries` per ottenere un oggetto a partire da una `Map`.
 
-E.g. we have a `Map` of prices, but we need to pass it to a 3rd-party code that expects an object.
+Ad esempio, potremmo avere una `Map` di prezzi, e abbiamo bisogno di fornirla ad un codice esterno che si aspetta un oggetto.
 
-Here we go:
+Quello che potremmo fare:
 
 ```js run
 let map = new Map();
@@ -164,8 +149,7 @@
 
 let obj = Object.fromEntries(map);
 
-// now obj = { banana: 1, orange: 2, meat: 4 }
+// ora obj = { banana: 1, orange: 2, meat: 4 }
 
 alert(obj.orange); // 2
-```
->>>>>>> 218ef36c
+```