--- conflicted
+++ resolved
@@ -120,30 +120,26 @@
 }
 ```
 ````
-<<<<<<< HEAD
-### Il resto '...'
-=======
-
-```smart header="Swap variables trick"
-A well-known trick for swapping values of two variables:
+
+```smart header="Il trucco dello scambio di varibili"
+Un metodo molto conosciuto per lo scambio dei valori di due variabili:
 
 ```js run
 let guest = "Jane";
 let admin = "Pete";
 
-// Swap values: make guest=Pete, admin=Jane
+// Scambio dei valori: rende guest=Pete, admin=Jane
 [guest, admin] = [admin, guest];
 
-alert(`${guest} ${admin}`); // Pete Jane (successfully swapped!)
-```
-
-Here we create a temporary array of two variables and immediately destructure it in swapped order.
-
-We can swap more than two variables this way.
-
-
-### The rest '...'
->>>>>>> 872cc6ad
+alert(`${guest} ${admin}`); // Pete Jane (scambiati con successo!)
+```
+
+Qui creiamo un array temporaneo di due varibili e lo destrutturiamo immediatamente invertendo l'ordine delle variabili.
+
+In questo modo possiamo invertire l'ordine di più di due variabili.
+
+
+### L'operatore resto '...'
 
 Se invece vogliamo destrutturare tutto, non solamente il primo elemento, ma raccogliere anche quello che segue -- passiamo un ulteriore parametro nella forma `"..."`:
 
@@ -380,13 +376,7 @@
 }
 ```
 
-<<<<<<< HEAD
 Per informare JavaScript che non ci troviamo in un blocco di codice, possiamo raggruppare l'intera assegnazione tra parentesi `(...)`:
-=======
-So here JavaScript assumes that we have a code block, that's why there's an error. We want destructuring instead.
-
-To show JavaScript that it's not a code block, we can wrap the expression in parentheses `(...)`:
->>>>>>> 872cc6ad
 
 ```js run
 let title, width, height;
@@ -431,13 +421,9 @@
 alert(item2);  // Donut
 ```
 
-<<<<<<< HEAD
 L'intero oggetto `options` ad eccezione di `extra` il quale non viene menzionato, viene assegnato alle corrispondenti variabili.
 
 Note that `size` and `items` itself is not destructured.
-=======
-All properties of `options` object except `extra` that is absent in the left part, are assigned to corresponding variables:
->>>>>>> 872cc6ad
 
 ![](destructuring-complex.svg)
 
