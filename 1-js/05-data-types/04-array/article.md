# Array

Gli oggetti consentono la meorizzazione di una collezzione di valori con chiave.

Molto spesso abbiamo bisogno di una *collezione ordinata*, dove abbiamo un primo, un secondo, un terzo elemento e cosi via. Ad esempio, abbiamo bisogno di memorizzare una lista di cose: utenti, beni, elementi HTML etc.

Non è conveniente utilizzare un oggetto per questo tipo di lavori, poiché non avremmo alcun metodo per gestire l'ordine degli elementi. Non possiamo inserire una nuova proprietà "tra" due già esistenti. Infatti gli oggetti non sono pensati per questo scopo.

Esistono delle speciali strutture dati chiamate `Array`, che consentono la memorizzazione di collezioni ordinate. 

## Dichiarazione

Ci sono due differenti sintatti per la creazioni di un array vuoto:

```js
let arr = new Array();
let arr = [];
```

Nella maggioranza dei casi, la seconda sintassi è quella preferita. Possiamo già fornire degli elementi da inserire, all'interno delle parentesi:

```js
let fruits = ["Apple", "Orange", "Plum"];
```

Gli elementi di un array sono numerati, a partire dallo zero.

Possiamo ottenere un elemento tramite il suo numero di indice:

```js run
let fruits = ["Apple", "Orange", "Plum"];

alert( fruits[0] ); // Apple
alert( fruits[1] ); // Orange
alert( fruits[2] ); // Plum
```

Possiamo rimpiazzare un elemento:

```js
fruits[2] = 'Pear'; // ora ["Apple", "Orange", "Pear"]
```

...o aggiungerne uno nuovo:

```js
fruits[3] = 'Lemon'; // ora ["Apple", "Orange", "Pear", "Lemon"]
```

Il contatore locale degli elementi dell'array è `length`:

```js run
let fruits = ["Apple", "Orange", "Plum"];

alert( fruits.length ); // 3
```

Possiamo anche utilizzare `alert` per mostrare l'intero array.

```js run
let fruits = ["Apple", "Orange", "Plum"];

alert( fruits ); // Apple,Orange,Plum
```

Un array può memorizzare elementi di qualsiasi tipo.

Ad esempio:

```js run no-beautify
// insieme di valori
let arr = [ 'Apple', { name: 'John' }, true, function() { alert('hello'); } ];

// prende l'oggetto all'indice 1 e ne mostra il name
alert( arr[1].name ); // John

// prende la funzione all'indice 3 e la esegue
arr[3](); // hello
```


````smart header="Virgola pendente"
Negli array, proprio come per gli oggetti, c'è la possibilità di terminare con una virgola:
```js 
let fruits = [
  "Apple",
  "Orange",
  "Plum"*!*,*/!*
];
```

La "virgola pendente" rende più semplice inserire/rimuovere elementi, perché tutte le linee seguono la stessa struttura.
````


## I metodi pop/push, shift/unshift

Una [queue](https://en.wikipedia.org/wiki/Queue_(abstract_data_type)) (coda) è una delle maggiori applicazioni di un array. In ambito informatico, questa è una collezione ordinata che consente due operazioni:

- `push` inserisce un elemento in coda.
- `shift` per estrarre un elemento dalla testa della cda, e scorrere in avanti la lista, in questo modo il secondo elemento diventa il primo.

![](queue.svg)

Gli array supportano entrambre le operazioni.

Nella pratica non è strano incontrare questo "tipo" di array. Ad esempiom una coda di messaggi che devono essere mostrati a schermo.

Esiste un altro caso d'uso degli array -- la struttrura dati chiamata [stack](https://en.wikipedia.org/wiki/Stack_(abstract_data_type)). 

Questa supporta due operazioni:

- `push` aggiunge un elemento in coda.
- `pop` estrae un elemento dalla coda.

Quindi gli elementi vengono sempre aggiunti o presi dalla "fine".

Uno stack viene spesso illustrato come un pacco di carte: le nuove carte vengono aggiunte sempre in cima o prese dalla cima:

![](stack.svg)

Per gli stack, l'ultimo elemento inserito viene prelevato per primo, questo comportamento viene definito LIFO (Last-In-First-Out). Nel caso delle code, il comportamento viene chiamato FIFO (First-In-First-Out).

Gli array in JavaScript possono implementare sia una queue che uno stack. C'è la possibilità di aggiungere/rimuovere elementi sia in cima che in coda.

In informatica questa struttura dati si chiama [deque](https://en.wikipedia.org/wiki/Double-ended_queue).

**Metodi che operano sulla coda di un array:**

`pop`
: Estrae l'ultimo elemento dell'array e lo ritorna:

    ```js run
    let fruits = ["Apple", "Orange", "Pear"];

    alert( fruits.pop() ); // rimuove "Pear" e lo ritorna con alert

    alert( fruits ); // Apple, Orange
    ```

`push`
: Inserisce l'elemento in coda all'array:

    ```js run
    let fruits = ["Apple", "Orange"];

    fruits.push("Pear");

    alert( fruits ); // Apple, Orange, Pear
    ```

    La chiamata `fruits.push(...)` è equivalente a `fruits[fruits.length] = ...`.

**Metodi che operano sulla testa dell'array:**

`shift`
: Estrae il primo elemento dell'array e lo ritorna:

    ```js run
    let fruits = ["Apple", "Orange", "Pear"];

    alert( fruits.shift() ); // rimuove Apple e lo ritorna con alert

    alert( fruits ); // Orange, Pear
    ```

`unshift`
: Aggiunge l'elemento in testa dell'array:

    ```js run
    let fruits = ["Orange", "Pear"];

    fruits.unshift('Apple');

    alert( fruits ); // Apple, Orange, Pear
    ```

I metodi `push` e `unshift` possono aggiungere anche più elementi in una volta sola:

```js run
let fruits = ["Apple"];

fruits.push("Orange", "Peach");
fruits.unshift("Pineapple", "Lemon");

// ["Pineapple", "Lemon", "Apple", "Orange", "Peach"]
alert( fruits );
```

## Internamente

Un array è uno speciale tipo di oggetto. Le parentesi quadre vengono utilizzate per accedere alla proprietà `arr[0]`, questa sintassi deriva da quella utilizzata per gli oggetti. I numeri vengono utilizzati come chiave. 
Equivale a `obj[key]`, dove `arr` è l'oggetto, mentre i numeri vengono utilizzati come chiavi.

Inoltre estendono gli oggetti fornendo speciali metodi per operare ordinatamente su collezioni di dati, e contengono la proprietà `length`. Ma internamente rimane sempre un oggetto.

Ricordate, ci sono solo 7 tipi di base in JavaScript. Gli array sono oggetti e si comportano come tali. 

Ad esempio, vengono copiati per riferimento:

```js run
let fruits = ["Banana"]

let arr = fruits; // copia per riferimento (due variabili fanno riferimento allo stesso array)

alert( arr === fruits ); // true
 
arr.push("Pear"); // modifica l'array per riferimento

alert( fruits ); // Banana, Pear - ora sono 2 elementi
```

<<<<<<< HEAD
... Ma ciò che li rende realmente speciali è la loro rappresentazione interna. Il motore prova a memorizzare gli elementi in aree di memoria contigue, uno dopo l'altro, propri come nelle illustrazioni di questo capitolo, ci sono anche altre ottimizzazioni per rendere gli array molto veloci.
=======
...But what makes arrays really special is their internal representation. The engine tries to store its elements in the contiguous memory area, one after another, just as depicted on the illustrations in this chapter, and there are other optimizations as well, to make arrays work really fast.
>>>>>>> 42ee1488

Se iniziamo a trattare gli array come oggetti ordinari tutte le ottimizzazioni vengono a meno.

Ad esempio, tecnicamente possiamo fare:

```js
let fruits = []; // crea una array

fruits[99999] = 5; // assegna una proprietà con indice maggiore della sua lunghezza

fruits.age = 25; // crea una proprietà con un nome a scelta
```

Questo è possibile, perché gli array sono comunque degli oggetti. Possiamo anche aggiungere proprietà.

Il motore si accorgerà che stiamo gli array come comuni oggetti. Le ottimizzazioni specifiche per gli array non sono studiate per questi casi, verranno quindi disattivate.

I modi per "maltrattare" un array:

- Aggiungere una proprietà non numerica, come `arr.test = 5`. 
- Creare buchi: aggiungendo `arr[0]` e poi `arr[1000]` (lasciando spazio vuoto tra di loro).
- Riempire l'array nell'ordine inverso, ad esempio `arr[1000]`, `arr[999]`.

E' molto conveniente pensare agli array come delle speciali strutture utili a lavorare con *dati ordinati*. Infatti contengono degli speciali metodi per poterli trattare. Inoltre sono attentamente ottimizzati dal motore JavaScript per lavorare con dati ordinati e memorizzati in posizioni contigue. Quindi se dovreste aver bisogno di utilizzare una proprietà con una chiave arbitraria, molto probabilmente un oggetto soddisferà maggiormente le vostre necessità.

## Performance

I metodi `push/pop` vengono eseguiti rapidamente, mentre `shift/unshift` sono più lenti.

![](array-speed.svg)

Perché è più veloce eseguire operazioni sulla coda degli array piuttosto che in testa? Andiamo a vedere cosa accade durante l'esecuzione:

```js
fruits.shift(); // prende 1 elemento dall'inizio
```

Non è sufficiente prelevare e rimuovere l'elemento con l'indice `0`. Gli altri elementi dovranno essere rinumerati.

L'operazione di `shift` deve seguire 3 passi:

1. Rimuovere l'elemento con indice `0`.
2. Spostare tutti gli elementi a sinistra, rinumerare gli indici da `1` a `0`, da `2` a `1` e cosi via.
3. Aggiornare la propreità `length`.

![](array-shift.svg)

**Maggiore sarà il numero di elementi, maggiore sarà il tempo richiesto, e maggiori saranno il numero di operazioni in memoria.**

Una cosa simile accade con `unshift`: per aggiungere un elemento in testa all'array, abbiamo prima bisogno di spostare tutti gli elementi a destra e aggiornare gli indici.
Invece con `push/pop`? Non richiedono lo spostamento di nulla in memoria. Per poter prelevare un elemento dalla coda, il metodo `pop` pulisce l'indirizzo e decrementa la `length`.

Le azioni eseguite da `pop`:

```js
fruits.pop(); // prende 1 elemento dalla fine
```

![](array-pop.svg)

**Il metodo `pop` non richiede spostamenti, perché ogni elemento mantiene il suo indice. Questo è il motivo per cui risulta essere un operazione molto veloce.**

Una cosa simile accade con il metodo `push`.

## Cicli

Uno dei modi più utilizzati per eseguire cicli sugli elementi di un array è il `for` utilizzando gli indici:

```js run
let arr = ["Apple", "Orange", "Pear"];

*!*
for (let i = 0; i < arr.length; i++) {
*/!*
  alert( arr[i] );
}
```

Per gli array c'è un'altra forma di ciclo, `for..of`:

```js run
let fruits = ["Apple", "Orange", "Plum"];

// itera sugli elementi dell'array
for (let fruit of fruits) {
  alert( fruit );
}
```

Il ciclo `for..of` non fornisce il numero dell'indice dell'elemento corrente, solo il suo valore, in molte situazioni questo è più che sufficiente. E più breve.

Tecnicamente, poiché gli array sono oggetti, è anche possibile utilizzare `for..in`:

```js run
let arr = ["Apple", "Orange", "Pear"];

*!*
for (let key in arr) {
*/!*
  alert( arr[key] ); // Apple, Orange, Pear
}
```

Non è comunque un ottima idea. Si possono verificare diversi errori:

1. Il ciclo `for..in` itera su *tutte le proprietà*, non solo su quelle numeriche.

    Ci sono anche degli oggetti chiamati "array-like" (simili ad array) nei browser e in altri ambienti, che *assomigliano ad array*. Infatti come proprietà possiedono `length` e degli indici, ma allo stesso tempo contengono proprietà e metodi di tipo non numerico, di cui solitamente non abbiamo bisogno. Il ciclo `for..in` li passerà tutti. Quindi se stiamo utilizzando degli oggetti array-like, questi "extra" potrebbero rivelarsi un problema.

2. Il ciclo `for..in` è ottimizzato per oggetti generici, non array, può risultare quindi 10-100 volte più lento. Ovviamente rimane comunque un operazione molto veloce. Può essere un problema solo in caso si verifichino ingorghi. 

Generalmente, non dovremmo utilizzare `for..in` per array.


## Una parola riguardo "length"

La prorietà `length` si aggiorna automaticamente ad ogni modifica. Volendo essere precisi non ne rappresenta la lunghezza, ma l'indirizzo più grande più uno.

Ad esempio, un singolo elemento con un indirizzo molto alto fornisce una grande lunghezza:

```js run
let fruits = [];
fruits[123] = "Apple";

alert( fruits.length ); // 124
```

Ovviamente questo non è il modo corretto di utilizzare un array. 

Un'altra cosa interessante riguardo la proprietà `length` è che è sovra scrivibile.

Se provassimo ad incrementarla manualmente, non accadrebbe nulla di interessante. Se invece la decrementiamo, l'array verrà troncato. Il processo è irreversibile, vediamo questo esempio:

```js run
let arr = [1, 2, 3, 4, 5];

arr.length = 2; // tronca a 2 elementi
alert( arr ); // [1, 2]

arr.length = 5; // ritorna alla lunghezza precedente
alert( arr[3] ); // undefined: i valori non vegono ritornati
```

Quindi il modo più semplice per ripulire un array è: `arr.length = 0;`.


## new Array() [#new-array]

C'è un ulteriore sintassi per creare un array:

```js
let arr = *!*new Array*/!*("Apple", "Pear", "etc");
```

Viene utilizzata raramente, le parentesi `[]` risultano più brevi. Anche se c'è una caratteristica interessante che va osservata.

Se utilizziamo `new Array` con un solo argomento di tipo numerico, allora verrà creato un array *vuoto, ma con lunghezza data*.

Quindi vediamo come ci si potrebbe sparare sui piedi:

```js run
let arr = new Array(2); // creerà un array di [2] ?

alert( arr[0] ); // undefined! nessun elemento.

alert( arr.length ); // length 2
```

Nel codice sopra, `new Array(number)` ha tutti gli elementi `undefined`.

Per evitare queste spiacevoli sorprese, solitamente si utilizzano le parentesi, senza doversi preoccupare di cosa stia accadendo.

## Array multi-dimensionali

Gli array possono contenere oggetti che sono a loro volta array. Possiamo quindi utilizzare questa proprietà per creare array multi-dimensionali, per memorizzare matrici:

```js run
let matrix = [
  [1, 2, 3],
  [4, 5, 6],
  [7, 8, 9]
];

alert( matrix[1][1] ); // l'elemento centrale
```

## toString

Gli array hanno una propria implementazione del metodo `toString`, il quale ritorna la lista degli elementi separati da una virgola.

Ad esempio:


```js run
let arr = [1, 2, 3];

alert( arr ); // 1,2,3
alert( String(arr) === '1,2,3' ); // true
```

Proviamo anche:

```js run
alert( [] + 1 ); // "1"
alert( [1] + 1 ); // "11"
alert( [1,2] + 1 ); // "1,21"
```

Gli array non possiedono `Symbol.toPrimitive`, e nemmeno `valueOf`, implementano solamente la conversione `toString`, quindi `[]` diventa una stringa vuota, `[1]` diventa `"1"` e `[1,2]` diventa `"1,2"`.

Quando l'operatore di somma binaria `"+"` aggiunge qualcosa ad una stringa, converte tutto a stringa, quindi l'esempio di prima sarà equivalente a:

```js run
alert( "" + 1 ); // "1"
alert( "1" + 1 ); // "11"
alert( "1,2" + 1 ); // "1,21"
```

## Non confrontate gli array con ==

Gli array in JavaScript, a differenza di altri linguaggi di programmazione, non dovrebbero essere confrontati con l'operatore `==`.

Questo operatore non offre alcun tipo di trattamento speciale per gli array, li considera come un oggetto.

Ricordando velocemente le regole:

- Due oggetti sono uguali con `==` solamente se fanno riferimento allo stesso oggetto.
- Se uno dei due argomenti forniti all'operatore `==` è un oggetto, e l'atlro è un tipo primitivo, allora l'oggetto viene convertito in primitivo, come spiegato nel capitolo <info:object-toprimitive>.
- ...Con l'eccezione di `null` e `undefined` che sono uguali solamente tra di loro.

Il confronto stretto, con l'operatore `===` è ancora più semplice, poichè non converte i tipi. 

Quindi, se confrontiamo array con `==`, non saranno mai equivalenti, a meno chè non confrontiamo due variabili che fanno riferimento allo stesso array.

Ad esempio:
```js run
alert( [] == [] ); // false
alert( [0] == [0] ); // false
```

Questi array sono tecnicamente oggetti differenti. Quindi non si equivalgono, L'operatore `==` non effettua il confronto elemento per elemento.

Anche il confronto con tipi primitivi potrebbe dare risultati strani:

```js run
alert( 0 == [] ); // true

alert('0' == [] ); // false
```

Qui, in entrambi i casi, stiamo confrontando un tipo primitivo con un array. Quindi l'array `[]` viene convertito in tipo primitivo per effettuare il confronto e diventa una stringa vuota `''`. 

Successivamente il processo di confronto procede come descritto nel capitolo <info:type-conversions>:

```js run
// dopo averlo convertio, l'array [] equivale a ''
alert( 0 == '' ); // true, poichè '' viene convertito nel numero 0

alert('0' == '' ); // false, nessuna conversione di tipo, sono stringhe differenti
```

Quindi, come possiamo confrontare gli array?

Molto semplice: non utilizzando l'operatore`==`. Invece, vanno confrontati con un ciclo che confronta ogni elemento dei due array, oppure utilizzando uno dei metodi di iterazione che vedremo nel prossimo capitolo.

## Riepilogo

Gli array sono uno speciale tipo di oggetto, studiati per immagazzinare e gestire collezioni ordinate di dati.

- La dichiarazione:

    ```js
    // parentesi quadrea (usuale)
    let arr = [item1, item2...];

    // new Array (eccezionalmente raro)
    let arr = new Array(item1, item2...);
    ```

    La chiamata a `new Array(number)` crea un array con lunghezza data, ma senza elementi.

- La proprietà `length` è la lunghezza dell'array, in realtà per essere precisi, contiene l'indice dell'ultimo elemento più uno. Questo valore viene aggiornato automaticamente. 
- Se decrementiamo manualmente `length`, l'array viene troncato.

Possiamo utilizzare un array come deque con le seguenti operazioni:

- `push(...items)` aggiunge `items` in coda.
- `pop()` rimuove un elemento dalla coda e lo ritorna.
- `shift()` rimuove un elemento dalla testa e lo ritorna.
- `unshift(...items)` aggiunge un elemento in testa.

Ritorneremo sugli array e studieremo più metodi per aggiungere, rimuovere, estrarre ed ordinare elementi nel capitolo <info:array-methods>.

Per confrontare gli array, non utilizzate l'opertore  `==` (lo stesso vale per `>`, `<` e gli altri), poichè non riservano alcun trattamento speciale per gli array. Li trattano come degli oggetti comuni, e solitamente non è quello che vogliamo.

Piuttosto si possono utilizzare i cicli come `for..of` per confrontare ogni elemento dei due array.

Continueremo con lo studio degli array e di altri metodi per aggiungere, rimuovere, estrarre elementi ed ordinarli, nel prossimo capitolo <info:array-methods>.<|MERGE_RESOLUTION|>--- conflicted
+++ resolved
@@ -1,6 +1,6 @@
 # Array
 
-Gli oggetti consentono la meorizzazione di una collezzione di valori con chiave.
+Gli oggetti consentono la memorizzazione di una collezione di valori con chiave.
 
 Molto spesso abbiamo bisogno di una *collezione ordinata*, dove abbiamo un primo, un secondo, un terzo elemento e cosi via. Ad esempio, abbiamo bisogno di memorizzare una lista di cose: utenti, beni, elementi HTML etc.
 
@@ -10,7 +10,7 @@
 
 ## Dichiarazione
 
-Ci sono due differenti sintatti per la creazioni di un array vuoto:
+Ci sono due differenti sintassi per la creazioni di un array vuoto:
 
 ```js
 let arr = new Array();
@@ -102,11 +102,11 @@
 
 ![](queue.svg)
 
-Gli array supportano entrambre le operazioni.
-
-Nella pratica non è strano incontrare questo "tipo" di array. Ad esempiom una coda di messaggi che devono essere mostrati a schermo.
-
-Esiste un altro caso d'uso degli array -- la struttrura dati chiamata [stack](https://en.wikipedia.org/wiki/Stack_(abstract_data_type)). 
+Gli array supportano entrambe le operazioni.
+
+Nella pratica non è strano incontrare questo "tipo" di array. Ad esempio una coda di messaggi che devono essere mostrati a schermo.
+
+Esiste un altro caso d'uso degli array -- la struttura dati chiamata [stack](https://en.wikipedia.org/wiki/Stack_(abstract_data_type)). 
 
 Questa supporta due operazioni:
 
@@ -210,11 +210,7 @@
 alert( fruits ); // Banana, Pear - ora sono 2 elementi
 ```
 
-<<<<<<< HEAD
 ... Ma ciò che li rende realmente speciali è la loro rappresentazione interna. Il motore prova a memorizzare gli elementi in aree di memoria contigue, uno dopo l'altro, propri come nelle illustrazioni di questo capitolo, ci sono anche altre ottimizzazioni per rendere gli array molto veloci.
-=======
-...But what makes arrays really special is their internal representation. The engine tries to store its elements in the contiguous memory area, one after another, just as depicted on the illustrations in this chapter, and there are other optimizations as well, to make arrays work really fast.
->>>>>>> 42ee1488
 
 Se iniziamo a trattare gli array come oggetti ordinari tutte le ottimizzazioni vengono a meno.
 
@@ -258,7 +254,7 @@
 
 1. Rimuovere l'elemento con indice `0`.
 2. Spostare tutti gli elementi a sinistra, rinumerare gli indici da `1` a `0`, da `2` a `1` e cosi via.
-3. Aggiornare la propreità `length`.
+3. Aggiornare la proprietà `length`.
 
 ![](array-shift.svg)
 
@@ -331,7 +327,7 @@
 
 ## Una parola riguardo "length"
 
-La prorietà `length` si aggiorna automaticamente ad ogni modifica. Volendo essere precisi non ne rappresenta la lunghezza, ma l'indirizzo più grande più uno.
+La proprietà `length` si aggiorna automaticamente ad ogni modifica. Volendo essere precisi non ne rappresenta la lunghezza, ma l'indirizzo più grande più uno.
 
 Ad esempio, un singolo elemento con un indirizzo molto alto fornisce una grande lunghezza:
 
@@ -355,7 +351,7 @@
 alert( arr ); // [1, 2]
 
 arr.length = 5; // ritorna alla lunghezza precedente
-alert( arr[3] ); // undefined: i valori non vegono ritornati
+alert( arr[3] ); // undefined: i valori non vengono ritornati
 ```
 
 Quindi il modo più semplice per ripulire un array è: `arr.length = 0;`.
@@ -442,10 +438,10 @@
 Ricordando velocemente le regole:
 
 - Due oggetti sono uguali con `==` solamente se fanno riferimento allo stesso oggetto.
-- Se uno dei due argomenti forniti all'operatore `==` è un oggetto, e l'atlro è un tipo primitivo, allora l'oggetto viene convertito in primitivo, come spiegato nel capitolo <info:object-toprimitive>.
+- Se uno dei due argomenti forniti all'operatore `==` è un oggetto, e l'altro è un tipo primitivo, allora l'oggetto viene convertito in primitivo, come spiegato nel capitolo <info:object-toprimitive>.
 - ...Con l'eccezione di `null` e `undefined` che sono uguali solamente tra di loro.
 
-Il confronto stretto, con l'operatore `===` è ancora più semplice, poichè non converte i tipi. 
+Il confronto stretto, con l'operatore `===` è ancora più semplice, poiché non converte i tipi. 
 
 Quindi, se confrontiamo array con `==`, non saranno mai equivalenti, a meno chè non confrontiamo due variabili che fanno riferimento allo stesso array.
 
@@ -470,8 +466,8 @@
 Successivamente il processo di confronto procede come descritto nel capitolo <info:type-conversions>:
 
 ```js run
-// dopo averlo convertio, l'array [] equivale a ''
-alert( 0 == '' ); // true, poichè '' viene convertito nel numero 0
+// dopo averlo convertito, l'array [] equivale a ''
+alert( 0 == '' ); // true, poiché '' viene convertito nel numero 0
 
 alert('0' == '' ); // false, nessuna conversione di tipo, sono stringhe differenti
 ```
@@ -487,7 +483,7 @@
 - La dichiarazione:
 
     ```js
-    // parentesi quadrea (usuale)
+    // parentesi quadre (usuale)
     let arr = [item1, item2...];
 
     // new Array (eccezionalmente raro)
@@ -508,7 +504,7 @@
 
 Ritorneremo sugli array e studieremo più metodi per aggiungere, rimuovere, estrarre ed ordinare elementi nel capitolo <info:array-methods>.
 
-Per confrontare gli array, non utilizzate l'opertore  `==` (lo stesso vale per `>`, `<` e gli altri), poichè non riservano alcun trattamento speciale per gli array. Li trattano come degli oggetti comuni, e solitamente non è quello che vogliamo.
+Per confrontare gli array, non utilizzate l'operatore  `==` (lo stesso vale per `>`, `<` e gli altri), poiché non riservano alcun trattamento speciale per gli array. Li trattano come degli oggetti comuni, e solitamente non è quello che vogliamo.
 
 Piuttosto si possono utilizzare i cicli come `for..of` per confrontare ogni elemento dei due array.
 
