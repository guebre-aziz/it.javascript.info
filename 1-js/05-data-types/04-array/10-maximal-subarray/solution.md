--- conflicted
+++ resolved
@@ -1,8 +1,4 @@
-<<<<<<< HEAD
-# La soluzione lenta
-=======
-# Slow solution
->>>>>>> 273e47b7
+# La soluzione più lenta
 
 Possiamo calcoalre tutte le somme possibili.
 
@@ -63,11 +59,7 @@
 
 La soluzione ha una complessità di [O(n<sup>2</sup>)](https://en.wikipedia.org/wiki/Big_O_notation). In altre parole, se l'array fosse 2 volte più grande, l'algoritmo lavorerebbe 4 volte più lentamente.
 
-<<<<<<< HEAD
 Per grandi array (1000, 10000 o più elementi) questi algoritmi possono portare ad enormi attese.
-=======
-For big arrays (1000, 10000 or more items) such algorithms can lead to a serious sluggishness.
->>>>>>> 273e47b7
 
 # Soluzione performante
 
