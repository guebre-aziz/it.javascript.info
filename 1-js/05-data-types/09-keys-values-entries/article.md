--- conflicted
+++ resolved
@@ -99,8 +99,4 @@
 alert(doublePrices.meat); // 8
 ```   
 
-<<<<<<< HEAD
-Ad un primo sguardo potrebbe risultare complesso, ma diventa molto più familiare dopo un paio di utilizzi.
-=======
-It may look difficult at first sight, but becomes easy to understand after you use it once or twice. We can make powerful chains of transforms this way. 
->>>>>>> 6ab384f2
+Ad un primo sguardo potrebbe risultare complesso, ma diventa molto più familiare dopo un paio di utilizzi. In questo modo possono essere create potenti catene per la trasformazione.
