
# Object.keys, values, entries

Facciamo un passo oltre le strutture dati in sé e discutiamo dei metodi di iterazione su di esse. 

Nel capitolo precedente abbiamo visto i metodi `map.keys()`, `map.values()`, `map.entries()`.

Questi sono dei metodi generici, c'è un comune accordo sul loro utilizzo per le strutture dati. Se dovessimo mai creare una nostra struttura dati personale, dovremmo implementare anche questi metodi. 

Vengono supportati da:

- `Map`
- `Set`
<<<<<<< HEAD
- `Array` (ad eccezione `arr.values()`)
=======
- `Array`
>>>>>>> 872cc6ad

Anche gli oggetti supportano dei metodi simili, ma la loro sintassi è leggermente differente.

## Object.keys, values, entries

Per i semplici oggetti, sono resi disponibile i seguenti metodi:

- [Object.keys(obj)](mdn:js/Object/keys) -- ritorna un array di chiavi.
- [Object.values(obj)](mdn:js/Object/values) -- ritorna un array di valori.
- [Object.entries(obj)](mdn:js/Object/entries) -- ritorna un array di coppie `[key, value]`.

Da notare le differenze (confrontandoli con quelli delle map):

|             | Map              | Object       |
|-------------|------------------|--------------|
| Chiamata | `map.keys()`  | `Object.keys(obj)`, non `obj.keys()` |
| Valore di ritorno     | oggetti iterabile    | Array                     |

La prima differenza è che dobbiamo chiamare `Object.keys(obj)`, non `obj.keys()`.

Perché? La principale motivazione è la flessibilità. Ricordate, gli oggetti sono la base di tutte le strutture complesse in JavaScript. Quindi potremmo avere un nostro oggetto come `order` che implementa il proprio metodo `order.values()`. E potremmo ancora chiamare `Object.values(order)`.

La seconda differenza è che i metodi `Object.*` ritornano un array, non un oggetto iterabile. Questo è comportamento è dovuto a ragioni storiche.

Ad esempio:

```js
let user = {
  name: "John",
  age: 30
};
```

- `Object.keys(user) = ["name", "age"]`
- `Object.values(user) = ["John", 30]`
- `Object.entries(user) = [ ["name","John"], ["age",30] ]`

Qui un esempio di utilizzo di `Object.values` per eseguire cicli sui valori delle proprietà:

```js run
let user = {
  name: "John",
  age: 30
};

// ciclo sui valori
for (let value of Object.values(user)) {
  alert(value); // John, poi 30
}
```

```warn header="Object.keys/values/entries ingorano le proprietà di tipo symbol"
Proprio come nel caso del ciclo `for..in`, questi metodi ignorano le proprietà che utilizzano `Symbol(...)` come chiave.

Solitamente questo è un vantaggio. Ma se volessimo ottenere anche le chiavi di tipo symbol, esiste un secondo metodo [Object.getOwnPropertySymbols](mdn:js/Object/getOwnPropertySymbols)  che ritorna un array di chiavi di tipo symbol. Invece, il metodo [Reflect.ownKeys(obj)](mdn:js/Reflect/ownKeys) ritorna *tutte* le chiavi.
```


## Transforming objects

Per gli oggetti mancano molti metodi che sono invece presenti per gli array, ad esempio `map`, `filter` e molti altri.

<<<<<<< HEAD
Se volessimo comunque applicarli, allora possiamo utilizzare `Object.entries` seguito da `Object.fromEntries`:
=======
If we'd like to apply them, then we can use `Object.entries` followed by `Object.fromEntries`:
>>>>>>> 872cc6ad

1. Applichiamo `Object.entries(obj)` per ottenere un array di coppie chiave/valore da `obj`.
2. Applichiamo il metodo, esempio `map`.
3. Applichiamo `Object.fromEntries(array)` all'array risultante per ottenere nuovamente un oggetto.

Ad esempio, se abbiamo un oggetto di prezzi che vogliamo raddoppiare:

```js run
let prices = {
  banana: 1,
  orange: 2,
  meat: 4,
};

*!*
let doublePrices = Object.fromEntries(
  // converte ad array, map, e successivamente fromEntries ci ritorna l'oggetto
  Object.entries(prices).map(([key, value]) => [key, value * 2])
);
*/!*

alert(doublePrices.meat); // 8
```   

<<<<<<< HEAD
Ad un primo sguardo potrebbere risultare complesso, ma diventa molto più familiare dopo un paio di utilizzi.
=======
It may look difficult from the first sight, but becomes easy to understand after you use it once or twice. We can make powerful chains of transforms this way. 
>>>>>>> 872cc6ad
<|MERGE_RESOLUTION|>--- conflicted
+++ resolved
@@ -11,11 +11,7 @@
 
 - `Map`
 - `Set`
-<<<<<<< HEAD
-- `Array` (ad eccezione `arr.values()`)
-=======
 - `Array`
->>>>>>> 872cc6ad
 
 Anche gli oggetti supportano dei metodi simili, ma la loro sintassi è leggermente differente.
 
@@ -78,11 +74,7 @@
 
 Per gli oggetti mancano molti metodi che sono invece presenti per gli array, ad esempio `map`, `filter` e molti altri.
 
-<<<<<<< HEAD
 Se volessimo comunque applicarli, allora possiamo utilizzare `Object.entries` seguito da `Object.fromEntries`:
-=======
-If we'd like to apply them, then we can use `Object.entries` followed by `Object.fromEntries`:
->>>>>>> 872cc6ad
 
 1. Applichiamo `Object.entries(obj)` per ottenere un array di coppie chiave/valore da `obj`.
 2. Applichiamo il metodo, esempio `map`.
@@ -107,8 +99,4 @@
 alert(doublePrices.meat); // 8
 ```   
 
-<<<<<<< HEAD
 Ad un primo sguardo potrebbere risultare complesso, ma diventa molto più familiare dopo un paio di utilizzi.
-=======
-It may look difficult from the first sight, but becomes easy to understand after you use it once or twice. We can make powerful chains of transforms this way. 
->>>>>>> 872cc6ad
