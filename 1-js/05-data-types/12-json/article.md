--- conflicted
+++ resolved
@@ -284,7 +284,6 @@
 
 L'idea è quella di fornire più potenza possibile a `replacer`: deve avere la possibilità di rimpiazzare/saltare l'oggetto per interno, se necessario.
 
-<<<<<<< HEAD
 ## Formattazione: spacer
 
 Il terzo argomento di `JSON.stringify(value, replacer, spaces)` è il numero di spazi da utilizzare per una corretta formattazione.
@@ -292,15 +291,6 @@
 Tutti gli oggetti serializzati fino ad ora non possedevano un indentazione o spazi extra. Ci può andare bene se dobbiamo semplicemente inviare l'oggetto. L'argomento `spacer` viene utilizzato solo con scopo di abbellimento.
 
 In questo caso `spacer = 2` dice a JavaScript di mostrare gli oggetti annidati in diverse righe, con un indentazione di 2 spazi all'interno dell'oggetto:
-=======
-## Formatting: space
-
-The third argument of `JSON.stringify(value, replacer, space)` is the number of spaces to use for pretty formatting.
-
-Previously, all stringified objects had no indents and extra spaces. That's fine if we want to send an object over a network. The `space` argument is used exclusively for a nice output.
-
-Here `space = 2` tells JavaScript to show nested objects on multiple lines, with indentation of 2 spaces inside an object:
->>>>>>> 872cc6ad
 
 ```js run
 let user = {
@@ -336,11 +326,7 @@
 */
 ```
 
-<<<<<<< HEAD
 Il parametro `spaces` viene utilizzato unicamente per procedure di logging o per abbellire l'output.
-=======
-The `space` parameter is used solely for logging and nice-output purposes.
->>>>>>> 872cc6ad
 
 ## Modificare "toJSON"
 
@@ -405,11 +391,7 @@
 */
 ```
 
-<<<<<<< HEAD
 Come possiamo vedere, `toJSON` viene utilizzato sia per le chiamate dirette a `JSON.stringify(room)`, sia per gli oggetti annidati.
-=======
-As we can see, `toJSON` is used both for the direct call `JSON.stringify(room)` and when `room` is nested in another encoded object.
->>>>>>> 872cc6ad
 
 
 ## JSON.parse
