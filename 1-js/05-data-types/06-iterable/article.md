--- conflicted
+++ resolved
@@ -1,11 +1,7 @@
 
 # Iteratori
 
-<<<<<<< HEAD
 Gli oggetti *iterabili* sono una generalizzazione degli array. Questo concetto consente a qualsiasi oggetto di essere utilizzato in un ciclo `for..of`.
-=======
-*Iterable* objects are a generalization of arrays. That's a concept that allows us to make any object useable in a `for..of` loop.
->>>>>>> 42ee1488
 
 Ovviamente, gli array sono oggetti iterabili. Ma ci sono molti altri oggetti integrati, che sono altrettanto iterabili. Ad esempio, anche le stringhe sono iterabili. Come vedremo a breve, molti operatori si appoggiano a questo.
 
@@ -29,11 +25,7 @@
 // for(let num of range) ... num=1,2,3,4,5
 ```
 
-<<<<<<< HEAD
-Per rendere iterabile `range` (e poter utilizzare correttamente `for..of`) abbiamo bisogno di aggiunger un metodo chiamato `Symbol.iterator` (uno speciale simbolo integrato).
-=======
-To make the `range` object iterable (and thus let `for..of` work) we need to add a method to the object named `Symbol.iterator` (a special built-in symbol just for that).
->>>>>>> 42ee1488
+Per rendere iterabile l'oggetto `range` (e poter quindi utilizzare correttamente `for..of`) abbiamo bisogno di aggiungere un metodo chiamato `Symbol.iterator` (uno speciale simbolo integrato).
 
 1. Quando `for..of` inizia, prova a chiamare questo metodo (o ritorna un errore se non lo trova). Il metodo deve ritornare un *iteratore* -- un oggetto con il metodo `next`.
 2. La possibilità di avanzare di `for..of` funziona *solamente con l'oggetto ritornato*.
@@ -127,7 +119,7 @@
 
 Gli array e le stringhe sono gli oggetti su cui si utilizzano di più gli iteratori.
 
-Per una stringa, `for..of` cicla sui caratteri:
+Per una stringa, `for..of` itera sui caratteri:
 
 ```js run
 for (let char of "test") {
@@ -149,11 +141,7 @@
 
 Normalmente, il funzionamento degli iteratori è nascosto al codice esterno. C'è un ciclo `for..of` , che funziona, e questo è tutto ciò che serve sapere.
 
-<<<<<<< HEAD
-Ma per capire tutto al meglio vediamo come creare esplicitamente un iteratore.
-=======
-For deeper understanding, let's see how to use an iterator explicitly.
->>>>>>> 42ee1488
+Ma per capire approfonditamente, vediamo come creare esplicitamente un iteratore.
 
 Proveremo ad iterare su una stringa allo stesso modo di un ciclo `for..of`, ma con una chiamata diretta. Questo codice crea un iteratore per stringhe e lo richiama "manualmente":
 
@@ -176,20 +164,12 @@
 
 Raramente è necessario, ma ci fornisce maggiore controllo sul processo di iterazione rispetto a `for..of`. Ad esempio, possiamo dividere il processo di iterazione: eseguiamo un paio di iterazioni, ci fermiamo, facciamo altro, e riprendiamo l'iterazione.
 
-<<<<<<< HEAD
 ## Iteratori e simil-array [#array-like]
-=======
-Two official terms look similar, but are very different. Please make sure you understand them well to avoid the confusion.
->>>>>>> 42ee1488
 
 Ci sono due termini ufficiali che sembrano simili, ma sono diversi. E' utile essere certi di aver ben capito la differenza per evitare confusione.
 
-<<<<<<< HEAD
 - Gli *oggetti iterabili* sono oggetti che implementano il metodo `Symbol.iterator`, come descritto sopra.
 - *Array-like* (simil-array) sono oggetti che hanno indici e una proprietà `length`, per questo assomigliano ai classici array.
-=======
-When we use JavaScript for practical tasks in a browser or any other environment, we may meet objects that are iterables or array-likes, or both.
->>>>>>> 42ee1488
 
 Naturalmente, queste proprietà possono essere combinate. Ad esempio, le stringhe sono sia iterabili (`for..of` funziona), sia array-like (possiedono indici numerici e una proprietà `length`).
 
@@ -212,7 +192,7 @@
 */!*
 ```
 
-Cos'hanno in comune? Entrambi, sia gli array-like che gli oggetti iterabili, solitamente *non sono array*, non hanno metodi come `push`, `pop` etc. Questo potrebbe essere scomodo se lavoriamo con uno di questi oggetti trattandoli come fossero un array.
+Cosa hanno in comune? Entrambi, sia gli array-like che gli oggetti iterabili, solitamente *non sono array*, non hanno metodi come `push`, `pop` etc. Questo potrebbe essere scomodo se lavoriamo con uno di questi oggetti trattandoli come fossero un array.
 
 ## Array.from
 
@@ -311,24 +291,15 @@
 
 Gli oggetti che possono essere utilizzati in `for..of` vengono detti *iterabili*.
 
-<<<<<<< HEAD
 - Tecnicamente, gli oggetti iterabili devono implementare un metodo chiamato `Symbol.iterator`.
-    - Il risultato di `obj[Symbol.iterator]` viene chiamato un *iteratore*. Che si occupa di gestire l'intero processo di iterazione.
+    - Il risultato di `obj[Symbol.iterator]` viene chiamato un *iteratore*. Esso si occupa di gestire l'intero processo di iterazione.
     - Un iteratore deve avere un metodo denominato `next()` che ritorna un oggetto `{done: Boolean, value: any}`, qui `done:true` indica la fine dell'iterazione, altrimenti `value` contiene il prossimo valore.
 - Il metodo `Symbol.iterator` viene invocato automaticamente da `for..of`, ma possiamo anche farlo noi direttamente.
 - Gli oggetti iterabili integrati come le stringhe o gli array, implementano `Symbol.iterator`.
 - L'iterato che opera con le stringhe è a conoscenza dell'esistenza delle coppie surrogate.
-=======
-- Technically, iterables must implement the method named `Symbol.iterator`.
-    - The result of `obj[Symbol.iterator]()` is called an *iterator*. It handles further iteration process.
-    - An iterator must have the method named `next()` that returns an object `{done: Boolean, value: any}`, here `done:true` denotes the end of the iteration process, otherwise the `value` is the next value.
-- The `Symbol.iterator` method is called automatically by `for..of`, but we also can do it directly.
-- Built-in iterables like strings or arrays, also implement `Symbol.iterator`.
-- String iterator knows about surrogate pairs.
->>>>>>> 42ee1488
-
-
-Gli oggetti che hanno indici e la proprietà `length` vengono definity *array-like*. Questo tipo di oggetti possono anche possedere altri metodi e proprietà, ma non possiedono gli stessi metodi integrati dagli array.
+
+
+Gli oggetti che hanno indici e la proprietà `length` vengono definiti *array-like*. Questo tipo di oggetti possono anche possedere altri metodi e proprietà, ma non possiedono gli stessi metodi integrati dagli array.
 
 Se guardassimo dentro la specifica -- vedremmo che la maggior parte dei metodi integrati assumono di operare con oggetti iterabili o array-like piuttosto che con "veri" array, poiché con questi si riesce ad operare in maniera più astratta.
 
