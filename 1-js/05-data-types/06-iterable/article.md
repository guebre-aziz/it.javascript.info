
# Iteratori

<<<<<<< HEAD
Gli oggetti *iterabili* sono una generalizzazione degli array. Questo concetto consente a qualsiasi oggetto di essere utilizzato in un ciclo `for..of`.
=======
*Iterable* objects is a generalization of arrays. That's a concept that allows us to make any object useable in a `for..of` loop.
>>>>>>> 872cc6ad

Ovviamente, gli array sono oggetti iterabili. Ma ci sono molti altri oggetti integrati, che sono altrettanto iterabili. Ad esempio, anche le stringhe sono iterabili. Come vedremo a breve, molti operatori si appoggiano a questo.

Se un oggetto rappresenta una collezione (lista, insieme) di qualcosa, allora `for..of` è un ottimo modo per eseguire un ciclo, quindi ora vedremo come farlo funzionare correttamente.

## Symbol.iterator

Possiamo spiegare semplicemente il funzionamento degli oggetti iterabili costruendone uno nostro.

<<<<<<< HEAD
Ad esempio, abbiamo un oggetto, che non è un array, ma sembra essere adatto ad un `for..of`.
=======
For instance, we have an object that is not an array, but looks suitable for `for..of`.
>>>>>>> 872cc6ad

Come un oggetto `range` che rappresenta un intervallo numerico:

```js
let range = {
  from: 1,
  to: 5
};

// Vorremmo che il for..of funzioni:
// for(let num of range) ... num=1,2,3,4,5
```

Per rendere iterabile `range` (e poter utilizzare correttamente `for..of`) abbiamo bisogno di aggiunger un metodo chiamato `Symbol.iterator` (uno speciale simbolo integrato).

1. Quando `for..of` inizia, prova a chiamare questo metodo (o ritorna un errore se non lo trova). Il metodo deve ritornare un *iteratore* -- un oggetto con il metodo `next`.
2. La possibilità di avanzare di `for..of` funziona *solamente con l'oggetto ritornato*.
3. Quando `for..of` vuole il prossimo valore, chiama `next()` su quell'oggetto.
4. Il risultato di `next()` deve avere la forma `{done: Boolean, value: any}`, dove `done=true` significa che l'iterazione è completa, altrimenti `value` deve contenere il nuovo valore.

Qui l'implementazione completa per `range`:

```js run
let range = {
  from: 1,
  to: 5
};

// 1. la chiamata a for..of inizialmente chiama questo
range[Symbol.iterator] = function() {

  // ...ritorna l'oggetto iteratore:
  // 2. Da qui in poi, for..of lavora solamente con questo iteratore, richiedendogli il prossimo valore
  return {
    current: this.from,
    last: this.to,      

    // 3. next() viene invocato ad ogni iterazione del ciclo for..ot
    next() {
      // 4. dovrebbe ritornare il valore sotto forma di oggetto {done:.., value :...}
      if (this.current <= this.last) {
        return { done: false, value: this.current++ };
      } else {
        return { done: true };
      }
    }
  };
};

// ora funziona !
for (let num of range) {
  alert(num); // 1, poi 2, 3, 4, 5
}
```

Da notare la caratteristica fondamentale degli oggetti iterabili: un importante separazione di concetti:

- Il `range` stesso non possiede un metodo `next()`.
- Invece, un altro oggetti, chiamato "iteratore" viene creato dalla chiamata `range[Symbol.iterator]()`, e gestisce l'intera iterazione.

Quindi, l'oggetto iteratore è separato da quello su cui itera.

Tecnicamente, potremmo unirli e utilizzare `range` stesso, per rendere il codice più semplice

Come nel seguente codice:

```js run
let range = {
  from: 1,
  to: 5,

  [Symbol.iterator]() {
    this.current = this.from;
    return this;
  },

  next() {
    if (this.current <= this.to) {
      return { done: false, value: this.current++ };
    } else {
      return { done: true };
    }
  }
};

for (let num of range) {
  alert(num); // 1, poi 2, 3, 4, 5
}
```

Ora `range[Symbol.iterator]()` ritorna l'oggetto `range` stesso: questo ha necessariamente il metodo `next()` e memorizza il progresso di iterazione in `this.current`. Più corto? Si. E molte volte può andare bene.

Il lato negativo è che ora è impossibile avere due cicli `for..of` che iterano sull'oggetto contemporaneamente: infatti condividerebbero lo stesso stato di iterazione, poiché c'è solo un oggetto iteratore -- l'oggetto stesso. In ogni caso due cicli `for..of` simultanei sono molto rari, realizzabili solo in alcun scenari asincroni.

```smart header="Infiniti oggetti iterabili"
Sono possibili anche infiniti oggetti iterabili. Ad esempio, l'oggetto `range` diventa infinito su `range.to = Infinity`. Oppure possiamo creare un oggetto iterabile che generi un infinita sequenza di numeri pseudo-casuali.

Non c'è alcun limite su `next`, può ritornare più e più valori.

Ovviamente, il ciclo `for..of` diventerebbe infinito. Possiamo comunque fermarlo con `break`.
```


## Le stringhe sono iterabili

Gli array e le stringhe sono gli oggetti su cui si utilizzano di più gli iteratori.

Per una stringa, `for..of` cicla sui caratteri:

```js run
for (let char of "test") {
  // attivato 4 volte: una volta per ogni carattere
  alert( char ); // t, poi e, poi s, poi t
}
```

E funziona correttamente anche con le coppie surrogate!

```js run
let str = '𝒳😂';
for (let char of str) {
    alert( char ); // 𝒳, e poi 😂
}
```

## Chiamare un iteratore esplicitamente

Normalmente, il funzionamento degli iteratori è nascosto al codice esterno. C'è un ciclo `for..of` , che funziona, e questo è tutto ciò che serve sapere.

Ma per capire tutto al meglio vediamo come creare esplicitamente un iteratore.

<<<<<<< HEAD
Proveremo ad iterare su una stringa allo stesso modo di un ciclo `for..of`, ma con una chiamata diretta. Questo codice crea un iteratore per stringhe e lo richiama "manualmente":
=======
We'll iterate over a string in exactly the same way as `for..of`, but with direct calls. This code creates a string iterator and gets values from it "manually":
>>>>>>> 872cc6ad

```js run
let str = "Hello";

// fa la stessa cosa di
// for (let char of str) alert(char);

*!*
let iterator = str[Symbol.iterator]();
*/!*

while (true) {
  let result = iterator.next();
  if (result.done) break;
  alert(result.value); // stampa i caratteri uno ad uno
}
```

Raramente è necessario, ma ci fornisce maggiore controllo sul processo di iterazione rispetto a `for..of`. Ad esempio, possiamo dividere il processo di iterazione: eseguiamo un paio di iterazioni, ci fermiamo, facciamo altro, e riprendiamo l'iterazione.

## Iteratori e simil-array [#array-like]

Ci sono due termini ufficiali che sembrano simili, ma sono diversi. E' utile essere certi di aver ben capito la differenza per evitare confusione.

- Gli *oggetti iterabili* sono oggetti che implementano il metodo `Symbol.iterator`, come descritto sopra.
- *Array-like* (simil-array) sono oggetti che hanno indici e una proprietà `length`, per questo assomigliano ai classici array.

Naturalmente, queste proprietà possono essere combinate. Ad esempio, le stringhe sono sia iterabili (`for..of` funziona), sia array-like (possiedono indici numerici e una proprietà `length`).

Ma un oggetto iterabile potrebbe non essere array-like. E vice versa un array-like potrebbe non essere un oggetto iterabile.

Ad esempio, l'esempio `range` utilizzato sopra è un oggetto iterabile, ma non array-like, poiché non possiede degli indici e la proprietà `length`.

Qui invece vediamo un esempio di oggetto array-like, ma che non è iterabile:

```js run
let arrayLike = { // possiede indici e lenght => array-like
  0: "Hello",
  1: "World",
  length: 2
};

*!*
// Errore (Symbol.iterator non trovato)
for (let item of arrayLike) {}
*/!*
```

Cos'hanno in comune? Entrambi, sia gli array-like che gli oggetti iterabili, solitamente *non sono array*, non hanno metodi come `push`, `pop` etc. Questo potrebbe essere scomodo se lavoriamo con uno di questi oggetti trattandoli come fossero un array.

## Array.from

Esiste un metodo universale [Array.from](mdn:js/Array/from) che può risolvere questo problema. Questo prende un oggetto iterabile o un array-like e ne crea un `Array` "vero e proprio". Possiamo cosi utilizzare i classici metodi per array.

Ad esempio:

```js run
let arrayLike = {
  0: "Hello",
  1: "World",
  length: 2
};

*!*
let arr = Array.from(arrayLike); // (*)
*/!*
alert(arr.pop()); // World (il metodo funziona)
```

<<<<<<< HEAD
`Array.from` alla riga `(*)` prende l'oggetto, esamina se questo è un iterabile o un array-like, successivamente crea un nuova array e copia al suo interno tutti gli elementi.
=======
`Array.from` at the line `(*)` takes the object, examines it for being an iterable or array-like, then makes a new array and copies all items to it.
>>>>>>> 872cc6ad

Si comporta allo stesso modo con un oggetto iterabile:

```js
// assumiamo che il range venga preso dall'esempio sopra
let arr = Array.from(range);
alert(arr); // 1,2,3,4,5 (la conversione array toString funziona)
```

<<<<<<< HEAD
La sintassi completa di `Array.from` consente di fornire una funzione opzionale di "map":
=======
The full syntax for `Array.from` also allows us to provide an optional "mapping" function:
>>>>>>> 872cc6ad
```js
Array.from(obj[, mapFn, thisArg])
```

<<<<<<< HEAD
Il secondo argomento `mapFn` dovrebbe essere la funzione da applicare ad ogni elemento prima di aggiungerlo all'array, mentre `thisArg` ci consente di impostare `this`.
=======
The optional second argument `mapFn` can be a function that will be applied to each element before adding it to the array, and `thisArg` allows us to set `this` for it.
>>>>>>> 872cc6ad

Ad esempio:

```js
// assumiamo che il range venga preso dall'esempio sopra

// quadrato di ogni numero
let arr = Array.from(range, num => num * num);

alert(arr); // 1,4,9,16,25
```

Qui utilizziamo `Array.from` per convertire una strina in un array di caratteri:

```js run
let str = '𝒳😂';

// spezza str in un array di caratteri
let chars = Array.from(str);

alert(chars[0]); // 𝒳
alert(chars[1]); // 😂
alert(chars.length); // 2
```

A differenza di `str.split`, si basa sulla natura (oggetto iterabile) del tipo stringa e quindi, proprio come `for..of`, funziona correttamente con le coppie surrogate.

Tecnicamente qui facciamo la stessa cosa:

```js run
let str = '𝒳😂';

let chars = []; // Array.from internamente esegue lo stesso ciclo
for (let char of str) {
  chars.push(char);
}

alert(chars);
```

<<<<<<< HEAD
...Ma è più breve.    
=======
...But it is shorter.    
>>>>>>> 872cc6ad

Possiamo anche eseguire uno `slice` consapevolmente:

```js run
function slice(str, start, end) {
  return Array.from(str).slice(start, end).join('');
}

let str = '𝒳😂𩷶';

alert( slice(str, 1, 3) ); // 😂𩷶

// il metodo nativo non supporta le coppie surrogate
alert( str.slice(1, 3) ); // spazzatura (due pezzi da coppie surrogate differenti)
```


## Riepilogo

Gli oggetti che possono essere utilizzati in `for..of` vengono detti *iterabili*.

<<<<<<< HEAD
- Tecnicamente, gli oggetti iterabili devono implementare un metodo chiamato `Symbol.iterator`.
    - Il risultato di `obj[Symbol.iterator]` viene chiamato un *iteratore*. Che si occupa di gestire l'intero processo di iterazione.
    - Un iteratore deve avere un metodo denominato `next()` che ritorna un oggetto `{done: Boolean, value: any}`, qui `done:true` indica la fine dell'iterazione, altrimenti `value` contiene il prossimo valore.
- Il metodo `Symbol.iterator` viene invocato automaticamente da `for..of`, ma possiamo anche farlo noi direttamente.
- Gli oggetti iterabili integrati come le stringhe o gli array, implementano `Symbol.iterator`.
- L'iterato che opera con le stringhe è a conoscenza dell'esistenza delle coppie surrogate.
=======
- Technically, iterables must implement the method named `Symbol.iterator`.
    - The result of `obj[Symbol.iterator]()` is called an *iterator*. It handles the further iteration process.
    - An iterator must have the method named `next()` that returns an object `{done: Boolean, value: any}`, here `done:true` denotes the end of the iteration process, otherwise the `value` is the next value.
- The `Symbol.iterator` method is called automatically by `for..of`, but we also can do it directly.
- Built-in iterables like strings or arrays, also implement `Symbol.iterator`.
- String iterator knows about surrogate pairs.
>>>>>>> 872cc6ad


Gli oggetti che hanno indici e la proprietà `length` vengono definity *array-like*. Questo tipo di oggetti possono anche possedere altri metodi e proprietà, ma non possiedono gli stessi metodi integrati dagli array.

Se guardassimo dentro la specifica -- vedremmo che la maggior parte dei metodi integrati assumono di operare con oggetti iterabili o array-like piuttosto che con "veri" array, poiché con questi si riesce ad operare in maniera più astratta.

<<<<<<< HEAD
`Array.from(obj[, mapFn, thisArg])` crea un vero `Array` a partire da un oggetto `obj` iterabile o da un array-like, possiamo cosi applicare i classici metodi dedicati ad array. C'è la possibilità di fornire due argomenti opzionali `mapFn` e `thisArg` che consento di applicare una funzione ad ogni elemento.
=======
`Array.from(obj[, mapFn, thisArg])` makes a real `Array` from an iterable or array-like `obj`, and we can then use array methods on it. The optional arguments `mapFn` and `thisArg` allow us to apply a function to each item.
>>>>>>> 872cc6ad
<|MERGE_RESOLUTION|>--- conflicted
+++ resolved
@@ -1,11 +1,7 @@
 
 # Iteratori
 
-<<<<<<< HEAD
 Gli oggetti *iterabili* sono una generalizzazione degli array. Questo concetto consente a qualsiasi oggetto di essere utilizzato in un ciclo `for..of`.
-=======
-*Iterable* objects is a generalization of arrays. That's a concept that allows us to make any object useable in a `for..of` loop.
->>>>>>> 872cc6ad
 
 Ovviamente, gli array sono oggetti iterabili. Ma ci sono molti altri oggetti integrati, che sono altrettanto iterabili. Ad esempio, anche le stringhe sono iterabili. Come vedremo a breve, molti operatori si appoggiano a questo.
 
@@ -15,11 +11,7 @@
 
 Possiamo spiegare semplicemente il funzionamento degli oggetti iterabili costruendone uno nostro.
 
-<<<<<<< HEAD
 Ad esempio, abbiamo un oggetto, che non è un array, ma sembra essere adatto ad un `for..of`.
-=======
-For instance, we have an object that is not an array, but looks suitable for `for..of`.
->>>>>>> 872cc6ad
 
 Come un oggetto `range` che rappresenta un intervallo numerico:
 
@@ -151,11 +143,7 @@
 
 Ma per capire tutto al meglio vediamo come creare esplicitamente un iteratore.
 
-<<<<<<< HEAD
 Proveremo ad iterare su una stringa allo stesso modo di un ciclo `for..of`, ma con una chiamata diretta. Questo codice crea un iteratore per stringhe e lo richiama "manualmente":
-=======
-We'll iterate over a string in exactly the same way as `for..of`, but with direct calls. This code creates a string iterator and gets values from it "manually":
->>>>>>> 872cc6ad
 
 ```js run
 let str = "Hello";
@@ -225,11 +213,7 @@
 alert(arr.pop()); // World (il metodo funziona)
 ```
 
-<<<<<<< HEAD
 `Array.from` alla riga `(*)` prende l'oggetto, esamina se questo è un iterabile o un array-like, successivamente crea un nuova array e copia al suo interno tutti gli elementi.
-=======
-`Array.from` at the line `(*)` takes the object, examines it for being an iterable or array-like, then makes a new array and copies all items to it.
->>>>>>> 872cc6ad
 
 Si comporta allo stesso modo con un oggetto iterabile:
 
@@ -239,20 +223,12 @@
 alert(arr); // 1,2,3,4,5 (la conversione array toString funziona)
 ```
 
-<<<<<<< HEAD
 La sintassi completa di `Array.from` consente di fornire una funzione opzionale di "map":
-=======
-The full syntax for `Array.from` also allows us to provide an optional "mapping" function:
->>>>>>> 872cc6ad
 ```js
 Array.from(obj[, mapFn, thisArg])
 ```
 
-<<<<<<< HEAD
 Il secondo argomento `mapFn` dovrebbe essere la funzione da applicare ad ogni elemento prima di aggiungerlo all'array, mentre `thisArg` ci consente di impostare `this`.
-=======
-The optional second argument `mapFn` can be a function that will be applied to each element before adding it to the array, and `thisArg` allows us to set `this` for it.
->>>>>>> 872cc6ad
 
 Ad esempio:
 
@@ -293,11 +269,7 @@
 alert(chars);
 ```
 
-<<<<<<< HEAD
 ...Ma è più breve.    
-=======
-...But it is shorter.    
->>>>>>> 872cc6ad
 
 Possiamo anche eseguire uno `slice` consapevolmente:
 
@@ -319,29 +291,16 @@
 
 Gli oggetti che possono essere utilizzati in `for..of` vengono detti *iterabili*.
 
-<<<<<<< HEAD
 - Tecnicamente, gli oggetti iterabili devono implementare un metodo chiamato `Symbol.iterator`.
     - Il risultato di `obj[Symbol.iterator]` viene chiamato un *iteratore*. Che si occupa di gestire l'intero processo di iterazione.
     - Un iteratore deve avere un metodo denominato `next()` che ritorna un oggetto `{done: Boolean, value: any}`, qui `done:true` indica la fine dell'iterazione, altrimenti `value` contiene il prossimo valore.
 - Il metodo `Symbol.iterator` viene invocato automaticamente da `for..of`, ma possiamo anche farlo noi direttamente.
 - Gli oggetti iterabili integrati come le stringhe o gli array, implementano `Symbol.iterator`.
 - L'iterato che opera con le stringhe è a conoscenza dell'esistenza delle coppie surrogate.
-=======
-- Technically, iterables must implement the method named `Symbol.iterator`.
-    - The result of `obj[Symbol.iterator]()` is called an *iterator*. It handles the further iteration process.
-    - An iterator must have the method named `next()` that returns an object `{done: Boolean, value: any}`, here `done:true` denotes the end of the iteration process, otherwise the `value` is the next value.
-- The `Symbol.iterator` method is called automatically by `for..of`, but we also can do it directly.
-- Built-in iterables like strings or arrays, also implement `Symbol.iterator`.
-- String iterator knows about surrogate pairs.
->>>>>>> 872cc6ad
 
 
 Gli oggetti che hanno indici e la proprietà `length` vengono definity *array-like*. Questo tipo di oggetti possono anche possedere altri metodi e proprietà, ma non possiedono gli stessi metodi integrati dagli array.
 
 Se guardassimo dentro la specifica -- vedremmo che la maggior parte dei metodi integrati assumono di operare con oggetti iterabili o array-like piuttosto che con "veri" array, poiché con questi si riesce ad operare in maniera più astratta.
 
-<<<<<<< HEAD
-`Array.from(obj[, mapFn, thisArg])` crea un vero `Array` a partire da un oggetto `obj` iterabile o da un array-like, possiamo cosi applicare i classici metodi dedicati ad array. C'è la possibilità di fornire due argomenti opzionali `mapFn` e `thisArg` che consento di applicare una funzione ad ogni elemento.
-=======
-`Array.from(obj[, mapFn, thisArg])` makes a real `Array` from an iterable or array-like `obj`, and we can then use array methods on it. The optional arguments `mapFn` and `thisArg` allow us to apply a function to each item.
->>>>>>> 872cc6ad
+`Array.from(obj[, mapFn, thisArg])` crea un vero `Array` a partire da un oggetto `obj` iterabile o da un array-like, possiamo cosi applicare i classici metodi dedicati ad array. C'è la possibilità di fornire due argomenti opzionali `mapFn` e `thisArg` che consento di applicare una funzione ad ogni elemento.