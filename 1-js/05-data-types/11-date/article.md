--- conflicted
+++ resolved
@@ -72,11 +72,7 @@
     new Date(2011, 0, 1); // the same, hours etc are 0 by default
     ```
 
-<<<<<<< HEAD
     La precisione minima è 1 ms (1/1000 sec):
-=======
-    The maximal precision is 1 ms (1/1000 sec):
->>>>>>> 872cc6ad
 
     ```js run
     let date = new Date(2011, 0, 1, 2, 3, 4, 567);
@@ -132,11 +128,7 @@
 : Ritorna il timestamp della data -- il numero di millisecondi trascorsi dal 1 Gennaio 1970 in UTC+0.
 
 [getTimezoneOffset()](mdn:js/Date/getTimezoneOffset)
-<<<<<<< HEAD
 : Ritorna la differenza tra UTC e l'orario locale, in minuti:
-=======
-: Returns the difference between UTC and the local time zone, in minutes:
->>>>>>> 872cc6ad
 
     ```js run
     // if you are in timezone UTC-1, outputs 60
