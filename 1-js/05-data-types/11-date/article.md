# Date e time

Ora analizziamo un nuovo oggetto integrato: [Date](mdn:js/Date). Esso memorizza la data e l'ora e fornisce dei metodi utili per il trattamento di queste.

Ad esempio, possiamo utilizzarlo per memorizzare modifiche su orari, o per misurare il tempo, o solamente per ottenere l'informazione della data corrente.

## Creazione

Per creare un nuovo oggetto `Date`, chiamiamo `new Date()` con uno dei seguenti argomenti:

`new Date()`
: Senza argomenti -- crea un oggetto `Date` con la data e l'ora corrente:

    ```js run
    let now = new Date();
    alert( now ); // mostra l'attuale data/tempo
    ```

`new Date(milliseconds)`
: Crea un oggetto `Date` con l'ora impostata al numero di millisecondi trascorsi dal 1 Gennaio 1970 UTC+0.

    ```js run
    // 0 significa 01.01.1970 UTC+0
    let Jan01_1970 = new Date(0);
    alert( Jan01_1970 );

    // ora vengono aggiunte 24 ore, si ha 02.01.1970 UTC+0
    let Jan02_1970 = new Date(24 * 3600 * 1000);
    alert( Jan02_1970 );
    ```

    Il numero di millisecondi passati da questa data vengono detti *timestamp*.

    E' un modo semplice di rappresentare una data. Possiamo sempre creare una data a partire da un timestamp utilizzando `new Date(timestamp)`, o possiamo convertire un oggetto `Date` esistente utilizzando il metodo `date.getTime()` (vedi sotto).

    Le date prima del 01.01.1970 hanno timestamps negativi, ad esempio:
    ```js run
    // 31 Dec 1969
    let Dec31_1969 = new Date(-24 * 3600 * 1000);
    alert( Dec31_1969 );
    ```

`new Date(datestring)`
: Se viene fornito un solo argomento, ed è una stringa, allora viene analizzato tramite l'algoritmo `Date.parse` (che vedremo tra poco).


    ```js run
    let date = new Date("2017-01-26");
    alert(date);
    // Il tempo non è specificato, quindi si da per scontato che sia mezzanotte GMT e viene
    // corretto a seconda della timezone dove il codice viene eseguito
    // Quindi il risultato potrebbe essere
    // Thu Jan 26 2017 11:00:00 GMT+1100 (Australian Eastern Daylight Time)
    // o
    // Wed Jan 25 2017 16:00:00 GMT-0800 (Pacific Standard Time)
    ```

`new Date(year, month, date, hours, minutes, seconds, ms)`
: Crea la data con le informazioni fornite. Solo i primi due argomenti sono obbligatori.

    Nota:

    - Il campo `year` deve essere composto da 4 cifre: `2013` va bene, `98` non è corretto.
    - Il numero `month` inizia da `0` (Gennaio), fino a `11` (Dicembre).
    - Il parametro `date` rappresenta il giorno del mese, se non viene fornito il valore di default è `1`.
    - Se non vengono forniti `hours/minutes/seconds/ms`, il valore di default è `0`.

    Ad esempio:

    ```js
    new Date(2011, 0, 1, 0, 0, 0, 0); // 1 Gennaio 2011, 00:00:00
    new Date(2011, 0, 1); //  // lo stesso, le ore ecc sono 0 di default
    ```

    La precisione minima è 1 ms (1/1000 sec):

    ```js run
    let date = new Date(2011, 0, 1, 2, 3, 4, 567);
    alert( date ); // 1.01.2011, 02:03:04.567
    ```

## Accedere ai componenti di date

Ci sono diversi metodi per poter accedere a 'year', 'month' e agli altri parametri dell'oggetto `Date`. Per ricordarli meglio li divideremo in categorie.

[getFullYear()](mdn:js/Date/getFullYear)
: Fornisce il valore di 'year' (anno), (4 cifre).

[getMonth()](mdn:js/Date/getMonth)
: Fornisce il valore di 'month' (mese), **da 0 a 11**.

[getDate()](mdn:js/Date/getDate)
: Fornisce il giorno del mese, da 1 a 31, il nome del metodo potrebbe confondere.

[getHours()](mdn:js/Date/getHours), [getMinutes()](mdn:js/Date/getMinutes), [getSeconds()](mdn:js/Date/getSeconds), [getMilliseconds()](mdn:js/Date/getMilliseconds)
: Fornisce il valore del corrispettivo parametro.

```warn header="Not `getYear()`, but `getFullYear()`"
Molti motori JavaScript implementano una versione non standard del metodo `getYear()`, che in alcuni casi ritorna un valore a 2 cifre. Per questo è un metodo deprecato ed è sconsigliato utilizzarlo. In sostituzione esiste un metodo più completo, `getFullYear()`.
```

In più potremmo anche prelevare il giorno della settimana:

[getDay()](mdn:js/Date/getDay)
: Restituisce il giorno della settimana, da `0` (Domenica) a `6` (Sabato). Il primo giorno è sempre Domenica; in alcuni stati non è cosi, ma non può essere modificato.

**Tutti i metodi sopra ritornano componenti relativi all'orario locale.**

Esistono anche le controparti UTC, che ritornano giorno, mese, anno e molto altro per la zona temporale UTC+0: [getUTCFullYear()](mdn:js/Date/getUTCFullYear), [getUTCMonth()](mdn:js/Date/getUTCMonth), [getUTCDay()](mdn:js/Date/getUTCDay). E' sufficiente inserire `"UTC"` appena dopo `"get"`.

Se il vostro orario locale è scostato dal UTC, allora il codice sotto potrebbe mostrare orari differenti:

```js run
// data corrente 
let date = new Date();

// l'ora nella tua time zone corrente
alert( date.getHours() );

// L'ora in UTC+0 time zone (l'orario di Londra senza l'ora legale)
alert( date.getUTCHours() );
```


Oltre ai metodi forniti, ce ne sono altri due speciali, che non possiedono la variante UTC:

[getTime()](mdn:js/Date/getTime)
: Ritorna il timestamp della data -- il numero di millisecondi trascorsi dal 1 Gennaio 1970 in UTC+0.

[getTimezoneOffset()](mdn:js/Date/getTimezoneOffset)
: Ritorna la differenza tra UTC e l'orario locale, in minuti:

    ```js run
    // se sei in una timezone UTC-1, ritorna 60
    // se sei in una timezone UTC+3, ritorna -180
    alert( new Date().getTimezoneOffset() );

    ```

## Impostare i componenti di date 

I seguenti metodi consentono di impostare i componenti data/tempo:

- [`setFullYear(year, [month], [date])`](mdn:js/Date/setFullYear)
- [`setMonth(month, [date])`](mdn:js/Date/setMonth)
- [`setDate(date)`](mdn:js/Date/setDate)
- [`setHours(hour, [min], [sec], [ms])`](mdn:js/Date/setHours)
- [`setMinutes(min, [sec], [ms])`](mdn:js/Date/setMinutes)
- [`setSeconds(sec, [ms])`](mdn:js/Date/setSeconds)
- [`setMilliseconds(ms)`](mdn:js/Date/setMilliseconds)
- [`setTime(milliseconds)`](mdn:js/Date/setTime) (imposta la data in millisecondi dal 01.01.1970 UTC)

Ognuno dei metodi sopra, ad eccezione di `setTime()` possiedono la variante UTC, ad esempio: `setUTCHours()`.

Come possiamo vedere, alcuni metodi possono impostare più componenti in una volta sola, ad esempio `setHours`. I componenti che non vengono menzionati non verranno modificati.

Ad esempio:

```js run
let today = new Date();

today.setHours(0);
alert(today); // ancora oggi, ma l'ora è cambiata a 0

today.setHours(0, 0, 0, 0);
alert(today); // ancora oggi, ma ora è 00:00:00 preciso.
```

## Autocorrezione

L' *autocorrezione* è un caratteristica molto utile degli oggetti `Date`. Potremmo inserire valori fuori dagli intervalli, e questi verranno automaticamente aggiustati.

Ad esempio:

```js run
let date = new Date(2013, 0, *!*32*/!*); // 32 Gen 2013 ?!?
alert(date); // ...è il primo Feb 2013!
```

I componenti fuori dall'intervallo vengono distribuiti automaticamente.

Ipotizziamo di voler incrementare la data "28 Feb 2016" di 2 giorni. Potrebbe essere "2 Mar" o "1 Mar" nel caso di anno bisestile. Non abbiamo bisogno di pensarci. Semplicemente aggiungiamo 2 giorni. L'oggetto `Date` farà il resto:

```js run
let date = new Date(2016, 1, 28);
*!*
date.setDate(date.getDate() + 2);
*/!*

alert( date ); // 1 Mar 2016
```

Questa caratteristica viene utilizzata spesso per ottenere la data dopo un certo periodo di tempo. Ad esempio, proviamo ad ottenere la data di "70 secondi da adesso":

```js run
let date = new Date();
date.setSeconds(date.getSeconds() + 70);

alert( date ); // mostra la data corretta
```

Possiamo anche impostare zero o un valore negativo. Ad esempio:

```js run
let date = new Date(2016, 0, 2); // 2 Gen 2016

date.setDate(1); // imposta il primo giorno del mese
alert( date );

date.setDate(0); // il primo giorno del mese è 1, quindi viene impostato l'ultimo giorno del mese precedente
alert( date ); // 31 Dec 2015
```

## Da date a number, differenza di date 

Quando un oggetto `Date` viene convertito a numero, diventa un the timestamp come `date.getTime()`:

```js run
let date = new Date();
alert(+date); // il numero di milliseconi, uguale a date.getTime()
```

Un importante effetto collaterale: le date possono essere sottratte; il risultato è la loro differenza in millisecondi.

Questa caratteristica può essere utilizzata per effettuare misurazioni:

```js run
let start = new Date(); // inizia a misurare il tempo

// esegui le tue operazioni
for (let i = 0; i < 100000; i++) {
  let doSomething = i * i * i;
}

let end = new Date(); // misura il tempo

alert( `The loop took ${end - start} ms` );
```

## Date.now()

Se vogliamo solo misurare una differenza, non abbiamo bisogno di un oggetto `Date`.

Esiste uno speciale metodo `Date.now()` che ritorna il timestamp corrente.

E' equivalente a `new Date().getTime()`, ma evita di creare un oggetto `Date`. Quindi risulta più veloce e non produce spazzatura in memoria.

Viene spesso utilizzato per comodità o quando le prestazioni diventano fondamentali, come nei giochi o altre particolari applicazioni.

Quindi è meglio fare:

```js run
*!*
let start = Date.now(); // il conto dei millisecondi dal 1 Gen 1970
*/!*

// esegui le tue operazioni
for (let i = 0; i < 100000; i++) {
  let doSomething = i * i * i;
}

*!*
let end = Date.now(); // done
*/!*

alert( `The loop took ${end - start} ms` ); // sottrai numeri, non date
```

## Benchmarking

Se volessimo un benchmark affidabile del consumo di CPU di una funzione, dovremmo prestare attenzione.

Ad esempio, proviamo a misurare due funzioni che calcolano la differenza tra due date: quale sarebbe più veloce?

Queste misurazioni di performance vengono spesso chiamate "benchmarks".

```js
// abbiamo date1 e date2, quale funzione ritorna più velocemente la loro differenza in ms?
function diffSubtract(date1, date2) {
  return date2 - date1;
}

// o
function diffGetTime(date1, date2) {
  return date2.getTime() - date1.getTime();
}
```

Queste due fanno esattamente la stessa cosa, ma una di lore usa esplicitamente `date.getTime()` per ottenere la data in millisecondi, mentre l'altra si appoggia alla conversione data-numero. Il risultato non cambia.

Quindi, quale delle due è più veloce?

Una prima idea potrebbe essere quella di eseguirle varie volte e misurare la differenza. Nel nostro caso, le funzioni sono molto semplici, quindi dovremmo eseguirle 100000 volte.

Proviamo a misurare:

```js run
function diffSubtract(date1, date2) {
  return date2 - date1;
}

function diffGetTime(date1, date2) {
  return date2.getTime() - date1.getTime();
}

function bench(f) {
  let date1 = new Date(0);
  let date2 = new Date();

  let start = Date.now();
  for (let i = 0; i < 100000; i++) f(date1, date2);
  return Date.now() - start;
}

alert( 'Time of diffSubtract: ' + bench(diffSubtract) + 'ms' );
alert( 'Time of diffGetTime: ' + bench(diffGetTime) + 'ms' );
```

Wow! L'utilizzo di `getTime()` è molto più veloce! Questo accade perché non c'è alcuna conversione di tipo, il che significa un'operazione più semplice da ottimizzare.

Okay, abbiamo qualcosa. Ma non è sufficiente.

Immaginiamo che al momento dell'esecuzione di `bench(diffSubtract)` le risorse della CPU siano occupate, e che allo stesso tempo `bench(diffGetTime)` sia già stato elaborato.

Uno scenario realistico per i processori moderni.

Quindi, il primo benchmark potrebbe richiedere meno risorse CPU del secondo. E ciò potrebbe portare a conclusioni errate.

**Per eseguire benchmark più affidabili, l'intero pacchetto di benchmark dovrebbe essere eseguito più volte.**

Qui un esempio:

```js run
function diffSubtract(date1, date2) {
  return date2 - date1;
}

function diffGetTime(date1, date2) {
  return date2.getTime() - date1.getTime();
}

function bench(f) {
  let date1 = new Date(0);
  let date2 = new Date();

  let start = Date.now();
  for (let i = 0; i < 100000; i++) f(date1, date2);
  return Date.now() - start;
}

let time1 = 0;
let time2 = 0;

*!*
<<<<<<< HEAD
// esegui bench(upperSlice) e bench(upperLoop) 10 volte a ritmo alternato
=======
// run bench(diffSubtract) and bench(diffGetTime) each 10 times alternating
>>>>>>> 7b761858
for (let i = 0; i < 10; i++) {
  time1 += bench(diffSubtract);
  time2 += bench(diffGetTime);
}
*/!*

alert( 'Total time for diffSubtract: ' + time1 );
alert( 'Total time for diffGetTime: ' + time2 );
```

I motori JavaScript moderni iniziano ad applicare ottimizzazioni solamente a "pezzi" di codice eseguiti molte volte (non è necessario ottimizzare un codice eseguito di rado). Quindi, nell'esempio sopra, la prima esecuzione non è ben ottimizzata. Vorremmo quindi poter forzare l'ottimizzazione:

```js
// aggiunto per "riscaldare" prima del loop principale
bench(diffSubtract);
bench(diffGetTime);

// ora benchmark
for (let i = 0; i < 10; i++) {
  time1 += bench(diffSubtract);
  time2 += bench(diffGetTime);
}
```

```warn header="Prestate attenzione ai microbenchmarking"
I moderni motori JavaScript applicano molte ottimizzazioni. Potrebbero quindi "truccare" i risultati di un "test artificiale" a differenza del "normale utilizzo", specialmente se stiamo eseguendo bemchmark molto piccoli. 
Quindi se l'intenzione è quella di studiare le prestazioni, vale la pena studiare come funziona il motore JavaScript. Probabilmente non avrete più bisogno dei microbenchmark.

Un buona libreria di articoli può essere trovata qui: <http://mrale.ph>.
```

## Date.parse da una stringa

Il metodo [Date.parse(str)](mdn:js/Date/parse) può leggere una data da una stringa.

Il formato della stringa dovrebbe essere: `YYYY-MM-DDTHH:mm:ss.sssZ`, dove:

- `YYYY-MM-DD` -- è la data: anno-mese-giorno.
- Il carattere `"T"` viene utilizzato come delimitatore.
- `HH:mm:ss.sss` -- è l'orario: ore, minuti, secondi e millisecondi.
- La parte opzionale `'Z'` indica il fuso orario nel formato `+-hh:mm`. La singola lettera `Z` rappresenta UTC+0.

Sono disponibili anche varianti più brevi, come `YYYY-MM-DD` o `YYYY-MM` o anche `YYYY`.

La chiamata a `Date.parse(str)` analizza la stringa e ritorna il timestamp (numero di millisecondi trascorsi dal 1 Gennaio 1970). Se il formato non è valido, viene ritornato `NaN`.

Ad esempio:

```js run
let ms = Date.parse('2012-01-26T13:51:50.417-07:00');

alert(ms); // 1327611110417  (timestamp)
```

Possiamo utilizzare questo metodo insieme a `new Date` per creare un oggetto dal timestamp:

```js run
let date = new Date( Date.parse('2012-01-26T13:51:50.417-07:00') );

alert(date);  
```

## Riepilogo

- Le date e gli orari in JavaScript sono rappresentate dall'oggetto [Date](mdn:js/Date). Non possiamo creare "solo una data" o "solo un orario": l'oggetto `Date` li gestisce entrambi.
- Il conteggio dei mesi parte da zero (Gennaio viene identificato dallo zero).
- Il conteggio dei giorni della settimana in `getDay()` inizia da zero (la Domenica).
- `Date` si auto-corregge quando inseriamo valori fuori dai limiti. Questa caratteristica è fondamentale per sommare/sottrarre giorni/mesi/ore.
- Le date possono essere sottratte, fornendo la loro differenza in millisecondi. Questo è possibile perché `Date` diventa un timestamp quando lo convertiamo al tipo numerico.
- Si utilizza `Date.now()` per ottenere più rapidamente il corrente timestamp.

Da notare che a differenza di molti altri sistemi, in JavaScript il timestamp viene espresso in millisecondi, non in secondi.

Inoltre, talvolta potremmo aver bisogno di misurazioni più precise. JavaScript non permette di gestire i microsecondi (1 milionesimo di secondo), ma molti altri ambienti forniscono questa possibilità. Ad esempio, i browser possiedono [performance.now()](mdn:api/Performance/now) che fornisce il numero di millisecondi a partire dall'inizio del caricamento della pagina con precisione al microsecondo (3 cifre dopo la virgola):

```js run
alert(`Loading started ${performance.now()}ms ago`);
// Qualcosa come: "Loading started 34731.26000000001ms ago"
// .26 è microsecondi (260 microsecondi)
// dopo il punto decimale i numeri che seguono il terzo sono errori di precisione, solo i primi tre sono corretti
```

Node.js possiede un modulo `microtime` e altri metodi. Tecnicamente, la maggior parte degli ambienti forniscono un modo per gestire precisioni più elevate, questo non è pero previsto dall'oggetto `Date`.<|MERGE_RESOLUTION|>--- conflicted
+++ resolved
@@ -217,7 +217,7 @@
 
 ```js run
 let date = new Date();
-alert(+date); // il numero di milliseconi, uguale a date.getTime()
+alert(+date); // il numero di millisecondi, uguale a date.getTime()
 ```
 
 Un importante effetto collaterale: le date possono essere sottratte; il risultato è la loro differenza in millisecondi.
@@ -352,11 +352,7 @@
 let time2 = 0;
 
 *!*
-<<<<<<< HEAD
-// esegui bench(upperSlice) e bench(upperLoop) 10 volte a ritmo alternato
-=======
-// run bench(diffSubtract) and bench(diffGetTime) each 10 times alternating
->>>>>>> 7b761858
+// esegue alternativamente bench(diffSubtract) e bench(diffGetTime) per 10 volte
 for (let i = 0; i < 10; i++) {
   time1 += bench(diffSubtract);
   time2 += bench(diffGetTime);
