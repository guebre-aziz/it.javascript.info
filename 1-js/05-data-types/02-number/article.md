--- conflicted
+++ resolved
@@ -30,11 +30,7 @@
 ```
 
 
-<<<<<<< HEAD
 Ora proviamo a scrivere qualcosa di molto piccolo. Ad esempio, 1 microsecondo (un milionesimo di secondo): 
-=======
-Now let's write something very small. Say, 1 microsecond (one millionth of a second):
->>>>>>> 273e47b7
 
 ```js
 let ms = 0.000001;
@@ -156,13 +152,8 @@
     alert( Math.floor(num * 100) / 100 ); // 1.23456 -> 123.456 -> 123 -> 1.23
     ```
 
-<<<<<<< HEAD
 2. Il metodo [toFixed(n)](https://developer.mozilla.org/en-US/docs/Web/JavaScript/Reference/Global_Objects/Number/toFixed) arrotonda il numero a `n` cifre dopo la virgola e ritorna una rappresentazione in stringa del risultato.
         
-=======
-2. The method [toFixed(n)](https://developer.mozilla.org/en-US/docs/Web/JavaScript/Reference/Global_Objects/Number/toFixed) rounds the number to `n` digits after the point and returns a string representation of the result.
-
->>>>>>> 273e47b7
     ```js run
     let num = 12.34;
     alert( num.toFixed(1) ); // "12.3"
@@ -202,11 +193,7 @@
 alert( 0.1 + 0.2 == 0.3 ); // *!*false*/!*
 ```
 
-<<<<<<< HEAD
-Esatto, se proviamo a confrontare il risultato della somma tra `0.1` e `0.2` con `0.3`, otteniamo `false`. 
-=======
-That's right, if we check whether the sum of `0.1` and `0.2` is `0.3`, we get `false`.
->>>>>>> 273e47b7
+Esatto, se provassimo a confrontare il risultato della somma tra `0.1` e `0.2` con `0.3`, otterremmo `false`. 
 
 Strano! Quale può essere il risultato se non `0.3`?
 
@@ -220,11 +207,7 @@
 
 Un numero viene memorizzato nella sua forma binaria, una sequenza di "1" e "0". I numeri con virgola come `0.1`, `0.2` che visti nella loro forma decimale sembrano semplici, sono in realtà una sequenza infinita di cifre nella forma binaria.
 
-<<<<<<< HEAD
 In altre parole, cos'è `0.1`? Vale 1 diviso 10 `1/10`, "un decimo". Nel sistema decimale questi numeri sono facilmente rappresentabili. Prendiamo invece "un terzo": `1/3`. Diventa un numero con infiniti decimali `0.33333(3)`. 
-=======
-In other words, what is `0.1`? It is one divided by ten `1/10`, one-tenth. In decimal numeral system such numbers are easily representable. Compare it to one-third: `1/3`. It becomes an endless fraction `0.33333(3)`.
->>>>>>> 273e47b7
 
 Quindi, le divisioni per potenze di `10` funzionano molto bene nel sistema decimale, non vale lo stesso con la divisione per `3`. Per la stessa ragione, nel sistema binario le divisioni per potenze di `2` sono una garanzia, ma `1/10` diventa una sequenza infinita di cifre.
 
@@ -244,56 +227,39 @@
 ```smart header="Non solo JavaScript"
 Lo stesso problema esiste in molti altri linguaggi di programmazione.
 
-<<<<<<< HEAD
 PHP, Java, C, Perl, Ruby hanno lo stesso tipo di problema, poiché si basano sullo stesso formato numerico. 
 ```
 
 Possiamo risolvere questo problema? Certamente, ci sono diverse soluzioni:
 
 1. Possiamo arrotondare il risultato con un metodo [toFixed(n)](https://developer.mozilla.org/en-US/docs/Web/JavaScript/Reference/Global_Objects/Number/toFixed):
-=======
-PHP, Java, C, Perl, Ruby give exactly the same result, because they are based on the same numeric format.
-```
-
-Can we work around the problem? Sure, the most reliable method is to round the result with the help of a method [toFixed(n)](https://developer.mozilla.org/en-US/docs/Web/JavaScript/Reference/Global_Objects/Number/toFixed):
->>>>>>> 273e47b7
 
 ```js run
 let sum = 0.1 + 0.2;
 alert( sum.toFixed(2) ); // 0.30
 ```
 
-<<<<<<< HEAD
     Da notare che `toFixed` ritorna sempre una stringa. Viene cosi garantito che ci siano almeno due cifre dopo la virgola decimale. Questo ci torna molto utile se abbiamo un e-shopping e vogliamo mostrare `$0.30`. Per tutti gli altri casi possiamo semplicemente chiamare la conversione con l'operatore di somma unaria:
-=======
-Please note that `toFixed` always returns a string. It ensures that it has 2 digits after the decimal point. That's actually convenient if we have an e-shopping and need to show `$0.30`. For other cases, we can use the unary plus to coerce it into a number:
->>>>>>> 273e47b7
 
 ```js run
 let sum = 0.1 + 0.2;
 alert( +sum.toFixed(2) ); // 0.3
 ```
 
-<<<<<<< HEAD
 2. Possiamo temporaneamente convertire i numeri ad interi per eseguire le operazioni e poi riconvertirli. In questo modo:
-=======
-We also can temporarily multiply the numbers by 100 (or a bigger number) to turn them into integers, do the maths, and then divide back. Then, as we're doing maths with integers, the error somewhat decreases, but we still get it on division:
->>>>>>> 273e47b7
 
 ```js run
 alert( (0.1 * 10 + 0.2 * 10) / 10 ); // 0.3
 alert( (0.28 * 100 + 0.14 * 100) / 100); // 0.4200000000000001
 ```
 
-<<<<<<< HEAD
     Questo funziona perché quando facciamo `0.1 * 10 = 1` e `0.2 * 10 = 2` entrambi diventano interi, non vi è quindi perdita di precisione. 
 
-3. Se abbiamo a che fare con dei prezzi, la miglior soluzione rimane quella di memorizzare tutti i prezzi in centesimi, evitando quindi di utilizzare i numeri con virgola. Ma cosa succede se proviamo ad applicare uno sconto del 30%? Nella pratica, evadere completamente questo problema è difficile, in alcuni casi possono tornare utili entrambe le soluzioni spiegate sopra.
-=======
-So, multiply/divide approach reduces the error, but doesn't remove it totally.
-
-Sometimes we could try to evade fractions at all. Like if we're dealing with a shop, then we can store prices in cents instead of dollars. But what if we apply a discount of 30%? In practice, totally evading fractions is rarely possible. Just round them to cut "tails" when needed.
->>>>>>> 273e47b7
+3. Se abbiamo a che fare con dei prezzi, la miglior soluzione rimane quella di memorizzare tutti i prezzi in centesimi, evitando quindi di utilizzare i numeri con virgola. Ma cosa succede se proviamo ad applicare uno sconto del 30%? Nella pratica, evadere completamente questo problema è difficile, in alcuni casi possono tornare utili entrambe le soluzioni viste sopra.
+
+Quindi, l'approccio moltiplicazipne/divisione riduce gli errori, ma non li elimina completamente.
+
+Talvolta possiamo evitare le frazioni. Ad esempio se abbiamo a che fare con un negozio, allora possiamo memorizzare i prezzi in centesimi piuttosto che in dollari.  
 
 ````smart header="La cosa divertente"
 Provate ad eseguire questo:
@@ -311,11 +277,7 @@
 ```smart header="Due zeri"
 Un'altra conseguenza divertente della rappresentazione interna è l'esistenza di due zeri: `0` e `-0`.
 
-<<<<<<< HEAD
 Questo perché il segno viene rappresentato con un solo bit, in questo modo ogni numero può essere positivo o negativo, lo stesso vale per lo zero.
-=======
-That's because a sign is represented by a single bit, so every number can be positive or negative, including a zero.
->>>>>>> 273e47b7
 
 Nella maggior parte dei casi questa differenza è impercettibile, poiché gli operatori sono studiati per trattarli allo stesso modo.
 ```
@@ -369,17 +331,10 @@
 
 Esiste uno speciale metodo integrato [Object.is](mdn:js/Object/is) che confronta valori proprio come `===`, ma risulta molto più affidabile in due casi limite:
 
-<<<<<<< HEAD
 1. Funziona con `NaN`: `Object.is(NaN, NaN) === true`, e questo è un bene. 
 2. I valori `0` e `-0` sono diversi: `Object.is(0, -0) === false`, raramente ha importanza, ma questi due valori sono comunque differenti.
 
 In tutti gli altri casi, `Object.is(a, b)` equivale a `a === b`. 
-=======
-1. It works with `NaN`: `Object.is(NaN, NaN) === true`, that's a good thing.
-2. Values `0` and `-0` are different: `Object.is(0, -0) === false`, it rarely matters, but these values technically are different.
-
-In all other cases, `Object.is(a, b)` is the same as `a === b`.
->>>>>>> 273e47b7
 
 Questo metodo di confronto viene spesso utilizzato in JavaScript. Quando un algoritmo interno ha necessità di verificare che due valori siano esattamente la stessa cosa, si utilizza `Object.is` (internamente chiamato [SameValue](https://tc39.github.io/ecma262/#sec-samevalue)).
 ```
@@ -474,11 +429,7 @@
 
 Per convertire a numeri valori del tipo `12pt` e `100px`:
 
-<<<<<<< HEAD
 - Usate `parseInt/parseFloat` per una conversione "leggera", che legge numeri da una stringa e ritorna il valore che è riuscito a leggere prima dell'errore. 
-=======
-- Use `parseInt/parseFloat` for the "soft" conversion, which reads a number from a string and then returns the value they could read before the error.
->>>>>>> 273e47b7
 
 Per i numeri con la virgola:
 
@@ -487,9 +438,5 @@
 
 Altre funzioni matematiche:
 
-<<<<<<< HEAD
 - Guardate l'oggetto [Math](https://developer.mozilla.org/en/docs/Web/JavaScript/Reference/Global_Objects/Math) in caso di necessità. La libreria non è molto ampia, ma è in grado di coprire le necessità di base.
 
-=======
-- See the [Math](https://developer.mozilla.org/en/docs/Web/JavaScript/Reference/Global_Objects/Math) object when you need them. The library is very small, but can cover basic needs.
->>>>>>> 273e47b7
