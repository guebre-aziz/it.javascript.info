--- conflicted
+++ resolved
@@ -4,7 +4,7 @@
 
 1. I numeri regolari, che vengono memorizzati nel formato a 64 bit [IEEE-754](https://en.wikipedia.org/wiki/IEEE_754-2008_revision), conosciuti anche come "numeri in virgola mobile con doppia precisione". Questi sono i numeri che utilizziamo la maggior parte del tempo, e sono quelli di cui parleremo in questo capitolo.
 
-2. I BigInt, che vengono utilizzati per rappresentare numeri interi di lunghezza arbitraria. Talvolta possono tornare utili, poichè i numeri regolari non possono exxedere <code>2<sup>53</sup></code> od essere inferiori di <code>-2<sup>53</sup></code>. Poichè i BigInt vengono utilizzati in alcune aree speciali, gli abbiamo dedicato un capitolo <info:bigint>.
+2. I BigInt, che vengono utilizzati per rappresentare numeri interi di lunghezza arbitraria. Talvolta possono tornare utili, poiché i numeri regolari non possono eccedere <code>2<sup>53</sup></code> od essere inferiori di <code>-2<sup>53</sup></code>. Poiché i BigInt vengono utilizzati in alcune aree speciali, gli abbiamo dedicato un capitolo <info:bigint>.
 
 Quindi in questo capitolo parleremo dei numeri regolari.
 
@@ -105,7 +105,7 @@
     ```
 
 ```warn header="Due punti per chiamare un metodo"
-Da notare che i due punti in `123456..toString(36)` non sono un errore. Se vogliamo chiamare un metodo direttamente da un numero, come `toString` nell'esempio sopra, abbiamo bisogno di inseire due punti `..`.
+Da notare che i due punti in `123456..toString(36)` non sono un errore. Se vogliamo chiamare un metodo direttamente da un numero, come `toString` nell'esempio sopra, abbiamo bisogno di inserire due punti `..`.
 
 Se inseriamo un solo punto: `123456.toString(36)`, otterremo un errore, perché la sintassi JavaScript implica una parte decimale a seguire del primo punto. Se invece inseriamo un ulteriore punto, allora JavaScript capirà che la parte decimale è vuota e procederà nel chiamare il metodo.
 
@@ -260,7 +260,7 @@
 
 3. Se abbiamo a che fare con dei prezzi, la miglior soluzione rimane quella di memorizzare tutti i prezzi in centesimi, evitando quindi di utilizzare i numeri con virgola. Ma cosa succede se proviamo ad applicare uno sconto del 30%? Nella pratica, evadere completamente questo problema è difficile, in alcuni casi possono tornare utili entrambe le soluzioni viste sopra.
 
-Quindi, l'approccio moltiplicazipne/divisione riduce gli errori, ma non li elimina completamente.
+Quindi, l'approccio moltiplicazione/divisione riduce gli errori, ma non li elimina completamente.
 
 Talvolta possiamo evitare le frazioni. Ad esempio se abbiamo a che fare con un negozio, allora possiamo memorizzare i prezzi in centesimi piuttosto che in dollari.  
 
@@ -389,11 +389,7 @@
 Un paio di esempi:
 
 `Math.random()`
-<<<<<<< HEAD
 : Ritorna un numero casuale tra 0 e 1 (1 escluso)
-=======
-: Returns a random number from 0 to 1 (not including 1).
->>>>>>> 42ee1488
 
     ```js run
     alert( Math.random() ); // 0.1234567894322
@@ -410,11 +406,7 @@
     ```
 
 `Math.pow(n, power)`
-<<<<<<< HEAD
 : Ritorna `n` elevato alla `power`
-=======
-: Returns `n` raised to the given power.
->>>>>>> 42ee1488
 
     ```js run
     alert( Math.pow(2, 10) ); // 2 alla 10 = 1024
