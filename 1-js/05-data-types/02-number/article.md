# Numeri

Nella versione moderna di JavaScript ci sono due differenti tipi di numeri:

1. I numeri regolari, che vengono memorizzati nel formato a 64 bit [IEEE-754](https://en.wikipedia.org/wiki/IEEE_754-2008_revision), conosciuti anche come "numeri in virgola mobile con doppia precisione". Questi sono i numeri che utilizziamo la maggior parte del tempo, e sono quelli di cui parleremo in questo capitolo.

2. I BigInt, che vengono utilizzati per rappresentare numeri interi di lunghezza arbitraria. Talvolta possono tornare utili, poiché i numeri regolari non possono eccedere <code>2<sup>53</sup></code> od essere inferiori di <code>-2<sup>53</sup></code>. Poiché i BigInt vengono utilizzati in alcune aree speciali, gli abbiamo dedicato un capitolo <info:bigint>.

Quindi in questo capitolo parleremo dei numeri regolari.

## Diversi modi di scrivere un numero

Immaginiamo di dover scrivere 1 milione. La via più ovvia è:

```js
let billion = 1000000000;
```

Possiamo anche usare il carattere underscore `_` come separatore:

```js
let billion = 1_000_000_000;
```

Qui il carattere `_` gioca il ruolo di "zucchero sintattico", cioè rende il numero più leggibile. Il motore JavaScript semplicemente ignorerà i caratteri `_` tra le cifre, quindi è equivalente al milione scritto sopra.

Nella vita reale però cerchiamo di evitare di scrivere lunghe file di zeri per evitare errori. E anche perché siamo pigri. Solitamente scriviamo qualcosa del tipo `"1ml"` per un milione o `"7.3ml"` 7 milioni e 300mila. Lo stesso vale per i numeri più grandi.

In JavaScript, possiamo abbreviare un numero inserendo la lettera `"e"` con il numero di zeri a seguire:

```js run
let billion = 1e9;  // 1 miliardo, letteralmente: 1 e 9 zeri

alert( 7.3e9 );  // 7.3 miliardi (equivale a 7300000000 o 7_300_000_000)
```

In altre parole, `"e"` moltiplica il numero `1` seguito dal numero di zeri dati.


```js
<<<<<<< HEAD
1e3 = 1 * 1000 // e3 significa *1000
1.23e6 = 1.23 * 1000000 // e6 significa *1000000
=======
1e3 === 1 * 1000; // e3 means *1000
1.23e6 === 1.23 * 1000000; // e6 means *1000000
>>>>>>> 8558fa8f
```

Ora proviamo a scrivere qualcosa di molto piccolo. Ad esempio, 1 microsecondo (un milionesimo di secondo): 

```js
let ms = 0.000001;
```

Come prima, l'utilizzo di `"e"` può aiutare. Se volessimo evitare di scrivere esplicitamente tutti gli "0", potremmo scrivere:

```js
let ms = 1e-6; // sei zeri alla sinistra di 1
```

Se contiamo gli zeri in `0.000001`, ce ne sono 6. Quindi ovviamente `1e-6`.  

In altre parole, un numero negativo dopo `"e"` significa una divisione per 1 seguito dal numero di zeri dati:

```js
<<<<<<< HEAD
// -3 divide 1 con 3 zeri
1e-3 = 1 / 1000 (=0.001)

// -6 divide 1 con 6 zeri
1.23e-6 = 1.23 / 1000000 (=0.00000123)
=======
// -3 divides by 1 with 3 zeroes
1e-3 === 1 / 1000; // 0.001

// -6 divides by 1 with 6 zeroes
1.23e-6 === 1.23 / 1000000; // 0.00000123
>>>>>>> 8558fa8f
```

### Numeri esadecimali, binari e ottali

I numeri [esadecimali](https://en.wikipedia.org/wiki/Hexadecimal) (hexadecimal o hex) sono largamente utilizzati in JavaScript per rappresentare colori, codifiche di caratteri, e molte altre cose. Quindi ovviamente esiste un modo per abbreviarli: `0x` e poi il numero.

Ad esempio:

```js run
alert( 0xff ); // 255
alert( 0xFF ); // 255 (equivalente)
```

I sistemi binario e ottale sono utilizzati raramente, ma sono comunque supportati con l'utilizzo dei prefissi `0b` e `0o`:


```js run
let a = 0b11111111; // forma binaria di 255
let b = 0o377; // forma ottale di 255

alert( a == b ); // true, lo stesso numero 255 da entrambe le parti
```

Ci sono solo 3 sistemi di numerazione con questo livello di supporto. Per gli altri sistemi, dovremmo utilizzare la funzione `parseInt` (che vedremo più avanti in questo capitolo).

## toString(base)

Il metodo `num.toString(base)` ritorna una rappresentazione in stringa del numero `num` con il sistema di numerazione fornito `base`.

Ad esempio:
```js run
let num = 255;

alert( num.toString(16) );  // ff
alert( num.toString(2) );   // 11111111
```

La `base` può variare da `2` a `36`. Di default vale `10`.

Altri casi di uso comune sono:

- **base=16** si utilizza per colori in esadecimale, codifiche di caratteri, i caratteri supportati sono `0..9` o `A..F`.
- **base=2** viene utilizzato per debugging o operazioni bit a bit, i caratteri accettati sono `0` o `1`.
- **base=36** la base massima, i caratteri possono andare da `0..9` o `A..Z`. L'intero alfabeto latino viene utilizzato per rappresentare un numero. Un caso divertente di utilizzo per la base `36` è quando abbiamo bisogno che un identificatore molto lungo diventi qualcosa di più breve, come ad esempio per accorciare gli url. Possiamo semplicemente rappresentarlo in base `36`:

    ```js run
    alert( 123456..toString(36) ); // 2n9c
    ```

```warn header="Due punti per chiamare un metodo"
Da notare che i due punti in `123456..toString(36)` non sono un errore. Se vogliamo chiamare un metodo direttamente da un numero, come `toString` nell'esempio sopra, abbiamo bisogno di inserire due punti `..`.

Se inseriamo un solo punto: `123456.toString(36)`, otterremo un errore, perché la sintassi JavaScript implica una parte decimale a seguire del primo punto. Se invece inseriamo un ulteriore punto, allora JavaScript capirà che la parte decimale è vuota e procederà nel chiamare il metodo.

<<<<<<< HEAD
Potremmo anche scrivere `(123456).toString(36)`.
=======
Also could write `(123456).toString(36)`.

>>>>>>> 8558fa8f
```

## Arrotondare

Una delle operazioni più utilizzate quando lavoriamo con i numeri è l'arrotondamento.

Ci sono diverse funzioni integrate per eseguire questa operazione:

`Math.floor`
: Arrotonda per difetto: `3.1` diventa `3`, e `-1.1` diventa `-2`.

`Math.ceil`
: Arrotonda per eccesso: `3.1` diventa `4`, e `-1.1` diventa `-1`.

`Math.round`

: Arrotonda all'intero più vicino: `3.1` diventa `3`, `3.6` diventa `4`, e `3.5` viene arrotondato anch'esso a `4`.

`Math.trunc` (non supportato da Internet Explorer)
: Rimuove tutto dopo la virgola decimale senza arrotondare: `3.1` diventa `3`, `-1.1` diventa `-1`.

Qui abbiamo una tabella che riassume le principali differenze:

|   | `Math.floor` | `Math.ceil` | `Math.round` | `Math.trunc` |
|---|---------|--------|---------|---------|
|`3.1`|  `3`    |   `4`  |    `3`  |   `3`   |
|`3.6`|  `3`    |   `4`  |    `4`  |   `3`   |
|`-1.1`|  `-2`    |   `-1`  |    `-1`  |   `-1`   |
|`-1.6`|  `-2`    |   `-1`  |    `-2`  |   `-1`   |


Queste funzioni coprono tutti i possibili casi quando trattiamo numeri con una parte decimale. Come potremmo fare se volessimo arrotondare il numero ad `n` cifre dopo la virgola?

Ad esempio, abbiamo `1.2345` e vogliamo arrotondarlo a due cifre dopo la virgola, tenendo solo `1.23`.

Ci sono due modi per farlo:

1. Moltiplica e dividi.

    Ad esempio, per arrotondare un numero alla seconda cifra decimale, possiamo moltiplicare il numero per `100`,  chiamare la funzione di arrotondamento e dividerlo nuovamente.
    ```js run
    let num = 1.23456;

    alert( Math.round(num * 100) / 100 ); // 1.23456 -> 123.456 -> 123 -> 1.23
    ```

2. Il metodo [toFixed(n)](https://developer.mozilla.org/en-US/docs/Web/JavaScript/Reference/Global_Objects/Number/toFixed) arrotonda il numero a `n` cifre dopo la virgola e ritorna una rappresentazione in stringa del risultato.
        
    ```js run
    let num = 12.34;
    alert( num.toFixed(1) ); // "12.3"
    ```

    Questo metodo arrotonderà per difetto o per eccesso in base al valore più vicino, similmente a `Math.round`:

    ```js run
    let num = 12.36;
    alert( num.toFixed(1) ); // "12.4"
    ```

    Da notare che il risultato di `toFixed` è una stringa. Se la parte decimale è più breve di quanto richiesto, verranno aggiunti degli zeri:

    ```js run
    let num = 12.34;
    alert( num.toFixed(5) ); // "12.34000", aggiunti gli zeri per renderlo esattamente di 5 cifre decimali
    ```

    Possiamo convertire il risultato al tipo numerico utilizzando la somma unaria o chiamando il metodo `Number()`: `+num.toFixed(5)`.

## Calcoli imprecisi

Internamente, un numero è rappresentato in formato 64-bit [IEEE-754](https://en.wikipedia.org/wiki/IEEE_754-2008_revision), quindi vengono utilizzati esattamente 64 bit per rappresentare un numero: 52 vengono utilizzati per rappresentare le cifre, 11 per la parte decimale, e infine 1 bit per il segno.

Se un numero è troppo grande, tale da superare i 64 bit disponibili, come ad esempio un numero potenzialmente infinito:

```js run
alert( 1e500 ); // Infinity
```

Potrebbe essere poco ovvio, ma quello che accade è la perdita di precisione.

Consideriamo questo test (falso!):

```js run
alert( 0.1 + 0.2 == 0.3 ); // *!*false*/!*
```

Esatto, se provassimo a confrontare il risultato della somma tra `0.1` e `0.2` con `0.3`, otterremmo `false`. 

Strano! Quale può essere il risultato se non `0.3`?

```js run
alert( 0.1 + 0.2 ); // 0.30000000000000004
```

Ouch! Un confronto errato di questo tipo può generare diverse conseguenze. Immaginate di progettare un sito di e-shop in cui i visitatori aggiungono al carrello articoli da `$0.10` e `$0.20`. Poi come prezzo totale viene mostrato `$0.30000000000000004`. Questo risultato lascerebbe sorpreso chiunque.

Ma perché accade questo?

Un numero viene memorizzato nella sua forma binaria, una sequenza di "1" e "0". I numeri con virgola come `0.1`, `0.2` che visti nella loro forma decimale sembrano semplici, sono in realtà una sequenza infinita di cifre nella forma binaria.

In altre parole, cos'è `0.1`? Vale 1 diviso 10 `1/10`, "un decimo". Nel sistema decimale questi numeri sono facilmente rappresentabili. Prendiamo invece "un terzo": `1/3`. Diventa un numero con infiniti decimali `0.33333(3)`. 

Quindi, le divisioni per potenze di `10` funzionano molto bene nel sistema decimale, non vale lo stesso con la divisione per `3`. Per la stessa ragione, nel sistema binario le divisioni per potenze di `2` sono una garanzia, ma `1/10` diventa una sequenza infinita di cifre.

Non esiste alcun modo per rappresentare *esattamente 0.1* o *esattamente 0.2* usando il sistema binario, proprio come non è possibile memorizzare "un terzo" come decimale.

Il formato numerico IEEE-754 cerca di risolvere questo arrotondando al più vicino numero possibile. Questo tipo di arrotondamento non ci consente di vedere le "piccole perdite di precisione", quindi il numero viene mostrato come `0.3`. Ma comunque è presente una perdita.

Possiamo vedere un esempio:
```js run
alert( 0.1.toFixed(20) ); // 0.10000000000000000555
```

E quando sommiamo due numeri, la loro "perdita di precisione" viene incrementata.

Questo è il motivo per cui `0.1 + 0.2` non vale esattamente `0.3`.

```smart header="Non solo JavaScript"
Lo stesso problema esiste in molti altri linguaggi di programmazione.

PHP, Java, C, Perl, Ruby hanno lo stesso tipo di problema, poiché si basano sullo stesso formato numerico. 
```

Possiamo risolvere questo problema? Certamente, ci sono diverse soluzioni:

1. Possiamo arrotondare il risultato con un metodo [toFixed(n)](https://developer.mozilla.org/en-US/docs/Web/JavaScript/Reference/Global_Objects/Number/toFixed):

```js run
let sum = 0.1 + 0.2;
alert( sum.toFixed(2) ); // 0.30
```

Da notare che `toFixed` ritorna sempre una stringa. Viene cosi garantito che ci siano almeno due cifre dopo la virgola decimale. Questo ci torna molto utile se abbiamo un e-shopping e vogliamo mostrare `$0.30`. Per tutti gli altri casi possiamo semplicemente chiamare la conversione con l'operatore di somma unaria:

```js run
let sum = 0.1 + 0.2;
alert( +sum.toFixed(2) ); // 0.3
```

2. Possiamo temporaneamente convertire i numeri ad interi per eseguire le operazioni e poi riconvertirli. In questo modo:

```js run
alert( (0.1 * 10 + 0.2 * 10) / 10 ); // 0.3
alert( (0.28 * 100 + 0.14 * 100) / 100); // 0.4200000000000001
```

Questo funziona perché quando facciamo `0.1 * 10 = 1` e `0.2 * 10 = 2` entrambi diventano interi, non vi è quindi perdita di precisione. 

3. Se abbiamo a che fare con dei prezzi, la miglior soluzione rimane quella di memorizzare tutti i prezzi in centesimi, evitando quindi di utilizzare i numeri con virgola. Ma cosa succede se proviamo ad applicare uno sconto del 30%? Nella pratica, evitare completamente questo problema è difficile, in alcuni casi possono tornare utili entrambe le soluzioni viste sopra.

Quindi, l'approccio moltiplicazione/divisione riduce gli errori, ma non li elimina completamente.

Talvolta possiamo evitare le frazioni. Ad esempio se abbiamo a che fare con un negozio, allora possiamo memorizzare i prezzi in centesimi piuttosto che in euro.

````smart header="La cosa divertente"
Provate ad eseguire questo:

```js run
// Ciao! Sono un numero autoincrementante!
alert( 9999999999999999 ); // mostra 10000000000000000
```

Questo esempio ha lo stesso problema: perdita di precisione. Per la rappresentazione di un numero sono disponibili 64bit, ne vengono utilizzati 52 per le cifre, questi potrebbero non essere sufficienti. Quindi le cifre meno significative vengono perse.

JavaScript non mostra errori in questi casi. Semplicemente fa del suo meglio per "farci stare" il numero, anche se il formato non è "grande" abbastanza.
````

```smart header="Due zeri"
Un'altra conseguenza divertente della rappresentazione interna è l'esistenza di due zeri: `0` e `-0`.

Questo perché il segno viene rappresentato con un solo bit, in questo modo ogni numero può essere positivo o negativo, lo stesso vale per lo zero.

Nella maggior parte dei casi questa differenza è impercettibile, poiché gli operatori sono studiati per trattarli allo stesso modo.
```

## Test: isFinite e isNaN

Ricordate questi due valori numerici speciali?

- `Infinity` (e `-Infinity`) è uno speciale valore che è più grande (o più piccolo) di qualsiasi altro numero.
- `NaN` rappresenta un errore.

Questi appartengono al tipo `number`, ma non sono dei numeri "normali", esistono quindi delle funzioni dedicate per la loro verifica:


- `isNaN(value)` converte l'argomento al tipo numerico e successivamente verifica se è un `NaN`:

    ```js run
    alert( isNaN(NaN) ); // true
    alert( isNaN("str") ); // true
    ```

    Ma abbiamo veramente bisogno di questa funzione? Non possiamo semplicemente usare il confronto `=== NaN`? Purtroppo la risposta è no. Il valore `NaN` è unico in questo aspetto, non è uguale a niente, nemmeno a se stesso:

    ```js run
    alert( NaN === NaN ); // false
    ```

- `isFinite(value)` converte l'argomento al tipo numerico e ritorna `true` se questo è un numero diverso da `NaN/Infinity/-Infinity`:

    ```js run
    alert( isFinite("15") ); // true
    alert( isFinite("str") ); // false, perché rappresenta un valore speciale: NaN
    alert( isFinite(Infinity) ); // false, perché rappresenta un valore speciale: Infinity
    ```

In alcuni casi `isFinite` viene utilizzato per verificare se una stringa qualunque è un numero:


```js run
let num = +prompt("Enter a number", '');

// risulterà true se non verrà inserito Infinity, -Infinity o un NaN
alert( isFinite(num) );
```

Da notare che una stringa vuota o contenente solo spazi viene trattata come `0` in qualsiasi funzione numerica, compresa `isFinite`.  

```smart header="Confronto con `Object.is`"

Esiste uno speciale metodo integrato [Object.is](mdn:js/Object/is) che confronta valori proprio come `===`, ma risulta molto più affidabile in due casi limite:

1. Funziona con `NaN`: `Object.is(NaN, NaN) === true`, e questo è un bene. 
2. I valori `0` e `-0` sono diversi: `Object.is(0, -0) === false`, tecnicamente sarebbero uguali, però internamente vengono rappresentati con il bit di segno, che in questo caso è diverso.

In tutti gli altri casi, `Object.is(a, b)` equivale a `a === b`. 

Questo metodo di confronto viene spesso utilizzato in JavaScript. Quando un algoritmo interno ha necessità di verificare che due valori siano esattamente la stessa cosa, si utilizza `Object.is` (internamente chiamato [SameValue](https://tc39.github.io/ecma262/#sec-samevalue)).
```


## parseInt e parseFloat

Conversioni numeriche come `+` o `Number()` sono rigorose. Se il valore non è esattamente un numero, falliscono:

```js run
alert( +"100px" ); // NaN
```

L'unica eccezione tollerata è la presenza di spazi all'inizio o alla fine della stringa, poiché vengono ignorati.

Ma nella vita reale spesso abbiamo valori in unità, come `"100px"` o `"12pt"` in CSS. In molti stati il simbolo della valuta va dopo il saldo, quindi abbiamo `"19€"` e vorremmo estrarre un valore numerico.

Questo è il motivo per cui sono stati pensati `parseInt` e `parseFloat`.

Questi metodi "leggono" numeri dalla stringa finché ne sono in grado. In caso di errore, vengono ritornati i numeri raccolti. La funzione `parseInt` ritorna un intero, analogamente `parseFloat` ritorna un numero in virgola mobile:

```js run
alert( parseInt('100px') ); // 100
alert( parseFloat('12.5em') ); // 12.5

alert( parseInt('12.3') ); // 12, viene ritornata solamente la parte intera
alert( parseFloat('12.3.4') ); // 12.3, il secondo punto interrompe la lettura
```

Ci possono essere situazioni in cui `parseInt/parseFloat` ritornano `NaN`. Questo accade quando non viene letta nessuna cifra:

```js run
alert( parseInt('a123') ); // NaN, il primo simbolo interrompe la lettura
```

````smart header="Il secondo argomento di `parseInt(str, radix)`"
La funzione `parseInt()` possiede un secondo parametro opzionale. Questo specifica la base del sistema numerale utilizzato, quindi `parseInt` può anche analizzare stringhe di numeri esadecimali, binari e cosi via:

```js run
alert( parseInt('0xff', 16) ); // 255
alert( parseInt('ff', 16) ); // 255, senza 0x funziona ugualmente

alert( parseInt('2n9c', 36) ); // 123456
```
````

## Altre funzioni matematiche

JavaScript ha un oggetto integrato [Math](https://developer.mozilla.org/en/docs/Web/JavaScript/Reference/Global_Objects/Math) che contiene una piccola libreria di funzioni e costanti matematiche.

Un paio di esempi:

`Math.random()`
: Ritorna un numero casuale tra 0 e 1 (1 escluso)

    ```js run
    alert( Math.random() ); // 0.1234567894322
    alert( Math.random() ); // 0.5435252343232
    alert( Math.random() ); // ... (numero casuale)
    ```

`Math.max(a, b, c...)` / `Math.min(a, b, c...)`
: Ritorna il maggiore/minore fra una lista di argomenti.

    ```js run
    alert( Math.max(3, 5, -10, 0, 1) ); // 5
    alert( Math.min(1, 2) ); // 1
    ```

`Math.pow(n, power)`
: Ritorna `n` elevato alla `power`

    ```js run
    alert( Math.pow(2, 10) ); // 2 alla 10 = 1024
    ```

Ci sono molte altre funzioni e costanti nell'oggetto `Math`, incluse quelle trigonometriche, che potete trovare nella [documentazione dell'oggetto Math](https://developer.mozilla.org/en/docs/Web/JavaScript/Reference/Global_Objects/Math).


## Riepilogo

Per scrivere numeri molto grandi:

- Accodate una `"e"` con il numero di zeri. Come: `123e6` che vale `123` con 6 zeri.
- Un numero negativo dopo `"e"` divide il numero dato per 1 seguito dal numero di zeri dati. Per numeri tipo "un milionesimo".

Per diversi sistemi numerici:

- Potete scrivere direttamente in esadecimale (`0x`), ottale (`0o`) e binario (`0b`) 
- `parseInt(str, base)` analizza un numero intero con un qualsiasi sistema numerico con base: `2 ≤ base ≤ 36`.
- `num.toString(base)` converte un numero ad una stringa utilizzando il sistema numerico fornito in `base`.

Per convertire a numeri valori del tipo `12pt` e `100px`:

- Utilizzate parseInt/parseFloat per un conversione "soft", i quali provano a leggere un numero da una stringa e ritornano ciò che sono riusciuti ad estrarre prima di interrompersi.

Per i numeri con la virgola:

- Arrotondate usando `Math.floor`, `Math.ceil`, `Math.trunc`, `Math.round` o `num.toFixed(precision)`.
- Ricordatevi che c'è una perdita di precisione quando operate con numeri decimali.

Altre funzioni matematiche:

- Guardate l'oggetto [Math](https://developer.mozilla.org/en/docs/Web/JavaScript/Reference/Global_Objects/Math) in caso di necessità. La libreria non è molto ampia, ma è in grado di coprire le necessità di base.
<|MERGE_RESOLUTION|>--- conflicted
+++ resolved
@@ -38,13 +38,8 @@
 
 
 ```js
-<<<<<<< HEAD
 1e3 = 1 * 1000 // e3 significa *1000
 1.23e6 = 1.23 * 1000000 // e6 significa *1000000
-=======
-1e3 === 1 * 1000; // e3 means *1000
-1.23e6 === 1.23 * 1000000; // e6 means *1000000
->>>>>>> 8558fa8f
 ```
 
 Ora proviamo a scrivere qualcosa di molto piccolo. Ad esempio, 1 microsecondo (un milionesimo di secondo): 
@@ -64,19 +59,11 @@
 In altre parole, un numero negativo dopo `"e"` significa una divisione per 1 seguito dal numero di zeri dati:
 
 ```js
-<<<<<<< HEAD
 // -3 divide 1 con 3 zeri
-1e-3 = 1 / 1000 (=0.001)
+1e-3 = 1 / 1000; // 0.001
 
 // -6 divide 1 con 6 zeri
-1.23e-6 = 1.23 / 1000000 (=0.00000123)
-=======
-// -3 divides by 1 with 3 zeroes
-1e-3 === 1 / 1000; // 0.001
-
-// -6 divides by 1 with 6 zeroes
-1.23e-6 === 1.23 / 1000000; // 0.00000123
->>>>>>> 8558fa8f
+1.23e-6 = 1.23 / 1000000; // 0.00000123
 ```
 
 ### Numeri esadecimali, binari e ottali
@@ -131,12 +118,7 @@
 
 Se inseriamo un solo punto: `123456.toString(36)`, otterremo un errore, perché la sintassi JavaScript implica una parte decimale a seguire del primo punto. Se invece inseriamo un ulteriore punto, allora JavaScript capirà che la parte decimale è vuota e procederà nel chiamare il metodo.
 
-<<<<<<< HEAD
 Potremmo anche scrivere `(123456).toString(36)`.
-=======
-Also could write `(123456).toString(36)`.
-
->>>>>>> 8558fa8f
 ```
 
 ## Arrotondare
@@ -458,7 +440,7 @@
 
 Per convertire a numeri valori del tipo `12pt` e `100px`:
 
-- Utilizzate parseInt/parseFloat per un conversione "soft", i quali provano a leggere un numero da una stringa e ritornano ciò che sono riusciuti ad estrarre prima di interrompersi.
+- Utilizzate parseInt/parseFloat per un conversione "soft", i quali provano a leggere un numero da una stringa e ritornano ciò che sono riusciti ad estrarre prima di interrompersi.
 
 Per i numeri con la virgola:
 
