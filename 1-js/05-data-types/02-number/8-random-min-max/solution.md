Abbiamo bisogno di far "scorrere" 'intervallo da 0..1 a `min`.. `max`.

Questo può essere ottenuto con due passi:

<<<<<<< HEAD
1. Se moltiplichiamo un numero casuale compreso tra 0..1 per `max-min`, l'intervallo dei possibili valori crese da `0..1` a `0..max-min`.
2. Ora se aggiungiamo `min`, il possibile intervallo diventa `min` - `max`.
=======
1. If we multiply a random number from 0..1 by `max-min`, then the interval of possible values increases `0..1` to `0..max-min`.
2. Now if we add `min`, the possible interval becomes from `min` to `max`.
>>>>>>> 273e47b7

La funzione:

```js run
function random(min, max) {
  return min + Math.random() * (max - min);
}

alert( random(1, 5) ); 
alert( random(1, 5) ); 
alert( random(1, 5) ); 
```
<|MERGE_RESOLUTION|>--- conflicted
+++ resolved
@@ -2,13 +2,8 @@
 
 Questo può essere ottenuto con due passi:
 
-<<<<<<< HEAD
 1. Se moltiplichiamo un numero casuale compreso tra 0..1 per `max-min`, l'intervallo dei possibili valori crese da `0..1` a `0..max-min`.
-2. Ora se aggiungiamo `min`, il possibile intervallo diventa `min` - `max`.
-=======
-1. If we multiply a random number from 0..1 by `max-min`, then the interval of possible values increases `0..1` to `0..max-min`.
-2. Now if we add `min`, the possible interval becomes from `min` to `max`.
->>>>>>> 273e47b7
+2. Ora se aggiungiamo `min`, il possibile intervallo si estende da `min` a `max`.
 
 La funzione:
 
