--- conflicted
+++ resolved
@@ -122,15 +122,9 @@
 arr.slice(start, end)
 ```
 
-<<<<<<< HEAD
 Ritorna un nuovo array contente tutti gli elementi a partire da `"start"` fino ad `"end"` (`"end"` esclusa). Sia `start` che `end` possono essere negativi, in tal caso si inizierà a contare dalla coda dell'array.
 
 Funziona come `str.slice`, ma crea dei sotto-array piuttosto che sotto-stringhe.
-=======
-It returns a new array copying to it all items from index `start` to `end` (not including `end`). Both `start` and `end` can be negative, in that case position from array end is assumed.
-
-It's similar to a string method `str.slice`, but instead of substringss it makes subarrays.
->>>>>>> 9bfc8cfa
 
 Ad esempio:
 
@@ -144,11 +138,7 @@
 
 ### concat
 
-<<<<<<< HEAD
 Il metodo [arr.concat](mdn:js/Array/concat) unisce l'array con altri array o elementi.
-=======
-The method [arr.concat](mdn:js/Array/concat) creates a new array that includes values from other arrays and additional items.
->>>>>>> 9bfc8cfa
 
 La sintassi è:
 
@@ -160,18 +150,13 @@
 
 Il risultato è un nuovo array contenente gli elementi di `arr`, seguiti da `arg1`, `arg2` etc.
 
-<<<<<<< HEAD
-Se un argomento è un array o possiede una proprietà `Symbol.isConcatSpreadable`, tutti i suoi elementi vengono copiati. Altrimenti viene copiato solamente l'argomento stesso.
-=======
-If an argument `argN` is an array, then all its elements are copied. Otherwise, the argument itself is copied.
->>>>>>> 9bfc8cfa
+Se un argomento `argN` è un array, tutti i suoi elementi vengono copiati. Altrimenti viene copiato solamente l'argomento stesso.
 
 Un esempio:
 
 ```js run
 let arr = [1, 2];
 
-<<<<<<< HEAD
 // unisce arr con [3,4]
 alert( arr.concat([3, 4])); // 1,2,3,4
 
@@ -183,19 +168,6 @@
 ```
 
 Normalmente copia gli elementi da array (li "spreme"). Gli altri oggetti, anche se assomigliano molto ad un array, vengono aggiunti per come sono:
-=======
-// create an array from: arr and [3,4]
-alert( arr.concat([3, 4])); // 1,2,3,4
-
-// create an array from: arr and [3,4] and [5,6]
-alert( arr.concat([3, 4], [5, 6])); // 1,2,3,4,5,6
-
-// create an array from: arr and [3,4], then add values 5 and 6
-alert( arr.concat([3, 4], 5, 6)); // 1,2,3,4,5,6
-```
-
-Normally, it only copies elements from arrays. Other objects, even if they look like arrays, added as a whole:
->>>>>>> 9bfc8cfa
 
 ```js run
 let arr = [1, 2];
@@ -209,11 +181,7 @@
 //[1, 2, arrayLike]
 ```
 
-<<<<<<< HEAD
 ...Invece se un oggetto simile ad un array possiede la proprietà `Symbol.isConcatSpreadable`, allora vengono copiati anche i suoi elementi:
-=======
-...But if an array-like object has a special property `Symbol.isConcatSpreadable` property, the it's treated as array by `concat`: its elements are added instead:
->>>>>>> 9bfc8cfa
 
 ```js run
 let arr = [1, 2];
@@ -261,11 +229,7 @@
 
 ## Ricerca in un array
 
-<<<<<<< HEAD
 Ora vedremo dei metodi per effettuare ricerche in un array.
-=======
-Now let's cover methods that search in an array.
->>>>>>> 9bfc8cfa
 
 ### indexOf/lastIndexOf e include
 
@@ -313,11 +277,7 @@
 });
 ```
 
-<<<<<<< HEAD
 La funzione viene chiamata ricorsivamente per ogni elemento dell'array:
-=======
-The function is called for elements of the array, one after another:
->>>>>>> 9bfc8cfa
 
 - `item` è l'elemento.
 - `index` è il suo indice.
@@ -341,11 +301,7 @@
 
 Nella realtà gli array di oggetti sono una cosa molto comune, quindi il metodo `find` risulta molto utile.
 
-<<<<<<< HEAD
 Da notare che nell'esempio noi forniamo a `find` un singolo argomento `item => item.id == 1`. Gli altri parametri di `find` sono raramente utilizzati.
-=======
-Note that in the example we provide to `find` the function `item => item.id == 1` with one argument. That's typical, other arguments of this function are rarely used.
->>>>>>> 9bfc8cfa
 
 Il metodo [arr.findIndex](mdn:js/Array/findIndex) fa essenzialmente la stessa cosa, semplicemente ritorna l'indice in cui è stata trovata la corrispondenza piuttosto di ritornare l'oggetto stesso, se l'oggetto non viene trovato ritorna `-1`.
 
@@ -355,21 +311,12 @@
 
 Se vogliamo cercare più occorrenze, possiamo utilizzare [arr.filter(fn)](mdn:js/Array/filter).
 
-<<<<<<< HEAD
 La sintassi è pressoché la stessa di `find`, ma ritorna un array contenente tutte le corrispondenze trovate:
 
 ```js
 let results = arr.filter(function(item, index, array) {
   // se viene messo un item true su results e l'iteazione continua
   // ritorna un array vuoto per uno scenario falso
-=======
-The syntax is similar to `find`, but `filter` returns an array of all matching elements:
-
-```js
-let results = arr.filter(function(item, index, array) {
-  // if true item is pushed to results and the iteration continues
-  // returns empty array if nothing found
->>>>>>> 9bfc8cfa
 });
 ```
 
@@ -388,21 +335,14 @@
 alert(someUsers.length); // 2
 ```
 
-<<<<<<< HEAD
 ## Trasformare un array
 
 Questa sezione di occupa dei metodi che trasformano o riordinano gli array.
-=======
-## Transform an array
-
-Let's move on to methods that transform and reorder an array.
->>>>>>> 9bfc8cfa
 
 ### map
 
 Il metodo [arr.map](mdn:js/Array/map) è uno dei più utili e maggiormente utilizzati.
 
-<<<<<<< HEAD
 La sintassi è:
 
 ```js
@@ -414,19 +354,6 @@
 La funzione viene chiamata per ogni elemento dell'array e ritorna un array di risultati.
 
 Ad esempio, qui trasformiamo ogni elemento nella sua lunghezza:
-=======
-It calls the function for each element of the array and returns the array of results.
-
-The syntax is:
-
-```js
-let result = arr.map(function(item, index, array) {
-  // returns the new value instead of item
-});
-```
-
-For instance, here we transform each element into its length:
->>>>>>> 9bfc8cfa
 
 ```js run
 let lengths = ["Bilbo", "Gandalf", "Nazgul"].map(item => item.length);
@@ -435,24 +362,14 @@
 
 ### sort(fn)
 
-<<<<<<< HEAD
 Il metodo [arr.sort](mdn:js/Array/sort) ordina l'array *sul posto*.
-=======
-The call to [arr.sort()](mdn:js/Array/sort) sorts the array *in place*, changing its element order.
-
-It also returns the sorted array, but the returned value is usually ignored, as `arr` itself is modified.
->>>>>>> 9bfc8cfa
 
 Ad esempio:
 
 ```js run
 let arr = [ 1, 2, 15 ];
 
-<<<<<<< HEAD
 // il metodo riordina il contenuto di arr (e lo ritorna)
-=======
-// the method reorders the content of arr
->>>>>>> 9bfc8cfa
 arr.sort();
 
 alert( arr );  // *!*1, 15, 2*/!*
@@ -464,19 +381,11 @@
 
 **Gli elementi di default vengono ordinati come stringhe.**
 
-<<<<<<< HEAD
 Letteralmente, tutti gli elementi vengono convertiti in stringhe e confrontati. Quindi, viene applicato l'algoritmo di ordinamento lessicografico, quindi `"2" > "15"`.
 
 Per utilizzare un ordinamento arbitrario, dobbiamo fornire una funzione con due argomenti come argomento di `arr.sort()`.
 
 La funzione dovrebbe essere simile a questa:
-=======
-Literally, all elements are converted to strings for comparisons. For strings,  lexicographic ordering is applied and indeed `"2" > "15"`.
-
-To use our own sorting order, we need to supply a function as the argument of `arr.sort()`.
-
-The function should compare two arbitrary values and return:
->>>>>>> 9bfc8cfa
 ```js
 function compare(a, b) {
   if (a > b) return 1; // if the first value is greater than the second
@@ -485,11 +394,7 @@
 }
 ```
 
-<<<<<<< HEAD
 Ad esempio:
-=======
-For instance, to sort as numbers:
->>>>>>> 9bfc8cfa
 
 ```js run
 function compareNumeric(a, b) {
@@ -509,15 +414,9 @@
 
 Ora funziona come dovrebbe.
 
-<<<<<<< HEAD
 Proviamo un attimo a capire cosa sta succedendo. L'array `arr` può contenere qualsiasi cosa, giusto? Può contenere numeri, stringhe, elementi HTML o qualsiasi altra cosa. Abbiamo quindi un insieme di *qualcosa*. Per poterlo ordinare abbiamo bisogno di una *funzione di ordinamento* che conosca gli elementi e sappia come confrontarli. L'ordinamento di default è di tipo stringa.
 
 Il metodo `arr.sort(fn)` possiede un implementazione dell'algoritmo di ordinamento. Non dovremmo preoccuparci di come funzioni esattamente (la maggior parte delle volte è un [quicksort](https://en.wikipedia.org/wiki/Quicksort) ottimizzato). Questo algoritmo, attraverserà l'intero array, e confronterà i valori, tutto quello che dobbiamo fare noi sarà fornirgli una funzione `fn` che esegua il confronto.
-=======
-Let's step aside and think what's happening. The `arr` can be array of anything, right? It may contain numbers or strings or objects or whatever. We have a set of *some items*. To sort it, we need an *ordering function* that knows how to compare its elements. The default is a string order.
-
-The `arr.sort(fn)` method implements a generic sorting algorithm. We don't need to care how it internally works (an optimized [quicksort](https://en.wikipedia.org/wiki/Quicksort) most of the time). It will walk the array, compare its elements using the provided function and reorder them, all we need is to provide the `fn` which does the comparison.
->>>>>>> 9bfc8cfa
 
 In ogni caso, se mai volessimo conoscere quali elementi vengono comparati -- nulla ci vieta di utilizzare alert:
 
@@ -527,11 +426,7 @@
 });
 ```
 
-<<<<<<< HEAD
 L'algoritmo potrebbe confrontare un elemento più volte durante il processo, anche se tenta di fare il minor numero di confronti possibili.
-=======
-The algorithm may compare an element with multiple others in the process, but it tries to make as few comparisons as possible.
->>>>>>> 9bfc8cfa
 
 
 ````smart header="Una funzione di confronto può tornare qualsiasi numero"
@@ -555,11 +450,7 @@
 arr.sort( (a, b) => a - b );
 ```
 
-<<<<<<< HEAD
 Questa funziona esattamente come le altre versioni viste sopra, anche se risulta essere più breve.
-=======
-This works exactly the same as the longer version above.
->>>>>>> 9bfc8cfa
 ````
 
 ### reverse
@@ -613,11 +504,7 @@
 ```
 ````
 
-<<<<<<< HEAD
 La chiamata [arr.join(separator)](mdn:js/Array/join) fa esattamente l'inverso di `split`. Crea una stringa con gli elementi di `arr` incollati tra loro dal carattere `separator`.
-=======
-The call [arr.join(glue)](mdn:js/Array/join) does the reverse to `split`. It creates a string of `arr` items joined by `glue` between them.
->>>>>>> 9bfc8cfa
 
 Ad esempio:
 
@@ -644,30 +531,18 @@
 }, [initial]);
 ```
 
-<<<<<<< HEAD
-La funzione viene applicata agli elementi. Potrete notare che fra gli argomenti ce ne sono alcuni di familiari, a partire dal secondo:
-
-- `item` -- è l'elemento corrente.
-- `index` -- è la sua posizione.
-- `arr` -- è l'array.
-
-Finora, è uguale a `forEach/map`. Ma c'è un ulteriore argomento:
-
-- `previousValue` -- è il risultato della precedente chiamata, `initial` per la prima chiamata.
-=======
-The function is applied to all array elements one after another and "carries on" its result to the next call.
-
-Arguments:
-
-- `previousValue` -- is the result of the previous function call, equals `initial` the first time (if `initial` is provided).
-- `item` -- is the current array item.
-- `index` -- is its position.
-- `array` -- is the array.
-
-As function is applied, the result of the previous function call is passed to the next one as the first argument.
-
-Sounds complicated, but it's not if you think about the first argument as the "accumulator" that stores the combined result of all previous execution. And at the end it becomes the result of `reduce`.
->>>>>>> 9bfc8cfa
+La funzione viene applicata ad ogni elemento dell'array uno dopo l'altro, passando il risultato alla chiamata successiva.
+
+Argomenti:
+
+- `previousValue` -- è il risultato della precedente chiamata, uguale ad `initial` per la prima chiamata (se `initial` viene fornito=.
+- `item` -- è l'attuale elemento dell'array.
+- `index` -- la sua posizione.
+- `array` -- l'array.
+
+Quando la funzione è stata applicata, il risultato viene passato alla chiamata successiva.
+
+Sembra complicato, ma non lo è se pensate al primo argomento come un "accumulatore" che memorizza il risultato delle precedenti esecuzioni. E alla fine diventa il risultato di `reduce`.
 
 Il modo più semplice per spiegarlo è tramite esempi.
 
@@ -681,23 +556,13 @@
 alert(result); // 15
 ```
 
-<<<<<<< HEAD
 Qui abbiamo utilizzato la variante più comune di `reduce` con solo 2 argomenti.
-=======
-The function passed to `reduce` uses only 2 arguments, that's typically enough.
->>>>>>> 9bfc8cfa
 
 Proviamo a vedere nel dettaglio cosa succede.
 
-<<<<<<< HEAD
 1. Nella prima esecuzione, `sum` è il valore iniziale (l'ultimo argomento di `reduce`), cioè `0`, e `current` è il primo elemento dell'array, cioè `1`. Quindi il risultato è `1`.
 2. Nella seconda esecuzione, `sum = 1`, gli sommiamo il secondo elemento dell'array(`2`) e ritorniamo il risultato.
 3. Nella terza esecuzione, `sum = 3` gli sommiamo l'elemento, e cosi via...
-=======
-1. On the first run, `sum` is the `initial` value (the last argument of `reduce`), equals `0`, and `current` is the first array element, equals `1`. So the function result is `1`.
-2. On the second run, `sum = 1`, we add the second array element (`2`) to it and return.
-3. On the 3rd run, `sum = 3` and we add one more element to it, and so on...
->>>>>>> 9bfc8cfa
 
 Il flusso di calcolo:
 
@@ -713,12 +578,8 @@
 |quarta chiamata|`6`|`4`|`10`|
 |quinta chiamata|`10`|`5`|`15`|
 
-<<<<<<< HEAD
 
 Come abbiamo potuto osservare, il risultato della chiamata precedente diventa il primo argomento della chiamata successiva.
-=======
-Here we can clearly see how the result of the previous call becomes the first argument of the next one.
->>>>>>> 9bfc8cfa
 
 Possiamo anche omettere il valore iniziale:
 
@@ -790,11 +651,7 @@
 
 Il valore del parametro `thisArg` diventa `this` per `func`.
 
-<<<<<<< HEAD
 Ad esempio, qui utilizziamo il metodo di un oggetto come filtro e `thisArg` ci risulta utile:
-=======
-For instance, here we use an object method as a filter and `thisArg` helps with that:
->>>>>>> 9bfc8cfa
 
 ```js run
 let user = {
@@ -839,19 +696,8 @@
   - `find/filter(func)` -- filtra gli elementi tramite la funzione, ritorna il primo/tutti i valori che ritornano `true`.
   - `findIndex` è simile a `find`, ma ritorna l'indice piuttosto del valore.
 
-<<<<<<< HEAD
 - Per iterare sugli elementi:
   - `forEach(func)` -- invoca `func` su ogni elemento, al termine non ritorna nulla.
-=======
-- To search among elements:
-  - `indexOf/lastIndexOf(item, pos)` -- look for `item` starting from position `pos`, return the index or `-1` if not found.
-  - `includes(value)` -- returns `true` if the array has `value`, otherwise `false`.
-  - `find/filter(func)` -- filter elements through the function, return first/all values that make it return `true`.
-  - `findIndex` is like `find`, but returns the index instead of a value.
-
-- To iterate over elements:
-  - `forEach(func)` -- calls `func` for every element, does not return anything.
->>>>>>> 9bfc8cfa
 
 - Per modificare un array:
   - `map(func)` -- crea un nuovo array con i risultati della chiamata `func` su tutti i suoi elementi.
@@ -877,11 +723,7 @@
 
 Per la lista completa, vedere il [manuale](mdn:js/Array).
 
-<<<<<<< HEAD
 A prima vista potrebbero sembrare molti metodi da ricordare. Ma in realtà è molto più semplice di quanto sembri.
-=======
-From the first sight it may seem that there are so many methods, quite difficult to remember. But actually that's much easier.
->>>>>>> 9bfc8cfa
 
 Tenente sempre un occhio al riassunto fornito sopra. Provate anche a risolvere gli esercizi di questo capitolo.
 
