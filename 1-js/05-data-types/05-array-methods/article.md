--- conflicted
+++ resolved
@@ -122,11 +122,7 @@
 arr.slice(start, end)
 ```
 
-<<<<<<< HEAD
 Ritorna un nuovo array contente tutti gli elementi a partire da `"start"` fino ad `"end"` (`"end"` esclusa). Sia `start` che `end` possono essere negativi, in tal caso si inizierà a contare dalla coda dell'array.
-=======
-It returns a new array containing all items from index `"start"` to `"end"` (not including `"end"`). Both `start` and `end` can be negative, in that case position from array end is assumed.
->>>>>>> 273e47b7
 
 Funziona come `str.slice`, ma crea dei sotto-array piuttosto che sotto-stringhe.
 
@@ -205,28 +201,25 @@
 alert( arr.concat(arrayLike) ); // 1,2,something,else
 ```
 
-<<<<<<< HEAD
-## Ricerca in array
-=======
 ## Iterate: forEach
 
-The [arr.forEach](mdn:js/Array/forEach) method allows to run a function for every element of the array.
-
-The syntax:
+Il metodo [arr.forEach](mdn:js/Array/forEach) consente di eseguire una funzione su ogni elemento dell'array.
+
+La sintassi:
 ```js
 arr.forEach(function(item, index, array) {
   // ... do something with item
 });
 ```
 
-For instance, this shows each element of the array:
+Ad esempio, il codice sotto mostra ogni elemento dell'array:
 
 ```js run
 // for each element call alert
 ["Bilbo", "Gandalf", "Nazgul"].forEach(alert);
 ```
 
-And this code is more elaborate about their positions in the target array:
+Invece questo codice ne mostra anche la posizione:
 
 ```js run
 ["Bilbo", "Gandalf", "Nazgul"].forEach((item, index, array) => {
@@ -234,11 +227,10 @@
 });
 ```
 
-The result of the function (if it returns any) is thrown away and ignored.
-
-
-## Searching in array
->>>>>>> 273e47b7
+Il risultato di questa funzione (sempre che ci sia) viene scartato.
+
+
+## Ricerca in un array
 
 Ora vedremo dei metodi per effettuare ricerche in un array.
 
@@ -312,15 +304,9 @@
 
 Nella realtà gli array di oggetti sono una cosa molto comune, quindi il metodo `find` risulta molto utile.
 
-<<<<<<< HEAD
 Da notare che nell'esempio noi forniamo a `find` un singolo argomento `item => item.id == 1`. Gli altri parametri di `find` sono raramente utilizzati.
 
-Il metodo [arr.findIndex](mdn:js/Array/findIndex) fa essenzialmente la stessa cosa, semplicemente ritorna l'indice in cui è stata trovata la corrispondenza piuttosto di ritornare l'oggetto stesso.
-=======
-Note that in the example we provide to `find` the function `item => item.id == 1` with one argument. Other arguments of this function are rarely used.
-
-The [arr.findIndex](mdn:js/Array/findIndex) method is essentially the same, but it returns the index where the element was found instead of the element itself and `-1` is returned when nothing is found.
->>>>>>> 273e47b7
+Il metodo [arr.findIndex](mdn:js/Array/findIndex) fa essenzialmente la stessa cosa, semplicemente ritorna l'indice in cui è stata trovata la corrispondenza piuttosto di ritornare l'oggetto stesso, se l'oggetto non viene trovato ritorna `-1`.
 
 ### filter
 
@@ -328,11 +314,7 @@
 
 Se vogliamo cercare più occorrenze, possiamo utilizzare [arr.filter(fn)](mdn:js/Array/filter).
 
-<<<<<<< HEAD
 La sintassi è pressoché la stessa di `find`, ma ritorna un array contenente tutte le corrispondenze trovate:
-=======
-The syntax is similar to `find`, but filter continues to iterate for all array elements even if `true` is already returned:
->>>>>>> 273e47b7
 
 ```js
 let results = arr.filter(function(item, index, array) {
@@ -525,11 +507,7 @@
 ```
 ````
 
-<<<<<<< HEAD
-La chiamata [arr.join(str)](mdn:js/Array/join) fa esattamente l'inverso di `split`. Crea una stringa con gli elementi di `arr` divisi da un carattere di tipo stringa `str`.
-=======
-The call [arr.join(separator)](mdn:js/Array/join) does the reverse to `split`. It creates a string of `arr` items glued by `separator` between them.
->>>>>>> 273e47b7
+La chiamata [arr.join(separator)](mdn:js/Array/join) fa esattamente l'inverso di `split`. Crea una stringa con gli elementi di `arr` incollati tra loro dal carattere `separator`.
 
 Ad esempio:
 
@@ -542,15 +520,9 @@
 ```
 
 ### reduce/reduceRight
-Quando vogliamo iterare su un array -- possiamo utilizzare `forEach`.
-
-<<<<<<< HEAD
+Quando vogliamo iterare su un array -- possiamo utilizzare `forEach`, `for` o `for..of`.
+
 Quando invece abbiamo la necessità di iterare e ritornare dati per ogni elemento -- possiamo usare `map`.
-=======
-When we need to iterate over an array -- we can use `forEach`, `for` or `for..of`.
-
-When we need to iterate and return the data for each element -- we can use `map`.
->>>>>>> 273e47b7
 
 I metodi [arr.reduce](mdn:js/Array/reduce) e [arr.reduceRight](mdn:js/Array/reduceRight) fanno parte della stessa categoria, ma sono leggermente più complessi. Vengono utilizzati per calcolare un singolo valore basato sul contenuto dell'array.
 
@@ -564,15 +536,9 @@
 
 La funzione viene applicata agli elementi. Potrete notare che fra gli argomenti ce ne sono alcuni di familiari, a partire dal secondo:
 
-<<<<<<< HEAD
 - `item` -- è l'elemento corrente.
 - `index` -- è la sua posizione.
 - `arr` -- è l'array.
-=======
-- `item` -- is the current array item.
-- `index` -- is its position.
-- `array` -- is the array.
->>>>>>> 273e47b7
 
 Finora, è uguale a `forEach/map`. Ma c'è un ulteriore argomento:
 
@@ -602,11 +568,7 @@
 
 ![](reduce.png)
 
-<<<<<<< HEAD
 O nella forma tabellare, in cui ogni riga rappresenta una chiamata di funzione:
-=======
-Or in the form of a table, where each row represents a function call on the next array element:
->>>>>>> 273e47b7
 
 |   |`sum`|`current`|`result`|
 |---|-----|---------|---------|
@@ -652,37 +614,6 @@
 Il metodo [arr.reduceRight](mdn:js/Array/reduceRight) fa esattamente la stessa cosa, ma da destra verso sinistra.
 
 
-<<<<<<< HEAD
-## Iterate: forEach
-
-Il metodo [arr.forEach](mdn:js/Array/forEach) consente di eseguire una funzione per ogni elemento dell'array.
-
-La sintassi è:
-```js
-arr.forEach(function(item, index, array) {
-  // ... do something with item
-});
-```
-
-Ad esempio, questo mostra ogni elemento dell'array:
-
-```js run
-// for each element call alert
-["Bilbo", "Gandalf", "Nazgul"].forEach(alert);
-```
-
-Questo codice è più elaborato e mostra anche la posizione:
-
-```js run
-["Bilbo", "Gandalf", "Nazgul"].forEach((item, index, array) => {
-  alert(`${item} is at index ${index} in ${array}`);
-});
-```
-
-Il risultato della funzione (sempre se ritorna qualcosa) viene ignorato.
-
-=======
->>>>>>> 273e47b7
 ## Array.isArray
 
 Gli array non utilizzano una sintassi differente. Sono comunque basati sugli oggetti.
@@ -759,22 +690,14 @@
   - `slice(start, end)` -- crea un nuovo array, e copia al suo interno gli elementi da `start` fino ad `end` (esclusa).
   - `concat(...items)` -- ritorna un nuovo array: copia tutti gli elementi di quello corrente e ci aggiunge `items`. Se uno degli `items` è un array, allora vengono presi anche i suoi elementi.
 
-<<<<<<< HEAD
 - Ricercare elementi:
   - `indexOf/lastIndexOf(item, pos)` -- cerca `item` a partire da `pos`, e ritorna l'indice, oppure `-1` se non lo trova.
   - `includes(value)` -- ritorna `true` se l'array contiene `value`, altrimenti `false`.
   - `find/filter(func)` -- filtra gli elementi tramite la funzione, ritorna il primo/tutti i valori che ritornano `true`.
   - `findIndex` è simile a `find`, ma ritorna l'indice piuttosto del valore.
-=======
-- To search among elements:
-  - `indexOf/lastIndexOf(item, pos)` -- look for `item` starting from position `pos`, return the index or `-1` if not found.
-  - `includes(value)` -- returns `true` if the array has `value`, otherwise `false`.
-  - `find/filter(func)` -- filter elements through the function, return first/all values that make it return `true`.
-  - `findIndex` is like `find`, but returns the index instead of a value.
-  
-- To iterate over elements:
-  - `forEach(func)` -- calls `func` for every element, does not return anything.
->>>>>>> 273e47b7
+
+- Per iterare sugli elementi:
+  - `forEach(func)` -- invoca `func` su ogni elemento, al termine non ritorna nulla.
 
 - Per modificare un array:
   - `map(func)` -- crea un nuovo array con i risultati della chiamata `func` su tutti i suoi elementi.
@@ -783,16 +706,8 @@
   - `split/join` -- converte una stringa in array e vice versa.
   - `reduce(func, initial)` -- calculate a single value over the array by calling `func` for each element and passing an intermediate result between the calls.
 
-<<<<<<< HEAD
-- Per iterare sugli elementi:
-  - `forEach(func)` -- chiama `func` su ogni elemento, ma non ritorna nulla.
-
 - Un altro metodo utile:
-  - `Array.isArray(arr)` controlla se `arr` è un array.
-=======
-- Additionally:
-  - `Array.isArray(arr)` checks `arr` for being an array.
->>>>>>> 273e47b7
+  - `Array.isArray(arr)` controlla che `arr` sia un array.
 
 Da notare che i metodi `sort`, `reverse` e `splice` modificano l'array stesso.
 
