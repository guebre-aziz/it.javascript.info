# Metodi per gli array

Gli array forniscono una gran quantità di metodi. Per rendere le cose più semplici, in questo capitolo le abbiamo divise per gruppi.

## Aggiungere/rimuovere elementi 

Conosciamo già i metodi che consentono di aggiungere e rimuovere elementi in testa o in coda:

- `arr.push(...items)` -- aggiunge un elemento in coda,
- `arr.pop()` -- estrae un elemento dalla coda,
- `arr.shift()` -- estrae un elemento dalla testa,
- `arr.unshift(...items)` -- aggiunge un elemento in testa.

Vediamone altri.

### splice

Come cancellare un elemento dall'array?

Gli array sono oggetti, quindi possiamo provare ad utilizzare `delete`:

```js run
let arr = ["I", "go", "home"];

delete arr[1]; // rimuove "go"

alert( arr[1] ); // undefined

// ora arr = ["I",  , "home"];
alert( arr.length ); // 3
```

L'elemento viene rimosso, ma possiede ancora 3 elementi, possiamo vederlo tramite `arr.length == 3`.

Non è sorprendente, perché `delete obj.key` rimuove un valore dalla `key`. Questo è tutto quello che fa. Può andare bene per gli oggetti. Con gli array vorremmo che il resto degli elementi scalassero, andando ad occupare il posto che si è liberato. Per questo ci aspetteremmo di avere un array più corto.

Quindi, sono stati sviluppati dei metodi dedicati.

<<<<<<< HEAD
Il metodo [arr.splice(str)](mdn:js/Array/splice) è un coltellino svizzero per array. Può fare qualsiasi cosa: aggiungere e rimuovere elementi ovunque.
=======
The [arr.splice](mdn:js/Array/splice) method is a swiss army knife for arrays. It can do everything: insert, remove and replace elements.
>>>>>>> 872cc6ad

La sintassi è:

```js
arr.splice(start[, deleteCount, elem1, ..., elemN])
```

<<<<<<< HEAD
Come primo parametro richiede la posizione `index`: rimuove `deleteCount` elementi ed inserisce al suo posto `elem1, ..., elemN`. Infine ritorna un array contenente gli elementi rimossi.
=======
It modifies `arr` starting from the index `start`: removes `deleteCount` elements and then inserts `elem1, ..., elemN` at their place. Returns the array of removed elements.
>>>>>>> 872cc6ad

Questo metodo è facile da capire tramite esempi.

Proviamo ad eliminare degli elementi:

```js run
let arr = ["I", "study", "JavaScript"];

*!*
arr.splice(1, 1); // a partire da indice 1 rimuove 1 elemento
*/!*

alert( arr ); // ["I", "JavaScript"]
```

Facile, vero? Ha rimosso `1` elemento, a partire dall'elemento `1`.

Nel prossimo esempio, rimuoviamo 3 elementi e li rimpiazziamo con altri due:

```js run
let arr = [*!*"I", "study", "JavaScript",*/!* "right", "now"];

// rimuove i primi 3 elementi e li rimpiazza con altri
arr.splice(0, 3, "Let's", "dance");

alert( arr ) // ora [*!*"Let's", "dance"*/!*, "right", "now"]
```

Possiamo vedere l'array ritornato da `splice` contenente gli elementi rimossi:

```js run
let arr = [*!*"I", "study",*/!* "JavaScript", "right", "now"];

// rimuove i primi 2 elementi
let removed = arr.splice(0, 2);

alert( removed ); // "I", "study" <-- array di elementi rimossi
```

Il metodo `splice` è anche in grado di inserire elementi senza alcuna rimozione. Per ottenere questo dobbiamo impostare `deleteCount` a `0`:

```js run
let arr = ["I", "study", "JavaScript"];

// da indice 2
// ne rimuove 0
// poi inserisce "complex" e "language"
arr.splice(2, 0, "complex", "language");

alert( arr ); // "I", "study", "complex", "language", "JavaScript"
```

````smart header="Sono permessi indici negativi"
In questo come in altri metodi dedicati agli array, sono permessi indici negativi. Che specificano la posizione dalla fine dell'array, come:

```js run
let arr = [1, 2, 5];

// dall'indice -1 (un passo dalla fine)
// cancella 0 elementi,
// poi inserice 3 e 4
arr.splice(-1, 0, 3, 4);

alert( arr ); // 1,2,3,4,5
```
````

### slice

Il metodo [arr.slice](mdn:js/Array/slice) risulta più semplice di `arr.splice`.

La sintassi è:

```js
arr.slice([start], [end])
```

Ritorna un nuovo array contente tutti gli elementi a partire da `"start"` fino ad `"end"` (`"end"` esclusa). Sia `start` che `end` possono essere negativi, in tal caso si inizierà a contare dalla coda dell'array.

<<<<<<< HEAD
Funziona come `str.slice`, ma crea dei sotto-array piuttosto che sotto-stringhe.
=======
It's similar to a string method `str.slice`, but instead of substrings it makes subarrays.
>>>>>>> 872cc6ad

Ad esempio:

```js run
let arr = ["t", "e", "s", "t"];

alert( arr.slice(1, 3) ); // e,s (copy from 1 to 3)

alert( arr.slice(-2) ); // s,t (copy from -2 till the end)
```

We can also call it without arguments: `arr.slice()` creates a copy of `arr`. That's often used to obtain a copy for further transformations that should not affect the original array.

### concat

Il metodo [arr.concat](mdn:js/Array/concat) unisce l'array con altri array o elementi.

La sintassi è:

```js
arr.concat(arg1, arg2...)
```

Accetta un numero arbitrario di argomenti -- sia array che valori.

Il risultato è un nuovo array contenente gli elementi di `arr`, seguiti da `arg1`, `arg2` etc.

Se un argomento `argN` è un array, tutti i suoi elementi vengono copiati. Altrimenti viene copiato solamente l'argomento stesso.

Un esempio:

```js run
let arr = [1, 2];

<<<<<<< HEAD
// unisce arr con [3,4]
alert( arr.concat([3, 4])); // 1,2,3,4

// unisce arr con [3,4] e [5,6]
alert( arr.concat([3, 4], [5, 6])); // 1,2,3,4,5,6

// unisce arr con [3,4], poi aggiunge i valori 5 e 6
alert( arr.concat([3, 4], 5, 6)); // 1,2,3,4,5,6
```

Normalmente copia gli elementi da array (li "spreme"). Gli altri oggetti, anche se assomigliano molto ad un array, vengono aggiunti per come sono:
=======
// create an array from: arr and [3,4]
alert( arr.concat([3, 4]) ); // 1,2,3,4

// create an array from: arr and [3,4] and [5,6]
alert( arr.concat([3, 4], [5, 6]) ); // 1,2,3,4,5,6

// create an array from: arr and [3,4], then add values 5 and 6
alert( arr.concat([3, 4], 5, 6) ); // 1,2,3,4,5,6
```

Normally, it only copies elements from arrays. Other objects, even if they look like arrays, are added as a whole:
>>>>>>> 872cc6ad

```js run
let arr = [1, 2];

let arrayLike = {
  0: "something",
  length: 1
};

alert( arr.concat(arrayLike) ); // 1,2,[object Object]
```

<<<<<<< HEAD
...Invece se un oggetto simile ad un array possiede la proprietà `Symbol.isConcatSpreadable`, allora vengono copiati anche i suoi elementi:
=======
...But if an array-like object has a special `Symbol.isConcatSpreadable` property, then it's treated as an array by `concat`: its elements are added instead:
>>>>>>> 872cc6ad

```js run
let arr = [1, 2];

let arrayLike = {
  0: "something",
  1: "else",
*!*
  [Symbol.isConcatSpreadable]: true,
*/!*
  length: 2
};

alert( arr.concat(arrayLike) ); // 1,2,something,else
```

## Iterate: forEach

Il metodo [arr.forEach](mdn:js/Array/forEach) consente di eseguire una funzione su ogni elemento dell'array.

La sintassi:
```js
arr.forEach(function(item, index, array) {
  // ... fa qualcosa con l'elemento
});
```

Ad esempio, il codice sotto mostra ogni elemento dell'array:

```js run
// per ogni elemento chiama alert
["Bilbo", "Gandalf", "Nazgul"].forEach(alert);
```

Invece questo codice ne mostra anche la posizione:

```js run
["Bilbo", "Gandalf", "Nazgul"].forEach((item, index, array) => {
  alert(`${item} is at index ${index} in ${array}`);
});
```

Il risultato di questa funzione (sempre che ci sia) viene scartato.


## Ricerca in un array

Ora vedremo dei metodi per effettuare ricerche in un array.

### indexOf/lastIndexOf e include

I metodi [arr.indexOf](mdn:js/Array/indexOf), [arr.lastIndexOf](mdn:js/Array/lastIndexOf) e [arr.includes](mdn:js/Array/includes) hanno la stessa sintassi, e fanno praticamente la stessa cosa della loro controparte per stringhe, semplicemente operano su elementi piuttosto che su caratteri:

- `arr.indexOf(item, from)` cerca un `item` a partire dall'indirizzo `from`, e ritorna l'indirizzo in cui è stato trovato, altrimenti ritorna `-1`.
- `arr.lastIndexOf(item, from)` -- lo stesso, ma esegue la ricerca a partire da destra verso sinistra.
- `arr.includes(item, from)` -- cerca un `item` a partire dall'indice `from`, e ritorna `true` se lo trova.

Ad esempio:

```js run
let arr = [1, 0, false];

alert( arr.indexOf(0) ); // 1
alert( arr.indexOf(false) ); // 2
alert( arr.indexOf(null) ); // -1

alert( arr.includes(1) ); // true
```

Da notare che questi metodi usano il confronto `===` comparison. Quindi, se cerchiamo `false`, troveremo esattamente `false` e non zero.

Se vogliamo solo verificare la presenza di un elemento, senza voler conoscere l'indirizzo, è preferibile utilizzare il metodo `arr.includes`.

Inoltre, una piccola differenza è che `includes` gestisce correttamente `NaN`, a differenza di `indexOf/lastIndexOf`:

```js run
const arr = [NaN];
alert( arr.indexOf(NaN) ); // -1 (dovrebbe essere 0, ma l'uguaglianza === non funziona con NaN)
alert( arr.includes(NaN) );// true (corretto)
```

### find and findIndex

Immaginiamo di avere un array di oggetti. Come possiamo trovare un oggetto con delle specifiche condizioni?

<<<<<<< HEAD
In questi casi si utilizza il metodo [arr.find](mdn:js/Array/find).
=======
Here the [arr.find(fn)](mdn:js/Array/find) method comes in handy.
>>>>>>> 872cc6ad

La sintassi è:
```js
let result = arr.find(function(item, index, array) {
  // se viene ritornato true, viene ritornato l'elemento e l'iterazione si ferma
  // altrimenti ritorna undeined
});
```

La funzione viene chiamata ricorsivamente per ogni elemento dell'array:

- `item` è l'elemento.
- `index` è il suo indice.
- `array` è l'array stesso.

Se la chiamata ritorna `true`, la ricerca verrà interrotta e viene ritornato `item`. Se non viene trovato nulla verrà ritornato `undefined`.

Ad esempio, abbiamo un array di utenti, ognuno con i campi `id` e `name`. Cerchiamo quello con `id == 1`:

```js run
let users = [
  {id: 1, name: "John"},
  {id: 2, name: "Pete"},
  {id: 3, name: "Mary"}
];

let user = users.find(item => item.id == 1);

alert(user.name); // John
```

Nella realtà gli array di oggetti sono una cosa molto comune, quindi il metodo `find` risulta molto utile.

Da notare che nell'esempio noi forniamo a `find` un singolo argomento `item => item.id == 1`. Gli altri parametri di `find` sono raramente utilizzati.

Il metodo [arr.findIndex](mdn:js/Array/findIndex) fa essenzialmente la stessa cosa, semplicemente ritorna l'indice in cui è stata trovata la corrispondenza piuttosto di ritornare l'oggetto stesso, se l'oggetto non viene trovato ritorna `-1`.

### filter

Il metodo `find` cerca un singola occorrenza dell'elemento (la prima) e ritorna `true`.

Se vogliamo cercare più occorrenze, possiamo utilizzare [arr.filter(fn)](mdn:js/Array/filter).

La sintassi è pressoché la stessa di `find`, ma ritorna un array contenente tutte le corrispondenze trovate:

```js
let results = arr.filter(function(item, index, array) {
  // se viene messo un item true su results e l'iteazione continua
  // ritorna un array vuoto per uno scenario falso
});
```

Ad esempio:

```js run
let users = [
  {id: 1, name: "John"},
  {id: 2, name: "Pete"},
  {id: 3, name: "Mary"}
];

// ritorna un array dei primi due users
let someUsers = users.filter(item => item.id < 3);

alert(someUsers.length); // 2
```

## Trasformare un array

Questa sezione di occupa dei metodi che trasformano o riordinano gli array.

### map

Il metodo [arr.map](mdn:js/Array/map) è uno dei più utili e maggiormente utilizzati.

La sintassi è:

```js
let result = arr.map(function(item, index, array) {
  // ritorna il nuovo valore piuttosto di item
})
```

La funzione viene chiamata per ogni elemento dell'array e ritorna un array di risultati.

Ad esempio, qui trasformiamo ogni elemento nella sua lunghezza:

```js run
let lengths = ["Bilbo", "Gandalf", "Nazgul"].map(item => item.length);
alert(lengths); // 5,7,6
```

### sort(fn)

Il metodo [arr.sort](mdn:js/Array/sort) ordina l'array *sul posto*.

Ad esempio:

```js run
let arr = [ 1, 2, 15 ];

// il metodo riordina il contenuto di arr (e lo ritorna)
arr.sort();

alert( arr );  // *!*1, 15, 2*/!*
```

Notate qualcosa di strano nel risultato?

L'ordine degli elementi è diventato `1, 15, 2`. Errato. Ma perché?

**Gli elementi di default vengono ordinati come stringhe.**

<<<<<<< HEAD
Letteralmente, tutti gli elementi vengono convertiti in stringhe e confrontati. Quindi, viene applicato l'algoritmo di ordinamento lessicografico, quindi `"2" > "15"`.
=======
Literally, all elements are converted to strings for comparisons. For strings, lexicographic ordering is applied and indeed `"2" > "15"`.
>>>>>>> 872cc6ad

Per utilizzare un ordinamento arbitrario, dobbiamo fornire una funzione con due argomenti come argomento di `arr.sort()`.

La funzione dovrebbe essere simile a questa:
```js
function compare(a, b) {
  if (a > b) return 1; // if the first value is greater than the second
  if (a == b) return 0; // if values are equal
  if (a < b) return -1; // if the first value is less than the second
}
```

Ad esempio:

```js run
function compareNumeric(a, b) {
  if (a > b) return 1;
  if (a == b) return 0;
  if (a < b) return -1;
}

let arr = [ 1, 2, 15 ];

*!*
arr.sort(compareNumeric);
*/!*

alert(arr);  // *!*1, 2, 15*/!*
```

Ora funziona come dovrebbe.

Proviamo un attimo a capire cosa sta succedendo. L'array `arr` può contenere qualsiasi cosa, giusto? Può contenere numeri, stringhe, elementi HTML o qualsiasi altra cosa. Abbiamo quindi un insieme di *qualcosa*. Per poterlo ordinare abbiamo bisogno di una *funzione di ordinamento* che conosca gli elementi e sappia come confrontarli. L'ordinamento di default è di tipo stringa.

<<<<<<< HEAD
Il metodo `arr.sort(fn)` possiede un implementazione dell'algoritmo di ordinamento. Non dovremmo preoccuparci di come funzioni esattamente (la maggior parte delle volte è un [quicksort](https://en.wikipedia.org/wiki/Quicksort) ottimizzato). Questo algoritmo, attraverserà l'intero array, e confronterà i valori, tutto quello che dobbiamo fare noi sarà fornirgli una funzione `fn` che esegua il confronto.
=======
The `arr.sort(fn)` method implements a generic sorting algorithm. We don't need to care how it internally works (an optimized [quicksort](https://en.wikipedia.org/wiki/Quicksort) or [Timsort](https://en.wikipedia.org/wiki/Timsort) most of the time). It will walk the array, compare its elements using the provided function and reorder them, all we need is to provide the `fn` which does the comparison.
>>>>>>> 872cc6ad

In ogni caso, se mai volessimo conoscere quali elementi vengono comparati -- nulla ci vieta di utilizzare alert:

```js run
[1, -2, 15, 2, 0, 8].sort(function(a, b) {
  alert( a + " <> " + b );
  return a - b;
});
```

L'algoritmo potrebbe confrontare un elemento più volte durante il processo, anche se tenta di fare il minor numero di confronti possibili.

<<<<<<< HEAD

````smart header="Una funzione di confronto può tornare qualsiasi numero"
In realtà, ad una funzione di confronto è solamente richiesto di ritornare un numero positivo per dire "maggiore" ed uno negativo per dire "minore".
=======
````smart header="A comparison function may return any number"
Actually, a comparison function is only required to return a positive number to say "greater" and a negative number to say "less".
>>>>>>> 872cc6ad

Questo consente di scrivere funzioni più brevi:

```js run
let arr = [ 1, 2, 15 ];

arr.sort(function(a, b) { return a - b; });

alert(arr);  // *!*1, 2, 15*/!*
```
````

<<<<<<< HEAD
````smart header="Le funzioni freccia sono migliori"
Ricordate le [funzioni freccia](info:function-expressions-arrows#arrow-functions)? Possiamo utilizzarle per un miglior ordinamento:
=======
````smart header="Arrow functions for the best"
Remember [arrow functions](info:arrow-functions-basics)? We can use them here for neater sorting:
>>>>>>> 872cc6ad

```js
arr.sort( (a, b) => a - b );
```

Questa funziona esattamente come le altre versioni viste sopra, anche se risulta essere più breve.
````

````smart header="Use `localeCompare` for strings"
Remember [strings](info:string#correct-comparisons) comparison algorithm? It compares letters by their codes by default.

For many alphabets, it's better to use `str.localeCompare` method to correctly sort letters, such as `Ö`.

For example, let's sort a few countries in German:

```js run
let countries = ['Österreich', 'Andorra', 'Vietnam'];

alert( countries.sort( (a, b) => a > b ? 1 : -1) ); // Andorra, Vietnam, Österreich (wrong)

alert( countries.sort( (a, b) => a.localeCompare(b) ) ); // Andorra,Österreich,Vietnam (correct!)
```
````

### reverse

Il metodo [arr.reverse](mdn:js/Array/reverse) inverte l'ordine degli elementi contenuti in `arr`.

Ad esempio:

```js run
let arr = [1, 2, 3, 4, 5];
arr.reverse();

alert( arr ); // 5,4,3,2,1
```

Inoltre ritorna `arr` dopo averlo invertito.

### split and join

Vediamo una situazione realistica. Stiamo scrivendo un'applicazione di messaggistica, e l'utente inserisce una lista di destinatari: `John, Pete, Mary`. Per noi sarebbe più comodo avere un array di nomi piuttosto di una singola stringa. Come possiamo farlo?

Il metodo [str.split(delim)](mdn:js/String/split) fa esattamente questo. Divide la stringa in un array utilizzando il delimitatore `delim`.

Nell'esempio sotto, utilizziamo come delimitatore una virgola seguita da uno spazio:

```js run
let names = 'Bilbo, Gandalf, Nazgul';

let arr = names.split(', ');

for (let name of arr) {
  alert( `A message to ${name}.` ); // A message to Bilbo (e altri name)
}
```

Il metodo `split` possiede un secondo argomento opzionale di tipo numero -- è un limite di lunghezza per l'array. Se questo argomento viene fornito, allora gli elementi extra verranno ignorati. Nella pratica è raramente utilizzato:

```js run
let arr = 'Bilbo, Gandalf, Nazgul, Saruman'.split(', ', 2);

alert(arr); // Bilbo, Gandalf
```

````smart header="Split in lettere"
La chiamata a `split(s)` con l'argomento vuoto, dividerà la stringa in un array di lettere:

```js run
let str = "test";

alert( str.split('') ); // t,e,s,t
```
````

La chiamata [arr.join(separator)](mdn:js/Array/join) fa esattamente l'inverso di `split`. Crea una stringa con gli elementi di `arr` incollati tra loro dal carattere `separator`.

Ad esempio:

```js run
let arr = ['Bilbo', 'Gandalf', 'Nazgul'];

let str = arr.join(';'); // glue the array into a string using ;

alert( str ); // Bilbo;Gandalf;Nazgul
```

### reduce/reduceRight
Quando vogliamo iterare su un array -- possiamo utilizzare `forEach`, `for` o `for..of`.

Quando invece abbiamo la necessità di iterare e ritornare dati per ogni elemento -- possiamo usare `map`.

I metodi [arr.reduce](mdn:js/Array/reduce) e [arr.reduceRight](mdn:js/Array/reduceRight) fanno parte della stessa categoria, ma sono leggermente più complessi. Vengono utilizzati per calcolare un singolo valore basato sul contenuto dell'array.

La sintassi è:

```js
let value = arr.reduce(function(accumulator, item, index, array) {
  // ...
}, [initial]);
```

La funzione viene applicata ad ogni elemento dell'array uno dopo l'altro, passando il risultato alla chiamata successiva.

Argomenti:

<<<<<<< HEAD
- `previousValue` -- è il risultato della precedente chiamata, uguale ad `initial` per la prima chiamata (se `initial` viene fornito=.
- `item` -- è l'attuale elemento dell'array.
- `index` -- la sua posizione.
- `array` -- l'array.
=======
- `accumulator` -- is the result of the previous function call, equals `initial` the first time (if `initial` is provided).
- `item` -- is the current array item.
- `index` -- is its position.
- `array` -- is the array.
>>>>>>> 872cc6ad

Quando la funzione è stata applicata, il risultato viene passato alla chiamata successiva.

<<<<<<< HEAD
Sembra complicato, ma non lo è se pensate al primo argomento come un "accumulatore" che memorizza il risultato delle precedenti esecuzioni. E alla fine diventa il risultato di `reduce`.
=======
So, the first argument is essentially the accumulator that stores the combined result of all previous executions. And at the end it becomes the result of `reduce`.

Sounds complicated?
>>>>>>> 872cc6ad

Il modo più semplice per spiegarlo è tramite esempi.

Qui otterremo una somma degli elementi dell'array in una riga:

```js run
let arr = [1, 2, 3, 4, 5];

let result = arr.reduce((sum, current) => sum + current, 0);

alert(result); // 15
```

Qui abbiamo utilizzato la variante più comune di `reduce` con solo 2 argomenti.

Proviamo a vedere nel dettaglio cosa succede.

1. Nella prima esecuzione, `sum` è il valore iniziale (l'ultimo argomento di `reduce`), cioè `0`, e `current` è il primo elemento dell'array, cioè `1`. Quindi il risultato è `1`.
2. Nella seconda esecuzione, `sum = 1`, gli sommiamo il secondo elemento dell'array(`2`) e ritorniamo il risultato.
3. Nella terza esecuzione, `sum = 3` gli sommiamo l'elemento, e cosi via...

Il flusso di calcolo:

![](reduce.svg)

O nella forma tabellare, in cui ogni riga rappresenta una chiamata di funzione:

|   |`sum`|`current`|result|
|---|-----|---------|---------|
|prima chiamata|`0`|`1`|`1`|
|seconda chiamata|`1`|`2`|`3`|
|terza chiamata|`3`|`3`|`6`|
|quarta chiamata|`6`|`4`|`10`|
|quinta chiamata|`10`|`5`|`15`|


Come abbiamo potuto osservare, il risultato della chiamata precedente diventa il primo argomento della chiamata successiva.

Possiamo anche omettere il valore iniziale:

```js run
let arr = [1, 2, 3, 4, 5];

// rimosso il valore iniziale da rimuover (no 0)
let result = arr.reduce((sum, current) => sum + current);

alert( result ); // 15
```

Il risultato sarebbe lo stesso. Questo perché se non c'è un valore iniziale, allora `reduce` prende il primo elemento dell'array come valore iniziale ed inizia l'iterazione dal secondo elemento.

La tabella dei calcoli è uguale a quella precedente, viene saltata solo la prima riga.

Questo tipo di utilizzo richiede particolare cura. Se l'array è vuoto, allora `reduce` effettua la chiamata senza valore iniziale e provoca un errore.

Vediamo un esempio:

```js run
let arr = [];

// Errore: Riduzione di un array vuoto senza valore iniziale
// se il valore iniziale esistesse, reduce lo restituirebbe all'array vuoto.
arr.reduce((sum, current) => sum + current);
```

<<<<<<< HEAD

Quindi è fortemente consigliato di specificare sempre un valore iniziale.
=======
So it's advised to always specify the initial value.
>>>>>>> 872cc6ad

Il metodo [arr.reduceRight](mdn:js/Array/reduceRight) fa esattamente la stessa cosa, ma da destra verso sinistra.


## Array.isArray

Gli array non utilizzano una sintassi differente. Sono comunque basati sugli oggetti.

Quindi `typeof` non aiuta a distinguere un oggetto da un array:

```js run
alert(typeof {}); // object
alert(typeof []); // lo stesso
```

...Ma vengono utilizzati cosi spesso che esiste un metodo dedicato per farlo: [Array.isArray(value)](mdn:js/Array/isArray). Ritorna `true` se `value` è un array, `false` altrimenti.

```js run
alert(Array.isArray({})); // false

alert(Array.isArray([])); // true
```

## Molti metodi accettano "thisArg"

Quasi tutti i metodi dedicati ad array, che richiedono una funzione -- come `find`, `filter`, `map`, fatta eccezione per `sort`, accettano un parametro opzionale `thisArg`.

Questo parametro non è stato spiegato nella sezione sopra, perché viene raramente utilizzato. Per completezza lo studiamo.

Vediamo la sintassi di questi metodi:

```js
arr.find(func, thisArg);
arr.filter(func, thisArg);
arr.map(func, thisArg);
// ...
// thisArg è l'ultimo argomento opzionale
```

Il valore del parametro `thisArg` diventa `this` per `func`.

<<<<<<< HEAD
Ad esempio, qui utilizziamo il metodo di un oggetto come filtro e `thisArg` ci risulta utile:
=======
For example, here we use a method of `army` object as a filter, and `thisArg` passes the context:
>>>>>>> 872cc6ad

```js run
let army = {
  minAge: 18,
  maxAge: 27,
  canJoin(user) {
    return user.age >= this.minAge && user.age < this.maxAge;
  }
};

let users = [
  {age: 16},
  {age: 20},
  {age: 23},
  {age: 30}
];

*!*
<<<<<<< HEAD
// trova tutti gli users più giovani di user
let youngerUsers = users.filter(user.younger, user);
=======
// find users, for who army.canJoin returns true
let soldiers = users.filter(army.canJoin, army);
>>>>>>> 872cc6ad
*/!*

alert(soldiers.length); // 2
alert(soldiers[0].age); // 20
alert(soldiers[1].age); // 23
```

<<<<<<< HEAD
Nella chiamata sopra, utilizziamo `user.younger` come filtro e forniamo `user` come contesto. Se non avessimo fornito il contesto, `users.filter(user.younger)` avrebbe chiamato `user.younger` come funzione a se stante, con `this=undefined`. Che avrebbe provocato un errore.
=======
If in the example above we used `users.filter(army.canJoin)`, then `army.canJoin` would be called as a standalone function, with `this=undefined`, thus leading to an instant error.

A call to `users.filter(army.canJoin, army)` can be replaced with `users.filter(user => army.canJoin(user))`, that does the same. The latter is used more often, as it's a bit easier to understand for most people.
>>>>>>> 872cc6ad

## Riepilogo

Un breve riepilogo dei metodi per array:

<<<<<<< HEAD
- Per aggiungere/rimuovere elementi:
  - `push(...items)` -- aggiunge elementi in coda,
  - `pop()` -- estrae un elemento dalla coda,
  - `shift()` -- un estrae un elemento in testa,
  - `unshift(...items)` -- aggiunge un elemento in testa.
  - `splice(pos, deleteCount, ...items)` -- all'indirizzo `pos` cancella `deleteCount` elementi e al loro posto inserisce `items`.
  - `slice(start, end)` -- crea un nuovo array, e copia al suo interno gli elementi da `start` fino ad `end` (esclusa).
  - `concat(...items)` -- ritorna un nuovo array: copia tutti gli elementi di quello corrente e ci aggiunge `items`. Se uno degli `items` è un array, allora vengono presi anche i suoi elementi.
=======
- To add/remove elements:
  - `push(...items)` -- adds items to the end,
  - `pop()` -- extracts an item from the end,
  - `shift()` -- extracts an item from the beginning,
  - `unshift(...items)` -- adds items to the beginning.
  - `splice(pos, deleteCount, ...items)` -- at index `pos` deletes `deleteCount` elements and inserts `items`.
  - `slice(start, end)` -- creates a new array, copies elements from index `start` till `end` (not inclusive) into it.
  - `concat(...items)` -- returns a new array: copies all members of the current one and adds `items` to it. If any of `items` is an array, then its elements are taken.
>>>>>>> 872cc6ad

- Ricercare elementi:
  - `indexOf/lastIndexOf(item, pos)` -- cerca `item` a partire da `pos`, e ritorna l'indice, oppure `-1` se non lo trova.
  - `includes(value)` -- ritorna `true` se l'array contiene `value`, altrimenti `false`.
  - `find/filter(func)` -- filtra gli elementi tramite la funzione, ritorna il primo/tutti i valori che ritornano `true`.
  - `findIndex` è simile a `find`, ma ritorna l'indice piuttosto del valore.

- Per iterare sugli elementi:
  - `forEach(func)` -- invoca `func` su ogni elemento, al termine non ritorna nulla.

<<<<<<< HEAD
- Per modificare un array:
  - `map(func)` -- crea un nuovo array con i risultati della chiamata `func` su tutti i suoi elementi.
  - `sort(func)` -- ordina l'array "sul posto", e lo ritorna.
  - `reverse()` -- inverte l'array sul posto, e lo ritorna.
  - `split/join` -- converte una stringa in array e vice versa.
  - `reduce(func, initial)` -- calculate a single value over the array by calling `func` for each element and passing an intermediate result between the calls.
=======
- To transform the array:
  - `map(func)` -- creates a new array from results of calling `func` for every element.
  - `sort(func)` -- sorts the array in-place, then returns it.
  - `reverse()` -- reverses the array in-place, then returns it.
  - `split/join` -- convert a string to array and back.
  - `reduce/reduceRight(func, initial)` -- calculate a single value over the array by calling `func` for each element and passing an intermediate result between the calls.
>>>>>>> 872cc6ad

- Un altro metodo utile:
  - `Array.isArray(arr)` controlla che `arr` sia un array.

Da notare che i metodi `sort`, `reverse` e `splice` modificano l'array stesso.

I metodi elencati sono quelli utilizzati più spesso, sono in grado di coprire il 99% dei casi d'uso. Ce ne sono altri che possono tornare utili:

<<<<<<< HEAD
- [arr.some(fn)](mdn:js/Array/some)/[arr.every(fn)](mdn:js/Array/every) controlla l'array.

  La funzione `fn` viene invocata su ogni elemento dell'array in maniera simile a `map`. Se qualcuno/tutti i risultati sono `true`, ritorna `true`, altrimenti `false`.
=======
- [arr.some(fn)](mdn:js/Array/some)/[arr.every(fn)](mdn:js/Array/every) check the array.

  The function `fn` is called on each element of the array similar to `map`. If any/all results are `true`, returns `true`, otherwise `false`.
  
  These methods behave sort of like `||` and `&&` operators: if `fn`  returns a truthy value, `arr.some()` immediately returns `true` and stops iterating over the rest items; if `fn`  returns a falsy value, `arr.every()` immediately returns `false` and stops iterating over the rest items as well.

  We can use `every` to compare arrays:
  ```js run
  function arraysEqual(arr1, arr2) {
    return arr1.length === arr2.length && arr1.every((value, index) => value === arr2[index]);
  }

  alert( arraysEqual([1, 2], [1, 2])); // true
  ```
>>>>>>> 872cc6ad

- [arr.fill(value, start, end)](mdn:js/Array/fill) -- riempie l'array con `value` da `start` fino a `end`.

- [arr.copyWithin(target, start, end)](mdn:js/Array/copyWithin) -- copia gli elementi da `start` fino a `end` dentro *se stesso*,  nella posizione `target` (sovrascrivendo gli elementi contenuti).

<<<<<<< HEAD
Per la lista completa, vedere il [manuale](mdn:js/Array).
=======
- [arr.flat(depth)](mdn:js/Array/flat)/[arr.flatMap(fn)](mdn:js/Array/flatMap) create a new flat array from a multidimensional array.

For the full list, see the [manual](mdn:js/Array).
>>>>>>> 872cc6ad

A prima vista potrebbero sembrare molti metodi da ricordare. Ma in realtà è molto più semplice di quanto sembri.

Tenente sempre un occhio al riassunto fornito sopra. Provate anche a risolvere gli esercizi di questo capitolo.

In futuro quando avrete bisogno di fare qualcosa con un array, e non saprete come fare -- tornate qui, guardate il riassunto e trovate il metodo corretto. Gli esempi vi aiuteranno molto. In poco tempo vi risulterà naturale ricordare questi metodi, senza troppi sforzi.<|MERGE_RESOLUTION|>--- conflicted
+++ resolved
@@ -36,11 +36,7 @@
 
 Quindi, sono stati sviluppati dei metodi dedicati.
 
-<<<<<<< HEAD
-Il metodo [arr.splice(str)](mdn:js/Array/splice) è un coltellino svizzero per array. Può fare qualsiasi cosa: aggiungere e rimuovere elementi ovunque.
-=======
-The [arr.splice](mdn:js/Array/splice) method is a swiss army knife for arrays. It can do everything: insert, remove and replace elements.
->>>>>>> 872cc6ad
+Il metodo [arr.splice](mdn:js/Array/splice) è un coltellino svizzero per array. Può fare qualsiasi cosa: aggiungere e rimuovere elementi ovunque.
 
 La sintassi è:
 
@@ -48,11 +44,7 @@
 arr.splice(start[, deleteCount, elem1, ..., elemN])
 ```
 
-<<<<<<< HEAD
-Come primo parametro richiede la posizione `index`: rimuove `deleteCount` elementi ed inserisce al suo posto `elem1, ..., elemN`. Infine ritorna un array contenente gli elementi rimossi.
-=======
-It modifies `arr` starting from the index `start`: removes `deleteCount` elements and then inserts `elem1, ..., elemN` at their place. Returns the array of removed elements.
->>>>>>> 872cc6ad
+Come primo parametro richiede la posizione `start`: rimuove `deleteCount` elementi ed inserisce al suo posto `elem1, ..., elemN`. Infine ritorna un array contenente gli elementi rimossi.
 
 Questo metodo è facile da capire tramite esempi.
 
@@ -132,11 +124,7 @@
 
 Ritorna un nuovo array contente tutti gli elementi a partire da `"start"` fino ad `"end"` (`"end"` esclusa). Sia `start` che `end` possono essere negativi, in tal caso si inizierà a contare dalla coda dell'array.
 
-<<<<<<< HEAD
 Funziona come `str.slice`, ma crea dei sotto-array piuttosto che sotto-stringhe.
-=======
-It's similar to a string method `str.slice`, but instead of substrings it makes subarrays.
->>>>>>> 872cc6ad
 
 Ad esempio:
 
@@ -171,7 +159,6 @@
 ```js run
 let arr = [1, 2];
 
-<<<<<<< HEAD
 // unisce arr con [3,4]
 alert( arr.concat([3, 4])); // 1,2,3,4
 
@@ -183,19 +170,6 @@
 ```
 
 Normalmente copia gli elementi da array (li "spreme"). Gli altri oggetti, anche se assomigliano molto ad un array, vengono aggiunti per come sono:
-=======
-// create an array from: arr and [3,4]
-alert( arr.concat([3, 4]) ); // 1,2,3,4
-
-// create an array from: arr and [3,4] and [5,6]
-alert( arr.concat([3, 4], [5, 6]) ); // 1,2,3,4,5,6
-
-// create an array from: arr and [3,4], then add values 5 and 6
-alert( arr.concat([3, 4], 5, 6) ); // 1,2,3,4,5,6
-```
-
-Normally, it only copies elements from arrays. Other objects, even if they look like arrays, are added as a whole:
->>>>>>> 872cc6ad
 
 ```js run
 let arr = [1, 2];
@@ -208,11 +182,7 @@
 alert( arr.concat(arrayLike) ); // 1,2,[object Object]
 ```
 
-<<<<<<< HEAD
 ...Invece se un oggetto simile ad un array possiede la proprietà `Symbol.isConcatSpreadable`, allora vengono copiati anche i suoi elementi:
-=======
-...But if an array-like object has a special `Symbol.isConcatSpreadable` property, then it's treated as an array by `concat`: its elements are added instead:
->>>>>>> 872cc6ad
 
 ```js run
 let arr = [1, 2];
@@ -298,11 +268,7 @@
 
 Immaginiamo di avere un array di oggetti. Come possiamo trovare un oggetto con delle specifiche condizioni?
 
-<<<<<<< HEAD
 In questi casi si utilizza il metodo [arr.find](mdn:js/Array/find).
-=======
-Here the [arr.find(fn)](mdn:js/Array/find) method comes in handy.
->>>>>>> 872cc6ad
 
 La sintassi è:
 ```js
@@ -416,11 +382,7 @@
 
 **Gli elementi di default vengono ordinati come stringhe.**
 
-<<<<<<< HEAD
 Letteralmente, tutti gli elementi vengono convertiti in stringhe e confrontati. Quindi, viene applicato l'algoritmo di ordinamento lessicografico, quindi `"2" > "15"`.
-=======
-Literally, all elements are converted to strings for comparisons. For strings, lexicographic ordering is applied and indeed `"2" > "15"`.
->>>>>>> 872cc6ad
 
 Per utilizzare un ordinamento arbitrario, dobbiamo fornire una funzione con due argomenti come argomento di `arr.sort()`.
 
@@ -455,11 +417,7 @@
 
 Proviamo un attimo a capire cosa sta succedendo. L'array `arr` può contenere qualsiasi cosa, giusto? Può contenere numeri, stringhe, elementi HTML o qualsiasi altra cosa. Abbiamo quindi un insieme di *qualcosa*. Per poterlo ordinare abbiamo bisogno di una *funzione di ordinamento* che conosca gli elementi e sappia come confrontarli. L'ordinamento di default è di tipo stringa.
 
-<<<<<<< HEAD
 Il metodo `arr.sort(fn)` possiede un implementazione dell'algoritmo di ordinamento. Non dovremmo preoccuparci di come funzioni esattamente (la maggior parte delle volte è un [quicksort](https://en.wikipedia.org/wiki/Quicksort) ottimizzato). Questo algoritmo, attraverserà l'intero array, e confronterà i valori, tutto quello che dobbiamo fare noi sarà fornirgli una funzione `fn` che esegua il confronto.
-=======
-The `arr.sort(fn)` method implements a generic sorting algorithm. We don't need to care how it internally works (an optimized [quicksort](https://en.wikipedia.org/wiki/Quicksort) or [Timsort](https://en.wikipedia.org/wiki/Timsort) most of the time). It will walk the array, compare its elements using the provided function and reorder them, all we need is to provide the `fn` which does the comparison.
->>>>>>> 872cc6ad
 
 In ogni caso, se mai volessimo conoscere quali elementi vengono comparati -- nulla ci vieta di utilizzare alert:
 
@@ -472,14 +430,9 @@
 
 L'algoritmo potrebbe confrontare un elemento più volte durante il processo, anche se tenta di fare il minor numero di confronti possibili.
 
-<<<<<<< HEAD
 
 ````smart header="Una funzione di confronto può tornare qualsiasi numero"
 In realtà, ad una funzione di confronto è solamente richiesto di ritornare un numero positivo per dire "maggiore" ed uno negativo per dire "minore".
-=======
-````smart header="A comparison function may return any number"
-Actually, a comparison function is only required to return a positive number to say "greater" and a negative number to say "less".
->>>>>>> 872cc6ad
 
 Questo consente di scrivere funzioni più brevi:
 
@@ -492,13 +445,8 @@
 ```
 ````
 
-<<<<<<< HEAD
 ````smart header="Le funzioni freccia sono migliori"
 Ricordate le [funzioni freccia](info:function-expressions-arrows#arrow-functions)? Possiamo utilizzarle per un miglior ordinamento:
-=======
-````smart header="Arrow functions for the best"
-Remember [arrow functions](info:arrow-functions-basics)? We can use them here for neater sorting:
->>>>>>> 872cc6ad
 
 ```js
 arr.sort( (a, b) => a - b );
@@ -605,27 +553,14 @@
 
 Argomenti:
 
-<<<<<<< HEAD
-- `previousValue` -- è il risultato della precedente chiamata, uguale ad `initial` per la prima chiamata (se `initial` viene fornito=.
+- `accumulator` -- è il risultato della precedente chiamata, uguale ad `initial` per la prima chiamata (se `initial` viene fornito=.
 - `item` -- è l'attuale elemento dell'array.
 - `index` -- la sua posizione.
 - `array` -- l'array.
-=======
-- `accumulator` -- is the result of the previous function call, equals `initial` the first time (if `initial` is provided).
-- `item` -- is the current array item.
-- `index` -- is its position.
-- `array` -- is the array.
->>>>>>> 872cc6ad
 
 Quando la funzione è stata applicata, il risultato viene passato alla chiamata successiva.
 
-<<<<<<< HEAD
 Sembra complicato, ma non lo è se pensate al primo argomento come un "accumulatore" che memorizza il risultato delle precedenti esecuzioni. E alla fine diventa il risultato di `reduce`.
-=======
-So, the first argument is essentially the accumulator that stores the combined result of all previous executions. And at the end it becomes the result of `reduce`.
-
-Sounds complicated?
->>>>>>> 872cc6ad
 
 Il modo più semplice per spiegarlo è tramite esempi.
 
@@ -691,12 +626,8 @@
 arr.reduce((sum, current) => sum + current);
 ```
 
-<<<<<<< HEAD
 
 Quindi è fortemente consigliato di specificare sempre un valore iniziale.
-=======
-So it's advised to always specify the initial value.
->>>>>>> 872cc6ad
 
 Il metodo [arr.reduceRight](mdn:js/Array/reduceRight) fa esattamente la stessa cosa, ma da destra verso sinistra.
 
@@ -738,11 +669,7 @@
 
 Il valore del parametro `thisArg` diventa `this` per `func`.
 
-<<<<<<< HEAD
 Ad esempio, qui utilizziamo il metodo di un oggetto come filtro e `thisArg` ci risulta utile:
-=======
-For example, here we use a method of `army` object as a filter, and `thisArg` passes the context:
->>>>>>> 872cc6ad
 
 ```js run
 let army = {
@@ -761,13 +688,8 @@
 ];
 
 *!*
-<<<<<<< HEAD
 // trova tutti gli users più giovani di user
 let youngerUsers = users.filter(user.younger, user);
-=======
-// find users, for who army.canJoin returns true
-let soldiers = users.filter(army.canJoin, army);
->>>>>>> 872cc6ad
 */!*
 
 alert(soldiers.length); // 2
@@ -775,19 +697,12 @@
 alert(soldiers[1].age); // 23
 ```
 
-<<<<<<< HEAD
 Nella chiamata sopra, utilizziamo `user.younger` come filtro e forniamo `user` come contesto. Se non avessimo fornito il contesto, `users.filter(user.younger)` avrebbe chiamato `user.younger` come funzione a se stante, con `this=undefined`. Che avrebbe provocato un errore.
-=======
-If in the example above we used `users.filter(army.canJoin)`, then `army.canJoin` would be called as a standalone function, with `this=undefined`, thus leading to an instant error.
-
-A call to `users.filter(army.canJoin, army)` can be replaced with `users.filter(user => army.canJoin(user))`, that does the same. The latter is used more often, as it's a bit easier to understand for most people.
->>>>>>> 872cc6ad
 
 ## Riepilogo
 
 Un breve riepilogo dei metodi per array:
 
-<<<<<<< HEAD
 - Per aggiungere/rimuovere elementi:
   - `push(...items)` -- aggiunge elementi in coda,
   - `pop()` -- estrae un elemento dalla coda,
@@ -796,16 +711,6 @@
   - `splice(pos, deleteCount, ...items)` -- all'indirizzo `pos` cancella `deleteCount` elementi e al loro posto inserisce `items`.
   - `slice(start, end)` -- crea un nuovo array, e copia al suo interno gli elementi da `start` fino ad `end` (esclusa).
   - `concat(...items)` -- ritorna un nuovo array: copia tutti gli elementi di quello corrente e ci aggiunge `items`. Se uno degli `items` è un array, allora vengono presi anche i suoi elementi.
-=======
-- To add/remove elements:
-  - `push(...items)` -- adds items to the end,
-  - `pop()` -- extracts an item from the end,
-  - `shift()` -- extracts an item from the beginning,
-  - `unshift(...items)` -- adds items to the beginning.
-  - `splice(pos, deleteCount, ...items)` -- at index `pos` deletes `deleteCount` elements and inserts `items`.
-  - `slice(start, end)` -- creates a new array, copies elements from index `start` till `end` (not inclusive) into it.
-  - `concat(...items)` -- returns a new array: copies all members of the current one and adds `items` to it. If any of `items` is an array, then its elements are taken.
->>>>>>> 872cc6ad
 
 - Ricercare elementi:
   - `indexOf/lastIndexOf(item, pos)` -- cerca `item` a partire da `pos`, e ritorna l'indice, oppure `-1` se non lo trova.
@@ -816,21 +721,12 @@
 - Per iterare sugli elementi:
   - `forEach(func)` -- invoca `func` su ogni elemento, al termine non ritorna nulla.
 
-<<<<<<< HEAD
 - Per modificare un array:
   - `map(func)` -- crea un nuovo array con i risultati della chiamata `func` su tutti i suoi elementi.
   - `sort(func)` -- ordina l'array "sul posto", e lo ritorna.
   - `reverse()` -- inverte l'array sul posto, e lo ritorna.
   - `split/join` -- converte una stringa in array e vice versa.
-  - `reduce(func, initial)` -- calculate a single value over the array by calling `func` for each element and passing an intermediate result between the calls.
-=======
-- To transform the array:
-  - `map(func)` -- creates a new array from results of calling `func` for every element.
-  - `sort(func)` -- sorts the array in-place, then returns it.
-  - `reverse()` -- reverses the array in-place, then returns it.
-  - `split/join` -- convert a string to array and back.
   - `reduce/reduceRight(func, initial)` -- calculate a single value over the array by calling `func` for each element and passing an intermediate result between the calls.
->>>>>>> 872cc6ad
 
 - Un altro metodo utile:
   - `Array.isArray(arr)` controlla che `arr` sia un array.
@@ -839,18 +735,13 @@
 
 I metodi elencati sono quelli utilizzati più spesso, sono in grado di coprire il 99% dei casi d'uso. Ce ne sono altri che possono tornare utili:
 
-<<<<<<< HEAD
 - [arr.some(fn)](mdn:js/Array/some)/[arr.every(fn)](mdn:js/Array/every) controlla l'array.
 
   La funzione `fn` viene invocata su ogni elemento dell'array in maniera simile a `map`. Se qualcuno/tutti i risultati sono `true`, ritorna `true`, altrimenti `false`.
-=======
-- [arr.some(fn)](mdn:js/Array/some)/[arr.every(fn)](mdn:js/Array/every) check the array.
-
-  The function `fn` is called on each element of the array similar to `map`. If any/all results are `true`, returns `true`, otherwise `false`.
   
-  These methods behave sort of like `||` and `&&` operators: if `fn`  returns a truthy value, `arr.some()` immediately returns `true` and stops iterating over the rest items; if `fn`  returns a falsy value, `arr.every()` immediately returns `false` and stops iterating over the rest items as well.
-
-  We can use `every` to compare arrays:
+  Quesi metodi si comportano quasi come gli operatori `||` e `&&`: se `fn` ritorna un valore vero, `arr.some()` ritorna immediatamete  `true` e conclude l'iterazione; se `fn` ritorna un valore falso, `arr.every()` ritorna immediatamente `false` e smette di iterare.
+
+  Possiamo utilizzare `every` per confrontare gli array:
   ```js run
   function arraysEqual(arr1, arr2) {
     return arr1.length === arr2.length && arr1.every((value, index) => value === arr2[index]);
@@ -858,19 +749,14 @@
 
   alert( arraysEqual([1, 2], [1, 2])); // true
   ```
->>>>>>> 872cc6ad
 
 - [arr.fill(value, start, end)](mdn:js/Array/fill) -- riempie l'array con `value` da `start` fino a `end`.
 
 - [arr.copyWithin(target, start, end)](mdn:js/Array/copyWithin) -- copia gli elementi da `start` fino a `end` dentro *se stesso*,  nella posizione `target` (sovrascrivendo gli elementi contenuti).
 
-<<<<<<< HEAD
+- [arr.flat(depth)](mdn:js/Array/flat)/[arr.flatMap(fn)](mdn:js/Array/flatMap) crea un nuovo array monodimensionale partendo da un array multidimensionale.
+
 Per la lista completa, vedere il [manuale](mdn:js/Array).
-=======
-- [arr.flat(depth)](mdn:js/Array/flat)/[arr.flatMap(fn)](mdn:js/Array/flatMap) create a new flat array from a multidimensional array.
-
-For the full list, see the [manual](mdn:js/Array).
->>>>>>> 872cc6ad
 
 A prima vista potrebbero sembrare molti metodi da ricordare. Ma in realtà è molto più semplice di quanto sembri.
 
