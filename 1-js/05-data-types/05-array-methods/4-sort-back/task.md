--- conflicted
+++ resolved
@@ -2,11 +2,7 @@
 
 ---
 
-<<<<<<< HEAD
-# Riordinare al contrario 
-=======
-# Sort in decreasing order
->>>>>>> 872cc6ad
+# Riordinare in ordine descresente
 
 ```js
 let arr = [5, 2, 1, -10, 8];
