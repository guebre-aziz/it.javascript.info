
# Il vecchio "var"

```smart header="Questo articolo è utile per la comprensione dei vecchi script"
Le informazioni contenute in questo articolo sono utili per la comprensione dei vecchi script.

Non è il modo corretto di scrive il codice oggi.
```

Nei primi capitoli in cui abbiamo parlato di [variabili](info:variables), abbiamo menzionato tre diversi tipi di dichiarazione:

1. `let`
2. `const`
3. `var`

La dichiarazione `var` è molto simile a `let`.La maggior parte delle volte possiamo sostituire `let` con `var` o vice-versa, e lo script continuerebbe a funzionare senza problemi:

```js run
var message = "Hi";
alert(message); // Hi
```

But internally `var` is a very different beast, that originates from very old times. It's generally not used in modern scripts, but still lurks in the old ones.

If you don't plan on meeting such scripts you may even skip this chapter or postpone it.

E' però importate capire le differenze durante la migrazione dei vecchi script da `var` a `let`, per evitare errori.

## "var" non ha uno scope di blocco

Le variabili dichiarate tramite `var` possono essere: locali alla funzione oppure globali.

Ad esempio:

```js run
if (true) {
  var test = true; // utilizziamo "var" piuttosto di "let"
}

*!*
alert(test); // vero, la variabile vive dopo if
*/!*
```

Se avessimo utilizzato `let test` nella seconda riga, allora non sarebbe stata visibile ad `alert`. Ma `var` ignora i blocchi di codice, quindi `test` risulta essere globale.

<<<<<<< HEAD
La stessa cosa accade con i cicli: `var` non può essere locale ad un blocco/ciclo:
=======
If we used `let test` instead of `var test`, then the variable would only be visible inside `if`:

```js run
if (true) {
  let test = true; // use "let"
}

*!*
alert(test); // ReferenceError: test is not defined
*/!*
```

The same thing for loops: `var` cannot be block- or loop-local:
>>>>>>> 42ee1488

```js
for (var i = 0; i < 10; i++) {
  var one = 1;
  // ...
}

*!*
alert(i); // 10, "i" è visibile anche dopo il ciclo, è una variabile globale
alert(one); // 1, "one" è visibile anche dopo il ciclo, è una variabile globale
*/!*
```

Se un blocco di codice si trova all'interno di una funzione, allora `var` diventa una variabile a livello di funzione:

```js run
function sayHi() {
  if (true) {
    var phrase = "Hello";
  }

  alert(phrase); // funziona
}

sayHi();
<<<<<<< HEAD
alert(phrase); // Errore: phrase non è definito (Provate a controllare la console)
=======
alert(phrase); // ReferenceError: phrase is not defined
>>>>>>> 42ee1488
```

Come possiamo vedere, `var` passa attraverso `if`, `for` o altri blocchi di codice. Questo accade perché molto tempo fa i blocchi JavaScript non possedevano un Lexical Environments. E `var` ne è un ricordo.

## "var" tollera dichiarazioni multiple

Se proviamo a ri-dichiarare la stessa variabile con `let` nello stesso scope, avremmo un errore:

```js run
let user;
let user; // SyntaxError: 'user' has already been declared
```

Con `var`, possiamo ri-dichiarare una variabile quante volte vogliamo. Se proviamo ad utilizzare `var` con una variabile già dichiarata, verrà semplicemente ignoratp:

```js run
var user = "Pete";

var user = "John"; // qui "var" non fa nulla (già dichiarata)
// ...non emetterà nessun errore

alert(user); // John
```

## Le variabili "var" possono essere dichiarate dopo il loro utilizzo

Le dichiarazioni con `var` vengono processata quando la funzione inizia (o lo script, nel caso delle variabili globali).

In altre parole, le variabili `var` sono definite dall'inizio della funzione, non ha importanza dove vengano definite (ovviamente non vale nel caso di funzioni annidate).

Guardate questo esempio:

```js run
function sayHi() {
  phrase = "Hello";

  alert(phrase);

*!*
  var phrase;
*/!*
}
sayHi();
```

...E' tecnicamente la stessa cosa di (spostando `var phrase`):

```js run
function sayHi() {
*!*
  var phrase;
*/!*

  phrase = "Hello";

  alert(phrase);
}
sayHi();
```

...O anche di questa (ricordate, i blocchi di codice vengono attraversati dallo scope della variabile):

```js run
function sayHi() {
  phrase = "Hello"; // (*)

  *!*
  if (false) {
    var phrase;
  }
  */!*

  alert(phrase);
}
sayHi();
```

Questo comportamento viene chiamato "sollevamento", perché tutte `var` vengono "sollevate" fino all'inizio della funzione.

Quindi nell'esempio sopra, `if (false)` il ramo non eseguirà mai, ma non ha importanza. La `var` all'interno viene processata all'inizio della funzione, quindi quando ci troviamo in `(*)` la variabile esiste.

**Le dichiarazioni vengono sollevate, le assegnazioni no.**

Lo dimostriamo con un esempio, come quello seguente:

```js run
function sayHi() {
  alert(phrase);  

*!*
  var phrase = "Hello";
*/!*
}

sayHi();
```

La riga `var phrase = "Hello"` può essere suddivisa in due:

1. Dichiarazione della variabile `var`
2. Assegnazione della variabile con `=`.

La dichiarazione viene processata all'inizio della funzione ("sollevata"), l'assegnazione invece ha luogo sempre nel posto in cui appare. Quindi il codice funziona in questo modo:

```js run
function sayHi() {
*!*
  var phrase; // la dichiarazione viene processata...
*/!*

  alert(phrase); // undefined

*!*
  phrase = "Hello"; // ...assegnazione - quando viene raggiunta dal flusso d'esecuzione.
*/!*
}

sayHi();
```

Il fatto che la dichiarazione di `var` venga processata all'inizio della funzione, ci consente di farne riferimento in qualsiasi punto. Ma la variabile rimane `undefined` fino all'assegnazione.

In entrambi gli esempi sopra `alert` esegue senza errori, poiché la variabile `phrase` esiste. Il suo valore però non gli è ancora stato assegnato, quindi viene mostrato `undefined`.

## IIFE

In passato, poichè esisteva solo `var`, che non consentiva di definire variabili con visibilità a livello di blocco, i programmatori hanno inventato un modo per emulare questa situazione. Quello che facevano fu chiamato "immediately-invoked function expressions" (espressioni di funzioni invocate immediatamente,abbraviato come IIFE).

E' qualcosa che dovremmo evitare oggi, ma è possibile trovare questo trucco nei vecchi script.

Una IIFE viene scritta in questo modo:

```js run
(function() {

  var message = "Hello";

  alert(message); // Hello

})();
```

Qui, un'espressione di funzione viene creata ed immediatamente chiamata. Quindi il codice esegue nel modo giusto, e possiede le sue variabili private.

L'espressione di funzione è avvolta dalle parentesi `(function {...})`, poichè quando JavaScript incontra `"function"` nel flusso principale del codice, lo interpreta come l'inizio di una dichiarazione di funzione. Ma una dichiarazione di funzione deve avere un nome, quindi questo tipo di codice daebbe un errore:

```js run
<<<<<<< HEAD
// Proviamo a dichiarare ed invocare immediatamente una funzione
function() { // <-- Error: La dichiarazione di funzione richiede un nome
=======
// Tries to declare and immediately call a function
function() { // <-- SyntaxError: Function statements require a function name
>>>>>>> 42ee1488

  var message = "Hello";

  alert(message); // Hello

}();
```

Anche se dovessimo pensare di aggiungere un nome, questo codice non funzionerebbe, poiché JavaScript non consente di invocare immediatamente le funzioni dichiarate:

```js run
// errore di sintassi a causa delle parentesi ()
function go() {

}(); // <-- non è possibile invocare una dichiarazione di funzione immediatamente
```

Quindi, le parentesi intorno alla funzione sono un trucco per mostrare a JavaScript che la funzone viene creata in un altro contesto, e quindi è un'espressione di funzione: la quale non richiede nome e può essere invocata immediatamente.

Esistono altri modi oltrea alle parentesi per dire a JavaScript che intendiamo definire un'espressione di funzione:

```js run
// Altri modi per creare una IIFE

(function() {
  alert("Parentheses around the function");
}*!*)*/!*();

(function() {
  alert("Parentheses around the whole thing");
}()*!*)*/!*;

*!*!*/!*function() {
  alert("Bitwise NOT operator starts the expression");
}();

*!*+*/!*function() {
  alert("Unary plus starts the expression");
}();
```

In tutti gli esempi illustrati stiamo dichiarando un'espressione di funzione invocandola immediatamente. Lasciatemelo ripetere: al giorno d'oggi non c'è alcun motivo di scrivere codice del genere.

## Riepilogo

Ci sono due principali differenze tra `var` e `let/const`:

1. `var` non hanno uno scope locale al blocco, sono infatti visibili a livello di funzione.
2. La dichiarazione di `var` viene processata all'inizio della funzione.

C'è un ulteriore differenza di minore importanza legata all'oggetto globale, che andremo ad analizzare nel prossimo capitolo.

L'insieme di queste differenze fa si che `var` venga considerato uno svantaggio. Come prima cosa, non possiamo creare delle variabili locali al blocco. Il "sollevameto" genera solamente confusione. Quindi, negli script più recenti `var` viene utilizzato solamente in casi eccezionali.<|MERGE_RESOLUTION|>--- conflicted
+++ resolved
@@ -42,12 +42,7 @@
 */!*
 ```
 
-Se avessimo utilizzato `let test` nella seconda riga, allora non sarebbe stata visibile ad `alert`. Ma `var` ignora i blocchi di codice, quindi `test` risulta essere globale.
-
-<<<<<<< HEAD
-La stessa cosa accade con i cicli: `var` non può essere locale ad un blocco/ciclo:
-=======
-If we used `let test` instead of `var test`, then the variable would only be visible inside `if`:
+Se avessimo utilizzato `let test` invece di `var test`, allora la variabile sarebbe stata visibile solo all'interno dell' `if`.
 
 ```js run
 if (true) {
@@ -59,8 +54,7 @@
 */!*
 ```
 
-The same thing for loops: `var` cannot be block- or loop-local:
->>>>>>> 42ee1488
+La stessa cosa accade con i cicli, `var` non può essere locale ad un blocco/ciclo:
 
 ```js
 for (var i = 0; i < 10; i++) {
@@ -86,11 +80,7 @@
 }
 
 sayHi();
-<<<<<<< HEAD
-alert(phrase); // Errore: phrase non è definito (Provate a controllare la console)
-=======
-alert(phrase); // ReferenceError: phrase is not defined
->>>>>>> 42ee1488
+alert(phrase); // Errore: phrase non è definito
 ```
 
 Come possiamo vedere, `var` passa attraverso `if`, `for` o altri blocchi di codice. Questo accade perché molto tempo fa i blocchi JavaScript non possedevano un Lexical Environments. E `var` ne è un ricordo.
@@ -104,7 +94,7 @@
 let user; // SyntaxError: 'user' has already been declared
 ```
 
-Con `var`, possiamo ri-dichiarare una variabile quante volte vogliamo. Se proviamo ad utilizzare `var` con una variabile già dichiarata, verrà semplicemente ignoratp:
+Con `var`, possiamo ri-dichiarare una variabile quante volte vogliamo. Se proviamo ad utilizzare `var` con una variabile già dichiarata, verrà semplicemente ignorato:
 
 ```js run
 var user = "Pete";
@@ -217,7 +207,7 @@
 
 ## IIFE
 
-In passato, poichè esisteva solo `var`, che non consentiva di definire variabili con visibilità a livello di blocco, i programmatori hanno inventato un modo per emulare questa situazione. Quello che facevano fu chiamato "immediately-invoked function expressions" (espressioni di funzioni invocate immediatamente,abbraviato come IIFE).
+In passato, poiché esisteva solo `var`, che non consentiva di definire variabili con visibilità a livello di blocco, i programmatori hanno inventato un modo per emulare questa situazione. Quello che facevano fu chiamato "immediately-invoked function expressions" (espressioni di funzioni invocate immediatamente,abbreviato come IIFE).
 
 E' qualcosa che dovremmo evitare oggi, ma è possibile trovare questo trucco nei vecchi script.
 
@@ -235,16 +225,11 @@
 
 Qui, un'espressione di funzione viene creata ed immediatamente chiamata. Quindi il codice esegue nel modo giusto, e possiede le sue variabili private.
 
-L'espressione di funzione è avvolta dalle parentesi `(function {...})`, poichè quando JavaScript incontra `"function"` nel flusso principale del codice, lo interpreta come l'inizio di una dichiarazione di funzione. Ma una dichiarazione di funzione deve avere un nome, quindi questo tipo di codice daebbe un errore:
-
-```js run
-<<<<<<< HEAD
+L'espressione di funzione è avvolta dalle parentesi `(function {...})`, poiché quando JavaScript incontra `"function"` nel flusso principale del codice, lo interpreta come l'inizio di una dichiarazione di funzione. Ma una dichiarazione di funzione deve avere un nome, quindi questo tipo di codice daebbe un errore:
+
+```js run
 // Proviamo a dichiarare ed invocare immediatamente una funzione
-function() { // <-- Error: La dichiarazione di funzione richiede un nome
-=======
-// Tries to declare and immediately call a function
-function() { // <-- SyntaxError: Function statements require a function name
->>>>>>> 42ee1488
+function() { // <-- Errore di sintassi: La dichiarazione di funzione richiede un nome
 
   var message = "Hello";
 
@@ -262,9 +247,9 @@
 }(); // <-- non è possibile invocare una dichiarazione di funzione immediatamente
 ```
 
-Quindi, le parentesi intorno alla funzione sono un trucco per mostrare a JavaScript che la funzone viene creata in un altro contesto, e quindi è un'espressione di funzione: la quale non richiede nome e può essere invocata immediatamente.
-
-Esistono altri modi oltrea alle parentesi per dire a JavaScript che intendiamo definire un'espressione di funzione:
+Quindi, le parentesi intorno alla funzione sono un trucco per mostrare a JavaScript che la funzione viene creata in un altro contesto, e quindi è un'espressione di funzione: la quale non richiede nome e può essere invocata immediatamente.
+
+Esistono altri modi oltre alle parentesi per dire a JavaScript che intendiamo definire un'espressione di funzione:
 
 ```js run
 // Altri modi per creare una IIFE
@@ -297,4 +282,4 @@
 
 C'è un ulteriore differenza di minore importanza legata all'oggetto globale, che andremo ad analizzare nel prossimo capitolo.
 
-L'insieme di queste differenze fa si che `var` venga considerato uno svantaggio. Come prima cosa, non possiamo creare delle variabili locali al blocco. Il "sollevameto" genera solamente confusione. Quindi, negli script più recenti `var` viene utilizzato solamente in casi eccezionali.+L'insieme di queste differenze fa si che `var` venga considerato uno svantaggio. Come prima cosa, non possiamo creare delle variabili locali al blocco. Il "sollevamento" genera solamente confusione. Quindi, negli script più recenti `var` viene utilizzato solamente in casi eccezionali.