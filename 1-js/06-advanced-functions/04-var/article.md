--- conflicted
+++ resolved
@@ -1,57 +1,53 @@
 
-# Il vecchio "var"
+# The old "var"
 
-Nei primi capitoli in cui abbiamo parlato di [variabili](info:variables), abbiamo menzionato tre diversi tipi di dichiarazione:
+In the very first chapter about [variables](info:variables), we mentioned three ways of variable declaration:
 
 1. `let`
 2. `const`
 3. `var`
 
-`let` e `const` si comportano esattamente allo stesso modo in termini di Lexical Environments.
+`let` and `const` behave exactly the same way in terms of Lexical Environments.
 
-Invece `var` è totalmente diverso, poiché deriva dalle prime versioni del linguaggio. Generalmente negli script più recenti non viene utilizzato, ma appare ancora in quelli più vecchi.
+But `var` is a very different beast, that originates from very old times. It's generally not used in modern scripts, but still lurks in the old ones.
 
-<<<<<<< HEAD
-Se non avete intenzione di avere a che fare con gli script più vecchi, potete saltare questo capitolo o studiarlo in futuro, ma molto probabilmente prima o poi vi ci imbatterete.
-=======
 If you don't plan on meeting such scripts you may even skip this chapter or postpone it, but then there's a chance that it bites you later.
->>>>>>> 273e47b7
 
-A prima vista, `var` si comporta in maniera analoga a `let`. Ad esempio:
+From the first sight, `var` behaves similar to `let`. That is, declares a variable:
 
 ```js run
 function sayHi() {
-  var phrase = "Hello"; // variabile locale, "var" piuttosto di "let"
+  var phrase = "Hello"; // local variable, "var" instead of "let"
 
   alert(phrase); // Hello
 }
 
 sayHi();
 
-alert(phrase); // Errore, phrase non è definito
+alert(phrase); // Error, phrase is not defined
 ```
 
-...Abbiamo trovato una differenza.
+...But here are the differences.
 
-## "var" non ha uno scope di blocco
+## "var" has no block scope
 
-Le variabili dichiarate tramite `var` possono essere: locali alla funzione oppure globali.
+`var` variables are either function-wide or global, they are visible through blocks.
 
-Ad esempio:
+For instance:
 
 ```js
 if (true) {
-  var test = true; // utilizziamo "var" piuttosto di "let"
+  var test = true; // use "var" instead of "let"
 }
 
 *!*
-alert(test); // vero, la variabile vive dopo if
+alert(test); // true, the variable lives after if
 */!*
 ```
 
-Se avessimo utilizzato `let test` nella seconda riga, allora non sarebbe stata visibile ad `alert`. Ma `var` ignora i blocchi di codice, quindi `test` risulta essere globale.
+If we used `let test` on the 2nd line, then it wouldn't be visible to `alert`. But `var` ignores code blocks, so we've got a global `test`.
 
-La stessa cosa accade con i cicli: `var` non può essere locale ad un blocco/ciclo:
+The same thing for loops: `var` cannot be block- or loop-local:
 
 ```js
 for (var i = 0; i < 10; i++) {
@@ -59,11 +55,11 @@
 }
 
 *!*
-alert(i); // 10, "i" è visibile anche dopo il ciclo, è una variabile globale
+alert(i); // 10, "i" is visible after loop, it's a global variable
 */!*
 ```
 
-Se un blocco di codice si trova all'interno di una funzione, allora `var` diventa una variabile a livello di funzione:
+If a code block is inside a function, then `var` becomes a function-level variable:
 
 ```js
 function sayHi() {
@@ -71,26 +67,22 @@
     var phrase = "Hello";
   }
 
-  alert(phrase); // funziona
+  alert(phrase); // works
 }
 
 sayHi();
-alert(phrase); // Errore: phrase non è definito
+alert(phrase); // Error: phrase is not defined
 ```
 
-<<<<<<< HEAD
-Come possiamo vedere, `var` passa attraverso `if`, `for` o altri blocchi di codice. Questo accade perché molto tempo fa i blocchi JavaScript non possedevano un Lexical Environments. E `var` ne è un ricordo.
-=======
 As we can see, `var` pierces through `if`, `for` or other code blocks. That's because a long time ago in JavaScript blocks had no Lexical Environments. And `var` is a remnant of that.
->>>>>>> 273e47b7
 
-## "var" viene processata all'inizio della funzione
+## "var" are processed at the function start
 
-Le dichiarazioni con `var` vengono processata quando la funzione inizia (o lo script, nel caso delle variabili globali).
+`var` declarations are processed when the function starts (or script starts for globals).
 
-In altre parole, le variabili `var` sono definite dall'inizio della funzione, non ha importanza dove vengano definite (ovviamente non vale nel caso di funzioni annidate).
+In other words, `var` variables are defined from the beginning of the function, no matter where the definition is (assuming that the definition is not in the nested function).
 
-Guardate questo esempio:
+So this code:
 
 ```js
 function sayHi() {
@@ -104,7 +96,7 @@
 }
 ```
 
-...E' tecnicamente la stessa cosa di (spostando `var phrase`):
+...Is technically the same as this (moved `var phrase` above):
 
 ```js
 function sayHi() {
@@ -118,7 +110,7 @@
 }
 ```
 
-...O anche di questa (ricordate, i blocchi di codice vengono attraversati dallo scope della variabile):
+...Or even as this (remember, code blocks are ignored):
 
 ```js
 function sayHi() {
@@ -134,13 +126,13 @@
 }
 ```
 
-Questo comportamento viene chiamato "sollevamento", perché tutte `var` vengono "sollevate" fino all'inizio della funzione.
+People also call such behavior "hoisting" (raising), because all `var` are "hoisted" (raised) to the top of the function.
 
-Quindi nell'esempio sopra, `if (false)` il ramo non eseguirà mai, ma non ha importanza. La `var` all'interno viene processata all'inizio della funzione, quindi quando ci troviamo in `(*)` la variabile esiste.
+So in the example above, `if (false)` branch never executes, but that doesn't matter. The `var` inside it is processed in the beginning of the function, so at the moment of `(*)` the variable exists.
 
-**Le dichiarazioni vengono sollevate, le assegnazioni no.**
+**Declarations are hoisted, but assignments are not.**
 
-Lo dimostriamo con un esempio, come quello seguente:
+That's better to demonstrate with an example, like this:
 
 ```js run
 function sayHi() {
@@ -154,44 +146,40 @@
 sayHi();
 ```
 
-La riga `var phrase = "Hello"` può essere suddivisa in due:
+The line `var phrase = "Hello"` has two actions in it:
 
-1. Dichiarazione della variabile `var`
-2. Assegnazione della variabile con `=`.
+1. Variable declaration `var`
+2. Variable assignment `=`.
 
-La dichiarazione viene processata all'inizio della funzione ("sollevata"), l'assegnazione invece ha luogo sempre nel posto in cui appare. Quindi il codice funziona in questo modo:
+The declaration is processed at the start of function execution ("hoisted"), but the assignment always works at the place where it appears. So the code works essentially like this:
 
 ```js run
 function sayHi() {
 *!*
-  var phrase; // la dichiarazione viene processata...
+  var phrase; // declaration works at the start...
 */!*
 
   alert(phrase); // undefined
 
 *!*
-  phrase = "Hello"; // ...assegnazione - quando viene raggiunta dal flusso d'esecuzione.
+  phrase = "Hello"; // ...assignment - when the execution reaches it.
 */!*
 }
 
 sayHi();
 ```
 
-Il fatto che la dichiarazione di `var` venga processata all'inizio della funzione, ci consente di farne riferimento in qualsiasi punto. Ma la variabile rimane `undefined` fino all'assegnazione.
+Because all `var` declarations are processed at the function start, we can reference them at any place. But variables are undefined until the assignments.
 
-In entrambi gli esempi sopra `alert` esegue senza errori, poiché la variabile `phrase` esiste. Il suo valore però non gli è ancora stato assegnato, quindi viene mostrato `undefined`.
+In both examples above `alert` runs without an error, because the variable `phrase` exists. But its value is not yet assigned, so it shows `undefined`.
 
-## Riepilogo
+## Summary
 
-Ci sono due principali differenze con `var`:
+There are two main differences of `var`:
 
-1. Le variabili non hanno uno scope locale al blocco, sono infatti visibili a livello di funzione.
-2. La dichiarazione di variabili viene processata all'inizio della funzione.
+1. Variables have no block scope, they are visible minimum at the function level.
+2. Variable declarations are processed at function start.
 
-C'è un ulteriore differenza di minore importanza legata all'oggetto globale, che andremo ad analizzare nel prossimo capitolo.
+There's one more minor difference related to the global object, we'll cover that in the next chapter.
 
-<<<<<<< HEAD
-L'insieme di queste differenze fa si che `var` venga considerato uno svantaggio. Come prima cosa, non possiamo creare delle variabili locali al blocco. Il "sollevameto" genera solamente confusione. Quindi, negli script più recenti `var` viene utilizzato solamente in casi eccezionali.
-=======
-These differences are actually a bad thing most of the time. Block-level variables is such a great thing. That's why `let` was introduced in the standard long ago, and is now a major way (along with `const`) to declare a variable.
->>>>>>> 273e47b7
+These differences are actually a bad thing most of the time. Block-level variables is such a great thing. That's why `let` was introduced in the standard long ago, and is now a major way (along with `const`) to declare a variable.