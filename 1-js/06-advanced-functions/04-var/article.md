
# Il vecchio "var"

<<<<<<< HEAD
Nei primi capitoli in cui abbiamo parlato di [variabili](info:variables), abbiamo menzionato tre diversi tipi di dichiarazione:
=======
```smart header="This article is for understanding old scripts"
The information in this article is useful for understanding old scripts.

That's not how we write a new code.
```

In the very first chapter about [variables](info:variables), we mentioned three ways of variable declaration:
>>>>>>> 872cc6ad

1. `let`
2. `const`
3. `var`

<<<<<<< HEAD
`let` e `const` si comportano esattamente allo stesso modo in termini di Lexical Environments.

Invece `var` è totalmente diverso, poiché deriva dalle prime versioni del linguaggio. Generalmente negli script più recenti non viene utilizzato, ma appare ancora in quelli più vecchi.

Se non avete intenzione di avere a che fare con gli script più vecchi, potete saltare questo capitolo o studiarlo in futuro, ma molto probabilmente prima o poi vi ci imbatterete.

A prima vista, `var` si comporta in maniera analoga a `let`. Ad esempio:

```js run
function sayHi() {
  var phrase = "Hello"; // variabile locale, "var" piuttosto di "let"
=======
The `var` declaration is similar to `let`. Most of the time we can replace `let` by `var` or vice-versa and expect things to work:

```js run
var message = "Hi";
alert(message); // Hi
```
>>>>>>> 872cc6ad

But internally `var` is a very different beast, that originates from very old times. It's generally not used in modern scripts, but still lurks in the old ones.

If you don't plan on meeting such scripts you may even skip this chapter or postpone it.

<<<<<<< HEAD
alert(phrase); // Errore, phrase non è definito
```

...Abbiamo trovato una differenza.
=======
On the other hand, it's important to understand differences when migrating old scripts from `var` to `let`, to avoid odd errors.
>>>>>>> 872cc6ad

## "var" non ha uno scope di blocco

<<<<<<< HEAD
Le variabili dichiarate tramite `var` possono essere: locali alla funzione oppure globali.
=======
Variables, declared with `var`, are either function-scoped or global-scoped. They are visible through blocks.
>>>>>>> 872cc6ad

Ad esempio:

```js run
if (true) {
  var test = true; // utilizziamo "var" piuttosto di "let"
}

*!*
alert(test); // vero, la variabile vive dopo if
*/!*
```

Se avessimo utilizzato `let test` nella seconda riga, allora non sarebbe stata visibile ad `alert`. Ma `var` ignora i blocchi di codice, quindi `test` risulta essere globale.

La stessa cosa accade con i cicli: `var` non può essere locale ad un blocco/ciclo:

```js
for (var i = 0; i < 10; i++) {
  var one = 1;
  // ...
}

*!*
<<<<<<< HEAD
alert(i); // 10, "i" è visibile anche dopo il ciclo, è una variabile globale
=======
alert(i);   // 10, "i" is visible after loop, it's a global variable
alert(one); // 1, "one" is visible after loop, it's a global variable
>>>>>>> 872cc6ad
*/!*
```

Se un blocco di codice si trova all'interno di una funzione, allora `var` diventa una variabile a livello di funzione:

```js run
function sayHi() {
  if (true) {
    var phrase = "Hello";
  }

  alert(phrase); // funziona
}

sayHi();
alert(phrase); // Errore: phrase non è definito (Provate a controllare la console)
```

<<<<<<< HEAD
Come possiamo vedere, `var` passa attraverso `if`, `for` o altri blocchi di codice. Questo accade perché molto tempo fa i blocchi JavaScript non possedevano un Lexical Environments. E `var` ne è un ricordo.

## "var" viene processata all'inizio della funzione
=======
As we can see, `var` pierces through `if`, `for` or other code blocks. That's because a long time ago in JavaScript, blocks had no Lexical Environments, and `var` is a remnant of that.

## "var" tolerates redeclarations

If we declare the same variable with `let` twice in the same scope, that's an error:

```js run
let user;
let user; // SyntaxError: 'user' has already been declared
```

With `var`, we can redeclare a variable any number of times. If we use `var` with an already-declared variable, it's just ignored:

```js run
var user = "Pete";

var user = "John"; // this "var" does nothing (already declared)
// ...it doesn't trigger an error

alert(user); // John
```

## "var" variables can be declared below their use
>>>>>>> 872cc6ad

Le dichiarazioni con `var` vengono processata quando la funzione inizia (o lo script, nel caso delle variabili globali).

In altre parole, le variabili `var` sono definite dall'inizio della funzione, non ha importanza dove vengano definite (ovviamente non vale nel caso di funzioni annidate).

Guardate questo esempio:

```js run
function sayHi() {
  phrase = "Hello";

  alert(phrase);

*!*
  var phrase;
*/!*
}
sayHi();
```

...E' tecnicamente la stessa cosa di (spostando `var phrase`):

```js run
function sayHi() {
*!*
  var phrase;
*/!*

  phrase = "Hello";

  alert(phrase);
}
sayHi();
```

...O anche di questa (ricordate, i blocchi di codice vengono attraversati dallo scope della variabile):

```js run
function sayHi() {
  phrase = "Hello"; // (*)

  *!*
  if (false) {
    var phrase;
  }
  */!*

  alert(phrase);
}
sayHi();
```

Questo comportamento viene chiamato "sollevamento", perché tutte `var` vengono "sollevate" fino all'inizio della funzione.

Quindi nell'esempio sopra, `if (false)` il ramo non eseguirà mai, ma non ha importanza. La `var` all'interno viene processata all'inizio della funzione, quindi quando ci troviamo in `(*)` la variabile esiste.

**Le dichiarazioni vengono sollevate, le assegnazioni no.**

<<<<<<< HEAD
Lo dimostriamo con un esempio, come quello seguente:
=======
That's best demonstrated with an example:
>>>>>>> 872cc6ad

```js run
function sayHi() {
  alert(phrase);  

*!*
  var phrase = "Hello";
*/!*
}

sayHi();
```

La riga `var phrase = "Hello"` può essere suddivisa in due:

1. Dichiarazione della variabile `var`
2. Assegnazione della variabile con `=`.

La dichiarazione viene processata all'inizio della funzione ("sollevata"), l'assegnazione invece ha luogo sempre nel posto in cui appare. Quindi il codice funziona in questo modo:

```js run
function sayHi() {
*!*
  var phrase; // la dichiarazione viene processata...
*/!*

  alert(phrase); // undefined

*!*
  phrase = "Hello"; // ...assegnazione - quando viene raggiunta dal flusso d'esecuzione.
*/!*
}

sayHi();
```

Il fatto che la dichiarazione di `var` venga processata all'inizio della funzione, ci consente di farne riferimento in qualsiasi punto. Ma la variabile rimane `undefined` fino all'assegnazione.

<<<<<<< HEAD
In entrambi gli esempi sopra `alert` esegue senza errori, poiché la variabile `phrase` esiste. Il suo valore però non gli è ancora stato assegnato, quindi viene mostrato `undefined`.
=======
In both examples above, `alert` runs without an error, because the variable `phrase` exists. But its value is not yet assigned, so it shows `undefined`.

## IIFE

In the past, as there was only `var`, and it has no block-level visibility, programmers invented a way to emulate it. What they did was called "immediately-invoked function expressions" (abbreviated as IIFE).

That's not something we should use nowadays, but you can find them in old scripts.

An IIFE looks like this:

```js run
(function() {

  var message = "Hello";

  alert(message); // Hello

})();
```

Here, a Function Expression is created and immediately called. So the code executes right away and has its own private variables.

The Function Expression is wrapped with parenthesis `(function {...})`, because when JavaScript engine encounters `"function"` in the main code, it understands it as the start of a Function Declaration. But a Function Declaration must have a name, so this kind of code will give an error:

```js run
// Tries to declare and immediately call a function
function() { // <-- Error: Function statements require a function name

  var message = "Hello";

  alert(message); // Hello

}();
```

Even if we say: "okay, let's add a name", that won't work, as JavaScript does not allow Function Declarations to be called immediately:

```js run
// syntax error because of parentheses below
function go() {

}(); // <-- can't call Function Declaration immediately
```

So, the parentheses around the function is a trick to show JavaScript that the function is created in the context of another expression, and hence it's a Function Expression: it needs no name and can be called immediately.

There exist other ways besides parentheses to tell JavaScript that we mean a Function Expression:

```js run
// Ways to create IIFE

(function() {
  alert("Parentheses around the function");
}*!*)*/!*();

(function() {
  alert("Parentheses around the whole thing");
}()*!*)*/!*;

*!*!*/!*function() {
  alert("Bitwise NOT operator starts the expression");
}();

*!*+*/!*function() {
  alert("Unary plus starts the expression");
}();
```

In all the above cases we declare a Function Expression and run it immediately. Let's note again: nowadays there's no reason to write such code.
>>>>>>> 872cc6ad

## Riepilogo

Ci sono due principali differenze tra `var` e `let/const`:

<<<<<<< HEAD
1. `var` non hanno uno scope locale al blocco, sono infatti visibili a livello di funzione.
2. La dichiarazione di `var` viene processata all'inizio della funzione.

C'è un ulteriore differenza di minore importanza legata all'oggetto globale, che andremo ad analizzare nel prossimo capitolo.
=======
1. `var` variables have no block scope; their visibility is scoped to current function, or global, if declared outside function.
2. `var` declarations are processed at function start (script start for globals).

There's one more very minor difference related to the global object, that we'll cover in the next chapter.
>>>>>>> 872cc6ad

L'insieme di queste differenze fa si che `var` venga considerato uno svantaggio. Come prima cosa, non possiamo creare delle variabili locali al blocco. Il "sollevameto" genera solamente confusione. Quindi, negli script più recenti `var` viene utilizzato solamente in casi eccezionali.<|MERGE_RESOLUTION|>--- conflicted
+++ resolved
@@ -1,63 +1,34 @@
 
 # Il vecchio "var"
 
-<<<<<<< HEAD
+```smart header="Questo articolo è utile per la comprensione dei vecchi script"
+Le informazioni contenute in questo articolo sono utili per la comprensione dei vecchi script.
+
+Non è il modo corretto di scrive il codice oggi.
+```
+
 Nei primi capitoli in cui abbiamo parlato di [variabili](info:variables), abbiamo menzionato tre diversi tipi di dichiarazione:
-=======
-```smart header="This article is for understanding old scripts"
-The information in this article is useful for understanding old scripts.
-
-That's not how we write a new code.
-```
-
-In the very first chapter about [variables](info:variables), we mentioned three ways of variable declaration:
->>>>>>> 872cc6ad
 
 1. `let`
 2. `const`
 3. `var`
 
-<<<<<<< HEAD
-`let` e `const` si comportano esattamente allo stesso modo in termini di Lexical Environments.
-
-Invece `var` è totalmente diverso, poiché deriva dalle prime versioni del linguaggio. Generalmente negli script più recenti non viene utilizzato, ma appare ancora in quelli più vecchi.
-
-Se non avete intenzione di avere a che fare con gli script più vecchi, potete saltare questo capitolo o studiarlo in futuro, ma molto probabilmente prima o poi vi ci imbatterete.
-
-A prima vista, `var` si comporta in maniera analoga a `let`. Ad esempio:
-
-```js run
-function sayHi() {
-  var phrase = "Hello"; // variabile locale, "var" piuttosto di "let"
-=======
-The `var` declaration is similar to `let`. Most of the time we can replace `let` by `var` or vice-versa and expect things to work:
+La dichiarazione `var` è molto simile a `let`.La maggior parte delle volte possiamo sostituire `let` con `var` o vice-versa, e lo script continuerebbe a funzionare senza problemi:
 
 ```js run
 var message = "Hi";
 alert(message); // Hi
 ```
->>>>>>> 872cc6ad
 
 But internally `var` is a very different beast, that originates from very old times. It's generally not used in modern scripts, but still lurks in the old ones.
 
 If you don't plan on meeting such scripts you may even skip this chapter or postpone it.
 
-<<<<<<< HEAD
-alert(phrase); // Errore, phrase non è definito
-```
-
-...Abbiamo trovato una differenza.
-=======
-On the other hand, it's important to understand differences when migrating old scripts from `var` to `let`, to avoid odd errors.
->>>>>>> 872cc6ad
+E' però importate capire le differenze durante la migrazione dei vecchi script da `var` a `let`, per evitare errori.
 
 ## "var" non ha uno scope di blocco
 
-<<<<<<< HEAD
 Le variabili dichiarate tramite `var` possono essere: locali alla funzione oppure globali.
-=======
-Variables, declared with `var`, are either function-scoped or global-scoped. They are visible through blocks.
->>>>>>> 872cc6ad
 
 Ad esempio:
 
@@ -82,12 +53,8 @@
 }
 
 *!*
-<<<<<<< HEAD
 alert(i); // 10, "i" è visibile anche dopo il ciclo, è una variabile globale
-=======
-alert(i);   // 10, "i" is visible after loop, it's a global variable
-alert(one); // 1, "one" is visible after loop, it's a global variable
->>>>>>> 872cc6ad
+alert(one); // 1, "one" è visibile anche dopo il ciclo, è una variabile globale
 */!*
 ```
 
@@ -106,35 +73,29 @@
 alert(phrase); // Errore: phrase non è definito (Provate a controllare la console)
 ```
 
-<<<<<<< HEAD
 Come possiamo vedere, `var` passa attraverso `if`, `for` o altri blocchi di codice. Questo accade perché molto tempo fa i blocchi JavaScript non possedevano un Lexical Environments. E `var` ne è un ricordo.
 
-## "var" viene processata all'inizio della funzione
-=======
-As we can see, `var` pierces through `if`, `for` or other code blocks. That's because a long time ago in JavaScript, blocks had no Lexical Environments, and `var` is a remnant of that.
-
-## "var" tolerates redeclarations
-
-If we declare the same variable with `let` twice in the same scope, that's an error:
+## "var" tollera dichiarazioni multiple
+
+Se proviamo a ri-dichiarare la stessa variabile con `let` nello stesso scope, avremmo un errore:
 
 ```js run
 let user;
 let user; // SyntaxError: 'user' has already been declared
 ```
 
-With `var`, we can redeclare a variable any number of times. If we use `var` with an already-declared variable, it's just ignored:
+Con `var`, possiamo ri-dichiarare una variabile quante volte vogliamo. Se proviamo ad utilizzare `var` con una variabile già dichiarata, verrà semplicemente ignoratp:
 
 ```js run
 var user = "Pete";
 
-var user = "John"; // this "var" does nothing (already declared)
-// ...it doesn't trigger an error
+var user = "John"; // qui "var" non fa nulla (già dichiarata)
+// ...non emetterà nessun errore
 
 alert(user); // John
 ```
 
-## "var" variables can be declared below their use
->>>>>>> 872cc6ad
+## Le variabili "var" possono essere dichiarate dopo il loro utilizzo
 
 Le dichiarazioni con `var` vengono processata quando la funzione inizia (o lo script, nel caso delle variabili globali).
 
@@ -193,11 +154,7 @@
 
 **Le dichiarazioni vengono sollevate, le assegnazioni no.**
 
-<<<<<<< HEAD
 Lo dimostriamo con un esempio, come quello seguente:
-=======
-That's best demonstrated with an example:
->>>>>>> 872cc6ad
 
 ```js run
 function sayHi() {
@@ -236,18 +193,15 @@
 
 Il fatto che la dichiarazione di `var` venga processata all'inizio della funzione, ci consente di farne riferimento in qualsiasi punto. Ma la variabile rimane `undefined` fino all'assegnazione.
 
-<<<<<<< HEAD
 In entrambi gli esempi sopra `alert` esegue senza errori, poiché la variabile `phrase` esiste. Il suo valore però non gli è ancora stato assegnato, quindi viene mostrato `undefined`.
-=======
-In both examples above, `alert` runs without an error, because the variable `phrase` exists. But its value is not yet assigned, so it shows `undefined`.
 
 ## IIFE
 
-In the past, as there was only `var`, and it has no block-level visibility, programmers invented a way to emulate it. What they did was called "immediately-invoked function expressions" (abbreviated as IIFE).
-
-That's not something we should use nowadays, but you can find them in old scripts.
-
-An IIFE looks like this:
+In passato, poichè esisteva solo `var`, che non consentiva di definire variabili con visibilità a livello di blocco, i programmatori hanno inventato un modo per emulare questa situazione. Quello che facevano fu chiamato "immediately-invoked function expressions" (espressioni di funzioni invocate immediatamente,abbraviato come IIFE).
+
+E' qualcosa che dovremmo evitare oggi, ma è possibile trovare questo trucco nei vecchi script.
+
+Una IIFE viene scritta in questo modo:
 
 ```js run
 (function() {
@@ -259,13 +213,13 @@
 })();
 ```
 
-Here, a Function Expression is created and immediately called. So the code executes right away and has its own private variables.
-
-The Function Expression is wrapped with parenthesis `(function {...})`, because when JavaScript engine encounters `"function"` in the main code, it understands it as the start of a Function Declaration. But a Function Declaration must have a name, so this kind of code will give an error:
-
-```js run
-// Tries to declare and immediately call a function
-function() { // <-- Error: Function statements require a function name
+Qui, un'espressione di funzione viene creata ed immediatamente chiamata. Quindi il codice esegue nel modo giusto, e possiede le sue variabili private.
+
+L'espressione di funzione è avvolta dalle parentesi `(function {...})`, poichè quando JavaScript incontra `"function"` nel flusso principale del codice, lo interpreta come l'inizio di una dichiarazione di funzione. Ma una dichiarazione di funzione deve avere un nome, quindi questo tipo di codice daebbe un errore:
+
+```js run
+// Proviamo a dichiarare ed invocare immediatamente una funzione
+function() { // <-- Error: La dichiarazione di funzione richiede un nome
 
   var message = "Hello";
 
@@ -274,21 +228,21 @@
 }();
 ```
 
-Even if we say: "okay, let's add a name", that won't work, as JavaScript does not allow Function Declarations to be called immediately:
-
-```js run
-// syntax error because of parentheses below
+Anche se dovessimo pensare di aggiungere un nome, questo codice non funzionerebbe, poiché JavaScript non consente di invocare immediatamente le funzioni dichiarate:
+
+```js run
+// errore di sintassi a causa delle parentesi ()
 function go() {
 
-}(); // <-- can't call Function Declaration immediately
-```
-
-So, the parentheses around the function is a trick to show JavaScript that the function is created in the context of another expression, and hence it's a Function Expression: it needs no name and can be called immediately.
-
-There exist other ways besides parentheses to tell JavaScript that we mean a Function Expression:
-
-```js run
-// Ways to create IIFE
+}(); // <-- non è possibile invocare una dichiarazione di funzione immediatamente
+```
+
+Quindi, le parentesi intorno alla funzione sono un trucco per mostrare a JavaScript che la funzone viene creata in un altro contesto, e quindi è un'espressione di funzione: la quale non richiede nome e può essere invocata immediatamente.
+
+Esistono altri modi oltrea alle parentesi per dire a JavaScript che intendiamo definire un'espressione di funzione:
+
+```js run
+// Altri modi per creare una IIFE
 
 (function() {
   alert("Parentheses around the function");
@@ -307,23 +261,15 @@
 }();
 ```
 
-In all the above cases we declare a Function Expression and run it immediately. Let's note again: nowadays there's no reason to write such code.
->>>>>>> 872cc6ad
+In tutti gli esempi illustrati stiamo dichiarando un'espressione di funzione invocandola immediatamente. Lasciatemelo ripetere: al giorno d'oggi non c'è alcun motivo di scrivere codice del genere.
 
 ## Riepilogo
 
 Ci sono due principali differenze tra `var` e `let/const`:
 
-<<<<<<< HEAD
 1. `var` non hanno uno scope locale al blocco, sono infatti visibili a livello di funzione.
 2. La dichiarazione di `var` viene processata all'inizio della funzione.
 
 C'è un ulteriore differenza di minore importanza legata all'oggetto globale, che andremo ad analizzare nel prossimo capitolo.
-=======
-1. `var` variables have no block scope; their visibility is scoped to current function, or global, if declared outside function.
-2. `var` declarations are processed at function start (script start for globals).
-
-There's one more very minor difference related to the global object, that we'll cover in the next chapter.
->>>>>>> 872cc6ad
 
 L'insieme di queste differenze fa si che `var` venga considerato uno svantaggio. Come prima cosa, non possiamo creare delle variabili locali al blocco. Il "sollevameto" genera solamente confusione. Quindi, negli script più recenti `var` viene utilizzato solamente in casi eccezionali.