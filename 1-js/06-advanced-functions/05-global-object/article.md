
# Oggetto globale

L'oggetto globale fornisce variabili e funzioni che sono accessibili in qualsiasi punto. Principalmente quelle integrate dal linguaggio o fornite dall'ambiente.

In un browser l'ambiente si chiama `window`, per Node.js viene detto `global`, negli altri ambienti si usano diversi termini.

Recentemente, è stato aggiunto al linguaggio `globalThis`, come nome standart per l'oggetto globale, il quale dovrebbe essere supportato da tutti gli ambienti. In alcuni browser, ad esempio Edge, `globalThis` non è ancora supportato.

Tutte le proprietà dell'oggetto globale possono essere raggiunte direttamente:

```js run
alert("Hello");

// la stessa cosa
window.alert("Hello");
```

In un browserm le variabili globalo dichiarate con `var` diventano proprietà dell'oggetto globale:

```js run untrusted refresh
var gVar = 5;

alert(window.gVar); // 5 (diventa una proprietà dell'oggetto globale)
```

Non affidatevi a questo! Questo comportamento esiste solamente per retrocompatibilità. Gli script moderni utilizzano i moduli JavaScript, che si comportano in maniera differente. Li studieremo più avanti nel capitolo [moduli JavaScript](info:modules).

<<<<<<< HEAD
Inoltre, la dichiarazione di variabili in stile moderno, tramite `let` e `const` non hanno questo tipo di comportamento:
=======
Please don't rely on that! This behavior exists for compatibility reasons. Modern scripts use [JavaScript modules](info:modules) where such a thing doesn't happen.

If we used `let` instead, such thing wouldn't happen:
>>>>>>> 7533c719

```js run untrusted refresh
let gLet = 5;

alert(window.gLet); // undefined (non diventa una proprietà dell'oggetto globale)
```

If a value is so important that you'd like to make it available globally, write it directly as a property:

```js run
*!*
// rendiamo globali le informazioni dell'utente corrente, per rendere accessibili in qualsiasi punto dello script
window.currentUser = {
  name: "John"
};
*/!*

// in un qualsiasi altro punto del codice
alert(currentUser.name);  // John

// oppure, se abbiamo una variabile locale denominata "currentUser"
// la preleviamo da window esplicitamente (più sicuro!)
alert(window.currentUser.name); // John
```

Detto ciò, l'utilizzo di variabili globali è da evitare. Dovrebbero esserci sempre il minor numero di varibili globali possibili. Il design del codice in cui una funzione richiede un `input` e ritorna un `output` risulta essere molto più chiaro, e molto meno propenso ad errori.

## Utilizzo di polyfill

Utilizziamo l'oggetto globale per testare il supporto delle funzionalità introdotte da linguaggio.

Ad esempio, potremmo testare se l'oggetto integrato `Promise` esiste (nei vecchi browser non lo troverete):
```js run
if (!window.Promise) {
  alert("Your browser is really old!");
}
```

Se non è presente (ipotizziamo di trovarci in un vecchio browser), possiamo creare un "polyfill" (contenitore): che consiste nell'aggiungere funzionalità moderne del linguaggio, che non sono supportate.

```js run
if (!window.Promise) {
  window.Promise = ... // implementazione della caratteristica mancante
}
```

## Riepilogo

- L'oggetto globale contiene le variabili che dovrebbero essere accessibili ovunque.

    Incluse quelle integrate in JavaScript, come `Array` e valori specifici dell'ambiente, come `window.innerHeight` -- l'altezza della finestra nei browser.
- L'oggetto globale ha un nome universale `globalThis`.

    ...Ma è più facile trovarne riferimenti alla "vecchia maniera", quindi con nomi specifici dell'ambiente, come `window` (browser) e `global` (Node.js). Poiché `globalThis` è un aggiornamento recente, non è ancora supportato da Edge (ma può essere aggiunto con la tecnica polyfill).
- Dovremmo memorizzare valori nell'oggetto globale solamente se questi hanno realmente uno scopo globale.
- In ambiente browser, senza l'utilizzo dei [moduli](info:modules), una variabile globale dichiarata tramite `var` diventa una proprietà dell'oggetto globale.

    Per rendere il codice più semplice da interpretare e aggiornare, dovremmo accedere all'oggetto globale come `window.x`.<|MERGE_RESOLUTION|>--- conflicted
+++ resolved
@@ -16,7 +16,7 @@
 window.alert("Hello");
 ```
 
-In un browserm le variabili globalo dichiarate con `var` diventano proprietà dell'oggetto globale:
+In un browser le variabili globali dichiarate con `var` diventano proprietà dell'oggetto globale:
 
 ```js run untrusted refresh
 var gVar = 5;
@@ -26,13 +26,7 @@
 
 Non affidatevi a questo! Questo comportamento esiste solamente per retrocompatibilità. Gli script moderni utilizzano i moduli JavaScript, che si comportano in maniera differente. Li studieremo più avanti nel capitolo [moduli JavaScript](info:modules).
 
-<<<<<<< HEAD
 Inoltre, la dichiarazione di variabili in stile moderno, tramite `let` e `const` non hanno questo tipo di comportamento:
-=======
-Please don't rely on that! This behavior exists for compatibility reasons. Modern scripts use [JavaScript modules](info:modules) where such a thing doesn't happen.
-
-If we used `let` instead, such thing wouldn't happen:
->>>>>>> 7533c719
 
 ```js run untrusted refresh
 let gLet = 5;
@@ -58,7 +52,7 @@
 alert(window.currentUser.name); // John
 ```
 
-Detto ciò, l'utilizzo di variabili globali è da evitare. Dovrebbero esserci sempre il minor numero di varibili globali possibili. Il design del codice in cui una funzione richiede un `input` e ritorna un `output` risulta essere molto più chiaro, e molto meno propenso ad errori.
+Detto ciò, l'utilizzo di variabili globali è da evitare. Dovrebbero esserci sempre il minor numero di variabili globali possibili. Il design del codice in cui una funzione richiede un `input` e ritorna un `output` risulta essere molto più chiaro, e molto meno propenso ad errori.
 
 ## Utilizzo di polyfill
 
