
# Oggetto globale

L'oggetto globale fornisce variabili e funzioni che sono accessibili in qualsiasi punto. Principalmente quelle integrate dal linguaggio o fornite dall'ambiente.

In un browser l'ambiente si chiama `window`, per Node.js viene detto `global`, negli altri ambienti si usano diversi termini.

<<<<<<< HEAD
Recentemente, è stato aggiunto al linguaggio `globalThis`, come nome standart per l'oggetto globale, il quale dovrebbe essere supportato da tutti gli ambienti. In alcuni browser, ad esempio Edge, `globalThis` non è ancora supportato.
=======
Recently, `globalThis` was added to the language, as a standardized name for a global object, that should be supported across all environments. It's supported in all major browsers.
>>>>>>> 23da191b

Tutte le proprietà dell'oggetto globale possono essere raggiunte direttamente:

```js run
alert("Hello");

// la stessa cosa
window.alert("Hello");
```

In un browserm le variabili globalo dichiarate con `var` diventano proprietà dell'oggetto globale:

```js run untrusted refresh
var gVar = 5;

alert(window.gVar); // 5 (diventa una proprietà dell'oggetto globale)
```

<<<<<<< HEAD
Non affidatevi a questo! Questo comportamento esiste solamente per retrocompatibilità. Gli script moderni utilizzano i moduli JavaScript, che si comportano in maniera differente. Li studieremo più avanti nel capitolo [](info:modules).
=======
The same effect have function declarations (statements with `function` keyword in the main code flow, not function expressions).

Please don't rely on that! This behavior exists for compatibility reasons. Modern scripts use [JavaScript modules](info:modules) where such thing doesn't happen.
>>>>>>> 23da191b

Inoltre, la dichiarazione di variabili in stile moderno, tramite `let` e `const` non hanno questo tipo di comportamento:

```js run untrusted refresh
let gLet = 5;

alert(window.gLet); // undefined (non diventa una proprietà dell'oggetto globale)
```

If a value is so important that you'd like to make it available globally, write it directly as a property:

```js run
*!*
// rendiamo globali le informazioni dell'utente corrente, per rendere accessibili in qualsiasi punto dello script
window.currentUser = {
  name: "John"
};
*/!*

// in un qualsiasi altro punto del codice
alert(currentUser.name);  // John

// oppure, se abbiamo una variabile locale denominata "currentUser"
// la preleviamo da window esplicitamente (più sicuro!)
alert(window.currentUser.name); // John
```

Detto ciò, l'utilizzo di variabili globali è da evitare. Dovrebbero esserci sempre il minor numero di varibili globali possibili. Il design del codice in cui una funzione richiede un `input` e ritorna un `output` risulta essere molto più chiaro, e molto meno propenso ad errori.

## Utilizzo di polyfill

Utilizziamo l'oggetto globale per testare il supporto delle funzionalità introdotte da linguaggio.

Ad esempio, potremmo testare se l'oggetto integrato `Promise` esiste (nei vecchi browser non lo troverete):
```js run
if (!window.Promise) {
  alert("Your browser is really old!");
}
```

Se non è presente (ipotizziamo di trovarci in un vecchio browser), possiamo creare un "polyfill" (contenitore): che consiste nell'aggiungere funzionalità moderne del linguaggio, che non sono supportate.

```js run
if (!window.Promise) {
  window.Promise = ... // implementazione della caratteristica mancante
}
```

## Riepilogo

- L'oggetto globale contiene le variabili che dovrebbero essere accessibili ovunque.

    Incluse quelle integrate in JavaScript, come `Array` e valori specifici dell'ambiente, come `window.innerHeight` -- l'altezza della finestra nei browser.
- L'oggetto globale ha un nome universale `globalThis`.

    ...Ma è più facile trovarne riferimenti alla "vecchia maniera", quindi con nomi specifici dell'ambiente, come `window` (browser) e `global` (Node.js). Poiché `globalThis` è un aggiornamento recente, non è ancora supportato da Edge (ma può essere aggiunto con la tecnica polyfill).
- Dovremmo memorizzare valori nell'oggetto globale solamente se questi hanno realmente uno scopo globale.
- In ambiente browser, senza l'utilizzo dei [moduli](info:modules), una variabile globale dichiarata tramite `var` diventa una proprietà dell'oggetto globale.

    Per rendere il codice più semplice da interpretare e aggiornare, dovremmo accedere all'oggetto globale come `window.x`.<|MERGE_RESOLUTION|>--- conflicted
+++ resolved
@@ -5,11 +5,7 @@
 
 In un browser l'ambiente si chiama `window`, per Node.js viene detto `global`, negli altri ambienti si usano diversi termini.
 
-<<<<<<< HEAD
 Recentemente, è stato aggiunto al linguaggio `globalThis`, come nome standart per l'oggetto globale, il quale dovrebbe essere supportato da tutti gli ambienti. In alcuni browser, ad esempio Edge, `globalThis` non è ancora supportato.
-=======
-Recently, `globalThis` was added to the language, as a standardized name for a global object, that should be supported across all environments. It's supported in all major browsers.
->>>>>>> 23da191b
 
 Tutte le proprietà dell'oggetto globale possono essere raggiunte direttamente:
 
@@ -28,13 +24,7 @@
 alert(window.gVar); // 5 (diventa una proprietà dell'oggetto globale)
 ```
 
-<<<<<<< HEAD
-Non affidatevi a questo! Questo comportamento esiste solamente per retrocompatibilità. Gli script moderni utilizzano i moduli JavaScript, che si comportano in maniera differente. Li studieremo più avanti nel capitolo [](info:modules).
-=======
-The same effect have function declarations (statements with `function` keyword in the main code flow, not function expressions).
-
-Please don't rely on that! This behavior exists for compatibility reasons. Modern scripts use [JavaScript modules](info:modules) where such thing doesn't happen.
->>>>>>> 23da191b
+Non affidatevi a questo! Questo comportamento esiste solamente per retrocompatibilità. Gli script moderni utilizzano i moduli JavaScript, che si comportano in maniera differente. Li studieremo più avanti nel capitolo [moduli JavaScript](info:modules).
 
 Inoltre, la dichiarazione di variabili in stile moderno, tramite `let` e `const` non hanno questo tipo di comportamento:
 
