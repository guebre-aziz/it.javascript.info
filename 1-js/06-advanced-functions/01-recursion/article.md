--- conflicted
+++ resolved
@@ -85,11 +85,7 @@
 ````smart header="La ricorsione è spesso più breve"
 Spesso una soluzione ricorsiva risulta più breve di una iterativa.
 
-<<<<<<< HEAD
 In questo caso possiamo riscrivere lo stesso codice utilizzando l'operatore ternario `?` piuttosto di un `if` per rendere `pow(x, n)` più breve e leggibile:
-=======
-Here we can rewrite the same using the conditional operator `?` instead of `if` to make `pow(x, n)` more terse and still very readable:
->>>>>>> 218ef36c
 
 ```js run
 function pow(x, n) {
@@ -104,19 +100,11 @@
 
 Questo fattore limita le possibili applicazioni della ricorsione, che rimangono comunque molte. Ci sono molte attività che possono essere semplificati tramite la ricorsione, rendendo i programmi più mantenibili.
 
-<<<<<<< HEAD
-## La pila d'esecuzione
-=======
-## The execution context and stack
->>>>>>> 218ef36c
+## Il contesto e la pila d'esecuzione
 
 Ora vediamo come funzionano le chiamate ricorsive. Per farlo analizzeremo bene le funzioni.
 
-<<<<<<< HEAD
 L'informazione riguardo una funzione in esecuzione viene memorizzata nel suo *contesto di esecuzione*.
-=======
-The information about the process of execution of a running function is stored in its *execution context*.
->>>>>>> 218ef36c
 
 Il [contesto di esecuzione](https://tc39.github.io/ecma262/#sec-execution-contexts) è una struttura dati interna che contiene i dettagli riguardo l'esecuzione di una funzione: dove si trova il flusso, le variabili, il valore di `this` (che non useremo in questo caso) e un paio di altri dettagli.
 
@@ -426,11 +414,7 @@
 
 ...Ma sorge un problema con gli array. Le operazioni di "delete" e "insert" (rispettivamente "cancellazione" e "inserimento") sono costose. Ad esempio, `arr.unshift(obj)` deve rinumerare tutti gli elementi per creare spazio al nuovo `obj`, e se l'array fosse grande, potrebbe volerci del tempo. Lo stesso vale per `arr.shift()`.
 
-<<<<<<< HEAD
 Le uniche operazioni sulla struttura di un array che non richiedono una renumerazione di massa, sono quelle eseguite in coda all'array: `arr.push/pop`. Quindi un array può risultare piuttosto lento per certe operazioni.
-=======
-The only structural modifications that do not require mass-renumbering are those that operate with the end of array: `arr.push/pop`. So an array can be quite slow for big queues, when we have to work with the beginning.
->>>>>>> 218ef36c
 
 In alternativa, se la situazione richiede rapidità nelle operazioni di inserimento/rimozione, possiamo optare per una struttura dati chiamata [linked list](https://en.wikipedia.org/wiki/Linked_list).
 
@@ -520,28 +504,14 @@
 
 Il principale difetto è l'impossibilità di accedere direttamente ad un elemento tramite il numero. In un array è semplice: `arr[n]` è un riferimento diretto. Nelle liste è necessario partire dal primo elemento e scorrere `next` `N` volte per arrivare all'n-esimo elemento.
 
-<<<<<<< HEAD
 ...Non sempre abbiamo bisogno di queste operazioni. Ad esempio, potremmo utilizzare una queue oppure una [deque](https://en.wikipedia.org/wiki/Double-ended_queue) -- una struttura dati ordinata che consente operazioni di inserimento/rimozione molto rapide sia in testa che in coda.
 
 Talvolta vale la pena aggiungere un ulteriore variabile denominata `tail` per tenere traccia dell'ultimo elemento della lista (e aggiornarla ad ogni inserimento/rimozione in coda). Per grandi insiemi di elementi la differenza di velocità in confronto agli array è grande.
-=======
-...But we don't always need such operations. For instance, when we need a queue or even a [deque](https://en.wikipedia.org/wiki/Double-ended_queue) -- the ordered structure that must allow very fast adding/removing elements from both ends, but access to its middle is not needed.
-
-Lists can be enhanced:
-- We can add property `prev` in addition to `next` to reference the previous element, to move back easily.
-- We can also add a variable named `tail` referencing the last element of the list (and update it when adding/removing elements from the end).
-- ...The data structure may vary according to our needs.
->>>>>>> 218ef36c
 
 ## Riepilogo
 
-<<<<<<< HEAD
 Terminologia:
 - *Ricorsione* è un termine della programmazione che rappresenta una funzione che esegue "chiamate a se stessa". Queste funzioni possono essere utilizzate per una risoluzione più elegante di determinati problemi.
-=======
-Terms:
-- *Recursion*  is a programming term that means calling a function from itself. Recursive functions can be used to solve tasks in elegant ways.
->>>>>>> 218ef36c
 
     Quando una funzione chiama se stessa, si indica questa azione come *passo ricorsivo*. La *base* della ricorsione sono degli argomenti che rendono la risoluzione del problema banale e immediata.
 
