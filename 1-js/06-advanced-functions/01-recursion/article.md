# Ricorsione e pila

Torniamo alle funzioni per studiarle più in profondità.

Il nostro primo argomento riguarda la *ricorsione*.

Se non siete nuovi alla programmazione, potete tranquillamente saltare questo capitolo.

La ricorsione è uno modello di programmazione che diventa utile in situazioni in cui la risoluzione di un problema si presta ad essere suddivisa in altri piccoli sotto-problemi dello stesso tipo, ma più semplici. O anche nei casi in cui un problema può essere semplificato ad un semplice problema più una variante simile al problema stesso. O come vedremo presto, per lavorare con alcune strutture dati.

Quando una funzione risolve un problema, durante il processo di risoluzione può chiamare anche altre funzioni. Un caso particolare di questa situazione si ha quando la funzione chiama *se stessa*. Questa è la definizione di *ricorsione*.

## Due modi di pensare

Per iniziare con qualcosa di semplice -- scriviamo una funzione `pow(x, n)` che eleva `x` ad una potenza naturale `n`. In altre parole, moltiplica `x` per se stessa `n` volte.

```js
pow(2, 2) = 4
pow(2, 3) = 8
pow(2, 4) = 16
```

Ci sono due modi per implementarla.

1. Pensiero iterativo: il ciclo `for`:

    ```js run
    function pow(x, n) {
      let result = 1;

      // multiply result by x n times in the loop
      for (let i = 0; i < n; i++) {
        result *= x;
      }

      return result;
    }

    alert( pow(2, 3) ); // 8
    ```

2. Pensiero ricorsivo: semplificare il problema e richiamare la funzione:

    ```js run
    function pow(x, n) {
      if (n == 1) {
        return x;
      } else {
        return x * pow(x, n - 1);
      }
    }

    alert( pow(2, 3) ); // 8
    ```

Da notare come la versione ricorsiva sia completamente differente.

Quando `pow(x, n)` viene chiamata, l'esecuzione si spezza in due rami:

```js
              if n==1  = x
             /
pow(x, n) =
             \       
              else     = x * pow(x, n - 1)
```

1. Se `n == 1`, allora è banale. Viene chiamato il *caso base* della ricorsione, poiché produce immediatamente il risultato ovvio: `pow(x, 1)` uguale a `x`.
2. Altrimenti, possiamo rappresentare `pow(x, n)` come `x * pow(x, n - 1)`. In matematica, si potrebbe scrivere <code>x<sup>n</sup> = x * x<sup>n-1</sup></code>. Questo viene chiamato il *passo ricorsivo*: trasformiamo il problema in un sotto-problema più semplice (moltiplicazione per `x`) e chiamiamo la stessa funzione con il sotto-problema più semplice (`pow` con una minore `n`). Il prossimo passo semplificherà ulteriormente finchè `n` sarà `1`.

Possiamo anche dire che `pow` *chiama ricorsivamente se stessa* finché non vale `n == 1`.

![recursive diagram of pow](recursion-pow.svg)


Ad esempio, per calcolare `pow(2, 4)` la variante ricorsiva esegue:

1. `pow(2, 4) = 2 * pow(2, 3)`
2. `pow(2, 3) = 2 * pow(2, 2)`
3. `pow(2, 2) = 2 * pow(2, 1)`
4. `pow(2, 1) = 2`

Quindi, la ricorsione riduce una chiamata a funzione ad una più semplice, e successivamente -- ad una ancora più semplice, e cosi via, finché il risultato diventa ovvio.

````smart header="La ricorsione è spesso più breve"
Spesso una soluzione ricorsiva risulta più breve di una iterativa.

In questo caso possiamo riscrivere lo stesso codice utilizzando l'operatore ternario `?` piuttosto di un `if` per rendere `pow(x, n)` più breve e leggibile:

```js run
function pow(x, n) {
  return (n == 1) ? x : (x * pow(x, n - 1));
}
```
````

Il massimo numero di chiamate annidate (inclusa la prima) viene chiamato *profondità di ricorsione*. Nel nostro caso, sarà esattamente `n`.

La massima profondità di ricorsione viene limitata dal motore JavaScript. Possiamo farne all'incirca 10000, alcuni motori ne consentono un numero maggiore, ma 100000 probabilmente è al di fuori del limite di qualsiasi motore. Ci sono delle ottimizzazioni automatiche ("ottimizzazione della chiamate in coda"), ma nono sono ancora supportate da tutti e funzionano solo in casi semplici.

Questo fattore limita le possibili applicazioni della ricorsione, che rimangono comunque molte. Ci sono molte attività che possono essere semplificati tramite la ricorsione, rendendo i programmi più mantenibili.

## Il contesto e la pila d'esecuzione

Ora vediamo come funzionano le chiamate ricorsive. Per farlo analizzeremo bene le funzioni.

L'informazione riguardo una funzione in esecuzione viene memorizzata nel suo *contesto di esecuzione*.

Il [contesto di esecuzione](https://tc39.github.io/ecma262/#sec-execution-contexts) è una struttura dati interna che contiene i dettagli riguardo l'esecuzione di una funzione: dove si trova il flusso, le variabili, il valore di `this` (che non useremo in questo caso) e un paio di altri dettagli.

Una chiamata a funzione possiede esattamente un contesto di esecuzione associato.

Quando una funzione chiama una funzione annidata, succede quanto segue:

- La funzione attuale viene messa in pausa.
- Il contesto di esecuzione associato viene spostato in una struttura dati chiamata *pila dei contesti di esecuzione*.
- Viene eseguita la chiamata annidata.
- Al termine, viene ripristinato il vecchio contesto di esecuzione prelevandolo dalla pila, e la funzione esterna riprende da dove si era interrotta.

Vediamo cosa accade durante la chiamata `pow(2, 3)` .

### pow(2, 3)

Inizialmente con la chiamata `pow(2, 3)` il contesto d'esecuzione memorizza le variabili: `x = 2, n = 3`, mentre il flusso si trova alla riga `1` della funzione.

Che possiamo abbozzare:

<ul class="function-execution-context-list">
  <li>
    <span class="function-execution-context">Context: { x: 2, n: 3, at line 1 }</span>
    <span class="function-execution-context-call">pow(2, 3)</span>
  </li>
</ul>

Quello è ciò che accade quando la funzione inizia ad eseguire. La condizione `n == 1` è false, quindi il flusso continua nel secondo ramo della condizione `if`:

```js run
function pow(x, n) {
  if (n == 1) {
    return x;
  } else {
*!*
    return x * pow(x, n - 1);
*/!*
  }
}

alert( pow(2, 3) );
```

Le variabili sono le stesse, ma cambia la riga, quindi il contesto ora vale:

<ul class="function-execution-context-list">
  <li>
    <span class="function-execution-context">Context: { x: 2, n: 3, at line 5 }</span>
    <span class="function-execution-context-call">pow(2, 3)</span>
  </li>
</ul>

Per calcolare `x * pow(x, n - 1)`, dobbiamo eseguire una sotto-chiamata di `pow` con nuovi argomenti `pow(2, 2)`.

### pow(2, 2)
Per eseguire chiamate annidate, JavaScript memorizza il contesto di esecuzione nella *pila dei contesti d'esecuzione*.

Eseguiamo la chiamata della stessa funzione `pow`, ma non ha importanza. Il processo è lo stesso per tutte le funzioni:

1. Il contesto d'esecuzione viene "memorizzato" in cima alla pila.
2. Un nuovo contesto viene generato per la sotto-chiamata.
3. Quando la sotto-chiamata è conclusa -- il precedente contesto viene ripristinato e rimosso dalla pila, e l'esecuzione procede.

Questo è il contesto d'esecuzione quando entriamo nella sotto-chiamata `pow(2, 2)`:

<ul class="function-execution-context-list">
  <li>
    <span class="function-execution-context">Context: { x: 2, n: 2, at line 1 }</span>
    <span class="function-execution-context-call">pow(2, 2)</span>
  </li>
  <li>
    <span class="function-execution-context">Context: { x: 2, n: 3, at line 5 }</span>
    <span class="function-execution-context-call">pow(2, 3)</span>
  </li>
</ul>

Il nuovo contesto d'esecuzione è in cima (in grassetto), e quelli precedenti sono sotto.

Quando abbiamo terminato la sotto-chiamata -- è facile ripristinare il precedente contesto, poiché questo tiene traccia del punto d'arresto e delle variabili al momento dell'interruzione. 

### pow(2, 1)

Il processo si ripete: una nuova sotto-chiamata viene eseguita alla riga `5`, con gli argomenti `x=2`, `n=1`.

Un nuovo contesto d'esecuzione viene creato, quello precedente viene posto in cima alla pila:

<ul class="function-execution-context-list">
  <li>
    <span class="function-execution-context">Context: { x: 2, n: 1, at line 1 }</span>
    <span class="function-execution-context-call">pow(2, 1)</span>
  </li>
  <li>
    <span class="function-execution-context">Context: { x: 2, n: 2, at line 5 }</span>
    <span class="function-execution-context-call">pow(2, 2)</span>
  </li>
  <li>
    <span class="function-execution-context">Context: { x: 2, n: 3, at line 5 }</span>
    <span class="function-execution-context-call">pow(2, 3)</span>
  </li>
</ul>

Ora ci sono 2 vecchi contesti d'esecuzione e 1 in che sta eseguendo `pow(2, 1)`.

### L'uscita

Durante l'esecuzione di `pow(2, 1)`, a differenza delle precedenti esecuzioni, la condizione `n == 1` è vera, quindi viene preso il primo ramo `if`:

```js
function pow(x, n) {
  if (n == 1) {
*!*
    return x;
*/!*
  } else {
    return x * pow(x, n - 1);
  }
}
```

Non ci sono ulteriori chiamata annidate, quindi la funzione si conclude, ritornando `2`.

Quando la funzione ha terminato, il suo contesto d'esecuzione non è più necessario, quindi viene rimosso dalla memoria. Viene ripristinato quello precedente, prelevandolo dall cima della pila:


<ul class="function-execution-context-list">
  <li>
    <span class="function-execution-context">Context: { x: 2, n: 2, at line 5 }</span>
    <span class="function-execution-context-call">pow(2, 2)</span>
  </li>
  <li>
    <span class="function-execution-context">Context: { x: 2, n: 3, at line 5 }</span>
    <span class="function-execution-context-call">pow(2, 3)</span>
  </li>
</ul>

L'esecuzione di `pow(2, 2)` viene ripristinata. Ora però possiede il risultato ricevuto dalla chiamata `pow(2, 1)`, quindi può concludere il calcolo  `x * pow(x, n - 1)`, ritornando `4`.

Successivamente il precedente contesto viene ripristinato:

<ul class="function-execution-context-list">
  <li>
    <span class="function-execution-context">Context: { x: 2, n: 3, at line 5 }</span>
    <span class="function-execution-context-call">pow(2, 3)</span>
  </li>
</ul>

Quando si conclude, abbiamo il risultato di `pow(2, 3) = 8`.

La profondità d'esecuzione in questo caso è: **3**.

Dalle figure viste sopra, possiamo notare che la profondità di ricorsione è uguale al massimo numero di contesti nella pila.

Da notare i requisiti di memoria. I contesti sfruttano la memoria. Nel nostro caso, la crescita della potenza `n` richiede un numero `n` di contesti.

Un algoritmo basato sui cicli risparmia più memoria:

```js
function pow(x, n) {
  let result = 1;

  for (let i = 0; i < n; i++) {
    result *= x;
  }

  return result;
}
```

La forma iterativa di `pow` utilizza un solo contesto d'esecuzione, modificando `i` e `result` durante il calcolo. I suoi requisiti di memoria sono inferiori, fissati e non dipendono da `n`.

**Qualsiasi ricorsione può essere riscritta come un ciclo. La variante che utilizza un ciclo spesso può essere più efficace.**

...Qualche volta la traduzione potrebbe non essere banale, specialmente quando la funzione utilizza diverse sotto-chiamate ricorsive in base al verificarsi di certe condizioni, fonde i risultati delle diverse sotto-chiamate oppure quando le diramazioni diventano più complesse. In questi casi l'ottimizzazione potrebbe non essere necessaria o non valerne lo sforzo.

La ricorsione fornisce un codice più breve, più facile da capire e dimostrare. L'ottimizzazione non è sempre richiesta, spesso è meglio avere un buon codice, per questo viene molto utilizzata la ricorsione.

## Ricorsione trasversale

Un'altra grande applicazione della ricorsione è la ricorsione trasversale.

Immaginiamo di avere un'azienda. La struttura dello staff può essere rappresentata tramite un oggetto:

```js
let company = {
  sales: [{
    name: 'John',
    salary: 1000
  }, {
    name: 'Alice',
    salary: 600
  }],

  development: {
    sites: [{
      name: 'Peter',
      salary: 2000
    }, {
      name: 'Alex',
      salary: 1800
    }],

    internals: [{
      name: 'Jack',
      salary: 1300
    }]
  }
};
```

In altre parole, un'azienda ha dei dipartimenti.

- Un dipartimento può avere un array di staff. Ad esempio il dipartimento `sales` ("vendite") ha due impiegati: John e Alice.
- Oppure un dipartimento può essere suddiviso in due sotto-dipartimenti, come `development` che ha due rami: `sites` e `internals`. Ognuno di questi ha il proprio staff.
- E' anche possibile che un sotto-dipartimento cresca, dividendosi in sotto-sotto-dipartimenti (o team).

    Ad esempio, il dipartimento `sites` in futuro potrebbe dividersi in due team dedicati a `siteA` e `siteB`. E questi, potenzialmente, potrebbero dividersi ulteriormente. Anche se nel nostro esempio non è cosi, va comunque tenuta in mente come possibilità.

Ora ipotizziamo di volere una funzione per ottenere la somma di tutti i salari. Come possiamo farlo?

<<<<<<< HEAD
Un approccio iterativo potrebbe non essere cosi semplice, poiché la struttura stessa non è semplice. La prima idea potrebbe essere quella di utilizzare un ciclo `for` su `company` con un sotto-ciclo annidato sul primo livello annidato dei dipartimenti. Ma ora abbiamo bisogno di ulteriori sotto-cicli annidati per poter iterare su un livello ulteriormente inferiore di staff, come ad esempio `sites`. ...E poi un ulteriore sotto-ciclo per il successivo livello di annidamento che potrebbe potenzialmente apparire in futuro. Potrebbero però esserci ulteriori livelli di annidamento, quindi inserire una serie di cicli annidati darebbe come risultato un pessimo codice.
=======
An iterative approach is not easy, because the structure is not simple. The first idea may be to make a `for` loop over `company` with nested subloop over 1st level departments. But then we need more nested subloops to iterate over the staff in 2nd level departments like `sites`... And then another subloop inside those for 3rd level departments that might appear in the future? If we put 3-4 nested subloops in the code to traverse a single object, it becomes rather ugly.
>>>>>>> 9bfc8cfa

Proviamo con la ricorsione.

Come possiamo vedere, quando la nostra funzione richiede la somma dei salari di un dipartimento, ci sono due casi possibili:

<<<<<<< HEAD
1. Siamo in caso "semplice" in cui il dipartimento contiene solamente *array di persone* -- allora possiamo semplicemente sommare i salari con un ciclo.
2. Siao nel caso *un oggetto con `N` sotto-dipartimenti* -- allora possiamo eseguire `N` chiamate ricorsive per ottenere la somma dei vari sotto-dipartimenti e combinarle per ottenere il risultato finale.

Il caso base è (1), è banale.

Il passo ricorsivo è (2). Un problema complesso può essere diviso in sotto-problemi composti da dipartimenti. Questi potrebbero essere ulteriormente divisi, ma prima o poi ci troveremo nel caso base (1).
=======
1. Either it's a "simple" department with an *array* of people -- then we can sum the salaries in a simple loop.
2. Or it's *an object* with `N` subdepartments -- then we can make `N` recursive calls to get the sum for each of the subdeps and combine the results.

The 1st case is the base of recursion, the trivial case, when we get an array.

The 2nd case when we gen an object is the recursive step. A complex task is split into subtasks for smaller departments. They may in turn split again, but sooner or later the split will finish at (1).
>>>>>>> 9bfc8cfa

L'algoritmo probabilmente è più intuibile leggendone il codice:


```js run
let company = { // the same object, compressed for brevity
  sales: [{name: 'John', salary: 1000}, {name: 'Alice', salary: 600 }],
  development: {
    sites: [{name: 'Peter', salary: 2000}, {name: 'Alex', salary: 1800 }],
    internals: [{name: 'Jack', salary: 1300}]
  }
};

// The function to do the job
*!*
function sumSalaries(department) {
  if (Array.isArray(department)) { // case (1)
    return department.reduce((prev, current) => prev + current.salary, 0); // sum the array
  } else { // case (2)
    let sum = 0;
    for (let subdep of Object.values(department)) {
      sum += sumSalaries(subdep); // recursively call for subdepartments, sum the results
    }
    return sum;
  }
}
*/!*

alert(sumSalaries(company)); // 6700
```

Il codice è più breve e facile da capire. Questo è il potere della ricorsione. Questa funzione continuerebbe a funzionare con qualsiasi livello di sotto-dipartimento.

Vediamo un diagramma delle chiamate:

![recursive salaries](recursive-salaries.svg)

Possiamo vedere il principio di base: per un oggetto `{...}` vengono effettuate le sotto-chiamate, mentre un array `[...]` fornisce direttamente un risultato.

Da notare che il codice utilizza alcune caratteristiche interessanti che abbiamo già studiato:

- Il metodo `arr.reduce` spiegato nel capitolo <info:array-methods> per ottenere la somma dell'array.
- Il ciclo `for(val of Object.values(obj))` per iterare sui valori di un oggetto: `Object.values` che ritorna un array che li contiene.


## Strutture ricorsive

Una struttura ricorsiva (definita ricorsivamente) è una struttura che replica una parte di se stessa.

Abbiamo appena visto un esempio di una possibile strutturazione di un'azienda.

Un *dipartimento* di un'azienda è:
- o un array di persone.
- oppure un oggetto con *dipartimenti*.

Per gli sviluppatori web ci sono degli esempi molto più comuni: i documenti HTML e XML.

Nei documenti HTML, un *tag HTML* può contenere una lista di:
- Testo.
- Commenti HTML.
- Altri *tag HTML* (che a loro volta possono contenere testo/commenti oppure altri tag).

Questa è una definizione ricorsiva.

Per capire meglio questo concetto, studieremo una struttura dati ricorsiva chiamata "Linked list", che in alcuni casi si rivela essere un'ottima sostituta agli array.

### Linked list

Immaginiamo di voler memorizzare una lista ordinata di oggetti.

La scelta naturale potrebbe ricadere su un array:

```js
let arr = [obj1, obj2, obj3];
```

...Ma sorge un problema con gli array. Le operazioni di "delete" e "insert" (rispettivamente "cancellazione" e "inserimento") sono costose. Ad esempio, `arr.unshift(obj)` deve rinumerare tutti gli elementi per creare spazio al nuovo `obj`, e se l'array fosse grande, potrebbe volerci del tempo. Lo stesso vale per `arr.shift()`.

Le uniche operazioni sulla struttura di un array che non richiedono una renumerazione di massa, sono quelle eseguite in coda all'array: `arr.push/pop`. Quindi un array può risultare piuttosto lento per certe operazioni.

In alternativa, se la situazione richiede rapidità nelle operazioni di inserimento/rimozione, possiamo optare per una struttura dati chiamata [linked list](https://en.wikipedia.org/wiki/Linked_list).

Gli *elementi della linked list* vengono definiti ricorsivamente come un oggetto con:
- `value`.
- `next` proprietà che contiene un riferimento al prossimo *elemento della linked list* oppure `null` se siamo alla fine.

Ad esempio:

```js
let list = {
  value: 1,
  next: {
    value: 2,
    next: {
      value: 3,
      next: {
        value: 4,
        next: null
      }
    }
  }
};
```

La rappresentazione grafica della linked list:

![linked list](linked-list.svg)

Un codice alternativo per la creazione:

```js no-beautify
let list = { value: 1 };
list.next = { value: 2 };
list.next.next = { value: 3 };
list.next.next.next = { value: 4 };
```

Qui possiamo vedere ancora più chiaramente che ci sono più oggetti, ognuno possiede gli attributi `value` e `next` che fa riferimento al vicino. La variabile `list` contiene il primo elemento della lista, segue il puntatore `next` tramite cui possiamo accedere a qualsiasi elemento.

La lista può essere divisa in più parti e ricomposta più avanti:

```js
let secondList = list.next.next;
list.next.next = null;
```

![linked list split](linked-list-split.svg)

Per ricomporre la lista:

```js
list.next.next = secondList;
```

E ovviamente possiamo inserire o rimuovere elementi in qualsiasi posizione.

Ad esempio, per inserire un elemento all'inizio, è sufficiente aggiornare la testa della lista:

```js
let list = { value: 1 };
list.next = { value: 2 };
list.next.next = { value: 3 };
list.next.next.next = { value: 4 };

*!*
// prepend the new value to the list
list = { value: "new item", next: list };
*/!*
```

![linked list](linked-list-0.svg)

Per rimuovere un elemento al centro, modifichiamo il campo `next` di quello precedente:

```js
list.next = list.next.next;
```

![linked list](linked-list-remove-1.svg)

Abbiamo modificato `list.next` da `1` a `2`. Il valore `1` è ora escluso dalla lista. Se non è stato memorizzato in nessun'altra parte del codice, questo verrà automaticamente rimosso dalla memoria.

A differenza degli array, non c'è alcuna renumerazione di massa, possiamo riorganizzare gli elementi molto rapidamente.

Naturalmente, le liste non sono sempre la scelta migliore. Altrimenti verrebbero utilizzate solamente liste.

Il principale difetto è l'impossibilità di accedere direttamente ad un elemento tramite il numero. In un array è semplice: `arr[n]` è un riferimento diretto. Nelle liste è necessario partire dal primo elemento e scorrere `next` `N` volte per arrivare all'n-esimo elemento.

...Non sempre abbiamo bisogno di queste operazioni. Ad esempio, potremmo utilizzare una queue oppure una [deque](https://en.wikipedia.org/wiki/Double-ended_queue) -- una struttura dati ordinata che consente operazioni di inserimento/rimozione molto rapide sia in testa che in coda.

Talvolta vale la pena aggiungere un ulteriore variabile denominata `tail` per tenere traccia dell'ultimo elemento della lista (e aggiornarla ad ogni inserimento/rimozione in coda). Per grandi insiemi di elementi la differenza di velocità in confronto agli array è grande.

## Riepilogo

Terminologia:
- *Ricorsione* è un termine della programmazione che rappresenta una funzione che esegue "chiamate a se stessa". Queste funzioni possono essere utilizzate per una risoluzione più elegante di determinati problemi.

    Quando una funzione chiama se stessa, si indica questa azione come *passo ricorsivo*. La *base* della ricorsione sono degli argomenti che rendono la risoluzione del problema banale e immediata.

- Una struttura dati [definita ricorsivamente](https://en.wikipedia.org/wiki/Recursive_data_type) è una struttura che si definisce utilizzando se stessa.

    Ad esempio, la linked list può essere definita come una struttura dati che consiste di un valore e un puntatore al successivo nodo (oppure null).

    ```js
    list = { value, next -> list }
    ```

    Gli elementi HTML o la definizione di dipartimento sono definizioni ricorsive: ogni ramo può avere altri rami.

    Si possono utilizzare funzioni ricorsive per attraversare questo tipo di oggetti, come abbiamo visto nell'esempio `sumSalary`.

Qualsiasi funzione ricorsiva può essere riscritta come iterativa. A volte è richiesta questa conversione, per ottimizzare le prestazioni. Ma molti problemi sono più semplici da risolvere tramite la ricorsione.<|MERGE_RESOLUTION|>--- conflicted
+++ resolved
@@ -324,31 +324,18 @@
 
 Ora ipotizziamo di volere una funzione per ottenere la somma di tutti i salari. Come possiamo farlo?
 
-<<<<<<< HEAD
 Un approccio iterativo potrebbe non essere cosi semplice, poiché la struttura stessa non è semplice. La prima idea potrebbe essere quella di utilizzare un ciclo `for` su `company` con un sotto-ciclo annidato sul primo livello annidato dei dipartimenti. Ma ora abbiamo bisogno di ulteriori sotto-cicli annidati per poter iterare su un livello ulteriormente inferiore di staff, come ad esempio `sites`. ...E poi un ulteriore sotto-ciclo per il successivo livello di annidamento che potrebbe potenzialmente apparire in futuro. Potrebbero però esserci ulteriori livelli di annidamento, quindi inserire una serie di cicli annidati darebbe come risultato un pessimo codice.
-=======
-An iterative approach is not easy, because the structure is not simple. The first idea may be to make a `for` loop over `company` with nested subloop over 1st level departments. But then we need more nested subloops to iterate over the staff in 2nd level departments like `sites`... And then another subloop inside those for 3rd level departments that might appear in the future? If we put 3-4 nested subloops in the code to traverse a single object, it becomes rather ugly.
->>>>>>> 9bfc8cfa
 
 Proviamo con la ricorsione.
 
 Come possiamo vedere, quando la nostra funzione richiede la somma dei salari di un dipartimento, ci sono due casi possibili:
 
-<<<<<<< HEAD
 1. Siamo in caso "semplice" in cui il dipartimento contiene solamente *array di persone* -- allora possiamo semplicemente sommare i salari con un ciclo.
 2. Siao nel caso *un oggetto con `N` sotto-dipartimenti* -- allora possiamo eseguire `N` chiamate ricorsive per ottenere la somma dei vari sotto-dipartimenti e combinarle per ottenere il risultato finale.
 
 Il caso base è (1), è banale.
 
 Il passo ricorsivo è (2). Un problema complesso può essere diviso in sotto-problemi composti da dipartimenti. Questi potrebbero essere ulteriormente divisi, ma prima o poi ci troveremo nel caso base (1).
-=======
-1. Either it's a "simple" department with an *array* of people -- then we can sum the salaries in a simple loop.
-2. Or it's *an object* with `N` subdepartments -- then we can make `N` recursive calls to get the sum for each of the subdeps and combine the results.
-
-The 1st case is the base of recursion, the trivial case, when we get an array.
-
-The 2nd case when we gen an object is the recursive step. A complex task is split into subtasks for smaller departments. They may in turn split again, but sooner or later the split will finish at (1).
->>>>>>> 9bfc8cfa
 
 L'algoritmo probabilmente è più intuibile leggendone il codice:
 
