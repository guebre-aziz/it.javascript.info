--- conflicted
+++ resolved
@@ -8,11 +8,7 @@
 - `Object.assign(dest, src1, ..., srcN)` -- copia le proprietà da `src1..N` in `dest`.
 - ...e molto altro.
 
-<<<<<<< HEAD
 In questo capitolo impareremo come farlo. Ma soprattutto, impareremo come utilizzare al meglio questo tipo di funzioni.
-=======
-In this chapter we'll learn how to do the same. And also, how to pass arrays to such functions as parameters.
->>>>>>> 9bfc8cfa
 
 ## Parametri resto `...`
 
@@ -100,13 +96,9 @@
 showName("Ilya");
 ```
 
-<<<<<<< HEAD
 Agli inizi, i parametri resto non esistevano nel linguaggio, e si utilizzava `arguments` per ottenere tutti gli argomenti di una funzione.
 
 Questa funzionalità ovviamente è ancora presente, possiamo quindi utilizzarla.
-=======
-In old times, rest parameters did not exist in the language, and using `arguments` was the only way to get all arguments of the function. And it still works, we can find it in the old code.
->>>>>>> 9bfc8cfa
 
 Il lato negativo è che `arguments` è un oggetto simil-array iterabile, non è un array puro. Non supporta quindi i metodi dedicati agli array, come ad esempio `arguments.map(...)`.
 
@@ -128,13 +120,7 @@
 f(1); // 1
 ```
 
-<<<<<<< HEAD
 In sostanza, le funzioni freccia non hanno un proprio `this`. Ora sappiamo anche che non possiedono nemmeno l'oggetto `arguments`.
-=======
-As we remember, arrow functions don't have their own `this`. Now we know they don't have the special `arguments` object either.
-````
-
->>>>>>> 9bfc8cfa
 
 ## Operatore di espansione [#spread-operator]
 
