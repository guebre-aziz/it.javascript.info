--- conflicted
+++ resolved
@@ -347,10 +347,8 @@
 
 Also, functions may carry additional properties. Many well-known JavaScript libraries make great use of this feature.
 
-<<<<<<< HEAD
+
 They create a "main" function and attach many other "helper" functions to it. For instance, the [jQuery](https://jquery.com) library creates a function named `$`. The [lodash](https://lodash.com) library creates a function `_`, and then adds `_.clone`, `_.keyBy` and other properties to it (see the [docs](https://lodash.com/docs) when you want learn more about them). Actually, they do it to lessen their pollution of the global space, so that a single library gives only one global variable. That reduces the possibility of naming conflicts.
-=======
-They create a "main" function and attach many other "helper" functions to it. For instance, the [jQuery](https://jquery.com) library creates a function named `$`. The [lodash](https://lodash.com) library creates a function `_`. And then adds `_.clone`, `_.keyBy` and other properties to it (see the [docs](https://lodash.com/docs) when you want learn more about them). Actually, they do it to lessen their pollution of the global space, so that a single library gives only one global variable. That reduces the possibility of naming conflicts.
->>>>>>> a750d6f5
+
 
 So, a function can do a useful job by itself and also carry a bunch of other functionality in properties.