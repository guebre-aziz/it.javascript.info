
# Oggetto funzione, NFE

Come già sappiamo, in JavaScript le funzioni sono valori.

Inoltre ogni valore ha un tipo. Di che tipo è una funzione?

In JavaScript, le funzioni sono oggetti.

Un ottimo modo per pensare alle funzioni è quello di immaginarle come "oggetti attivi" (che compiono azioni). Oltre a invocarli, possiamo trattarli come veri e propri oggetti: aggiungendo/rimuovendo proprietà, passarli per riferimento.


## La proprietà "name" 

Gli oggetti funzione contengono alcune proprietà utili.

Ad esempio, il nome di una funzione è accessible tramite la proprietà "name":

```js run
function sayHi() {
  alert("Hi");
}

alert(sayHi.name); // sayHi
```

Inoltre l'assegnazione della proprietà `name` è intelligente. Funziona anche se dichiariamo la funzione per assegnazione ad una variabile:

```js run
let sayHi = function() {
  alert("Hi");
};

alert(sayHi.name); // sayHi (funziona!)
```

Funziona anche nel caso in cui l'assegnazione viene effettuata come valore di default:

```js run
function f(sayHi = function() {}) {
  alert(sayHi.name); // sayHi (funziona!)
}

f();
```

Nelle specifiche, questa caratteristica viene chiamata "contextual name" ("nome prelevato dal contesto"). Se la funzione non ne fornisce uno, allora durante l'assegnazione questo viene ricavato dal contesto.

Anche i metodi dell'oggetto possiedono la proprietà `name`:

```js run
let user = {

  sayHi() {
    // ...
  },

  sayBye: function() {
    // ...
  }

}

alert(user.sayHi.name); // sayHi
alert(user.sayBye.name); // sayBye
```

Non sta accadendo nulla di magico. Anche se ci sono dei casi in cui non c'è alcun modo di ricavare il nome dal contesto. In questi casi, la proprietà `name` sarà vuota, come nell'esempio:

<<<<<<< HEAD
```js
// funzione creata all'interno dell'array
=======
```js run
// function created inside array
>>>>>>> 872cc6ad
let arr = [function() {}];

alert( arr[0].name ); // <stringa vuota>
// il motore non ha alcun modo di ricavare il nome corretto, per questo sarà vuoto
```

Nella pratica però, la maggior parte delle funzioni possiedono un nome.

## La proprietà "length" 

Esiste un'altra proprietà molto utile, "length" che ritorna il numero di parametri della funzione, ad esempio:

```js run
function f1(a) {}
function f2(a, b) {}
function many(a, b, ...more) {}

alert(f1.length); // 1
alert(f2.length); // 2
alert(many.length); // 2
```

Da questo esempio possiamo notare che i parametri di resto non vengono contati.

La proprietà `length` viene spesso utilizzata per ispezionare un funzione che opera su altre funzioni.

Ad esempio, nel codice sotto la funzione `ask` accetta una `question` da porre, e un numero arbitrario di `handler` (gestori) da invocare.

Una volta che l'utente ha fornito la risposta, la funzione invoca gli handlers. Possiamo fornire due tipi di handlers:

- Una funzione con zero argomenti, che viene in invocata solamente nel caso in cui l'utente fornisca una risposta positiva.
- Una funzione con argomenti, che viene invocata in entrambi i casi e ritorna una risposta.

L'idea è quella di avere un semplice handles senza argomenti, per gestire i casi positivi (la variante più frequente), ma siamo comunque in grado di fornire un gestore universale.

Per invocare `handlers` nel modo corretto, esaminiamo la proprietà `length`:

```js run
function ask(question, ...handlers) {
  let isYes = confirm(question);

  for(let handler of handlers) {
    if (handler.length == 0) {
      if (isYes) handler();
    } else {
      handler(isYes);
    }
  }

}

// per risposte positive, entrambi gli handler vengono chiamati
// per le risposte negative, solamente la seconda
ask("Question?", () => alert('You said yes'), result => alert(result));
```

Questo è un caso particolare di quello che viene chiamato [polimorfismo](https://en.wikipedia.org/wiki/Polymorphism_(computer_science)) -- trattare gli argomenti in maniera differente in base al loro tipo, o nel nostro caso in base a `length`. Quest'idea ha delle utili applicazioni nelle librerie JavaScript.

## Proprietà aggiuntive

Possiamo anche aggiungere delle proprietà.

In questo esempio aggiungiamo la proprietà `counter` per tenere traccia delle chiamate totali:

```js run
function sayHi() {
  alert("Hi");

  *!*
  // andiamo a contare quante volte verrà invocata
  sayHi.counter++;
  */!*
}
sayHi.counter = 0; // valore iniziale

sayHi(); // Hi
sayHi(); // Hi

alert( `Called ${sayHi.counter} times` ); // Chiamata 2 volte
```

```warn header="Una proprietà non è una variabile"
Una proprietà assegnata ad una funzione, come `sayHi.counter = 0` non definisce una variabile locale `counter`. In altre parole, una proprietà `counter` ed una variabile `let counter` sono due cose separate.

Possiamo quindi trattare una funzione come un oggetto, memorizzare proprietà, ma non avranno alcun effetto sull'esecuzione. Le variabili non utilizzano mai le proprietà della funzione e vice versa. Sono come due mondi paralleli.
```

Le proprietà delle funzioni possono rimpiazzare le closure in alcun casi. Ad esempio, possiamo riscrivere la funzione contatore del capitolo <info:closure> sfruttando una proprietà della funzione:

```js run
function makeCounter() {
  // piuttosto di:
  // let count = 0

  function counter() {
    return counter.count++;
  };

  counter.count = 0;

  return counter;
}

let counter = makeCounter();
alert( counter() ); // 0
alert( counter() ); // 1
```

Ora `count` viene memorizzato direttamente nella funzione, non nel Lexical Environment esterno.

Questa soluzione è migliori o peggiore rispetto ad una closure?

La principale differenza è che se il valore di `count` sta su una variabile esterna, allora il codice al suo esterno non vi può accedere. Solamente le funzioni annidate possono modificarla. Se invece questa è legata ad una funzione, possono accadere cose simili:

```js run
function makeCounter() {

  function counter() {
    return counter.count++;
  };

  counter.count = 0;

  return counter;
}

let counter = makeCounter();

*!*
counter.count = 10;
alert( counter() ); // 10
*/!*
```

Quindi non c'è alcuna scelta migliore, ogni caso va analizzato.

## Named Function Expression

Named Function Expression (Espressione di Funzione con Nome), o NFE, è un termine per riferirsi alle espressioni di funzioni che hanno un nome.

Ad esempio, prendiamo una normale espressione di funzione:

```js
let sayHi = function(who) {
  alert(`Hello, ${who}`);
};
```

E diamogli un nome:

```js
let sayHi = function *!*func*/!*(who) {
  alert(`Hello, ${who}`);
};
```

Abbiamo ottenuto qualcosa? Qual'è lo scopo di aggiungere il nome `"func"`?

Innanzitutto vale la pena notare che continua ad essere un espressione di funzione. Aggiungere il nome `"func"` dopo `function` non la rende una dichiarazione di funzione, perché viene comunque creata come una parte di un assegnazione.

Quindi aggiungere un nome non provoca assolutamente nessuno danno.

La funzione rimane comunque disponibile come `sayHi()`:

```js run
let sayHi = function *!*func*/!*(who) {
  alert(`Hello, ${who}`);
};

sayHi("John"); // Hello, John
```

Ci sono due cose che rendono speciale il nome `func`:

1. Consente alla funzione di riferirsi a se stessa internamente.
2. Non è visibile all'esterno della funzione.

Ad esempio, la funzione `sayHi` qui sotto, chiama nuovamente se stessa con `"Guest"` se non viene fornito alcun `who`:

```js run
let sayHi = function *!*func*/!*(who) {
  if (who) {
    alert(`Hello, ${who}`);
  } else {
*!*
    func("Guest"); // utilizza func per richiamare se stessa
*/!*
  }
};

sayHi(); // Hello, Guest

// Questo non funziona:
func(); // Errore, func non è definita (non è visibile all'esterno)
```

Perché utilizziamo `func`? Forse potremmo semplicemente chiamare `sayHi` per le chiamate annidate?

In realtà, in molti è possibile:

```js
let sayHi = function(who) {
  if (who) {
    alert(`Hello, ${who}`);
  } else {
*!*
    sayHi("Guest");
*/!*
  }
};
```

Il problema con questo codice è che il valore di `sayHi` potrebbe cambiare. La funzione potrebbe essere trasferita su un'altra variabile, e il codice diventerebbe errato:

```js run
let sayHi = function(who) {
  if (who) {
    alert(`Hello, ${who}`);
  } else {
*!*
    sayHi("Guest"); // Errore: sayHi non è una funzione
*/!*
  }
};

let welcome = sayHi;
sayHi = null;

welcome(); // Errore, la chiamata annidata a sayHi non è più in funzione!
```

Questo accade perché la funzione prende `sayHi` dal suo lexical environment esterno. Non c'è alcun `sayHi` locale, quindi viene utilizzata la variabile esterna. Nell'esempio sopra al momento della chiamata il valore di `sayHi` è `null`.

La possibilità di aggiungere un nome ad un espressione di funzione è pensato proprio per risolvere questo tipo di problemi.

Sfruttiamo questa caratteristica per sistemare il codice:

```js run
let sayHi = function *!*func*/!*(who) {
  if (who) {
    alert(`Hello, ${who}`);
  } else {
*!*
    func("Guest"); // Ora è tutto okay
*/!*
  }
};

let welcome = sayHi;
sayHi = null;

welcome(); // Hello, Guest (la chiamata annidata funziona correttamente)
```

Ora funzione, perché il nome `"func"` è locale alla funzione. Non viene prelevato dall'esterno. Le specifiche garantisco che in questo modo si avrà sempre un riferimento alla funzione corrente.

Il codice esterno continuerà ad utilizzare la variabile `sayHi` o `welcome`. E `func` servirà da "nome interno" della funzione.

<<<<<<< HEAD
```smart header="Tutto questo non vale per la dichiarazione di funzione"
La caratteristica del "nome interno" è disponibile solamente per le espressioni di funzione, non per le dichiarazioni di funzione. Per le dichiarazioni di funzione, non c'è alcun modo per aggiungere un ulteriore "nome interno".
=======
```smart header="There's no such thing for Function Declaration"
The "internal name" feature described here is only available for Function Expressions, not for Function Declarations. For Function Declarations, there is no syntax for adding an "internal" name.
>>>>>>> 872cc6ad

Talvolta, nel caso in cui avessimo bisogno di un nome interno, potrebbe essere sensato riscrivere la dichiarazione di funzione come espressione di funzione.
```

## Riepilogo

Le funzioni sono oggetti.

Qui abbiamo visto le proprietà:

- `name` -- il nome della funzione. Non esiste solamente quando viene fornito nella definizione della funzione, ma anche nel caso di assegnazioni o proprietà di un oggetto.
- `length` -- il numero di argomenti nella definizione della funzione. I parametri di resto non vengono contati.

Se una funzione viene dichiarata come espressione di funzione (non nel principale flusso di codice), e possiede un nome, questa viene definita una Named Function Expression. Il nome può essere utilizzato internamente per auto-riferimenti, per chiamate ricorsive e altri contesti simili.

Inoltre, una funzione può possedere diverse proprietà aggiuntive. Molte librerie JavaScript fanno largo utilizzo di questa caratteristica.

<<<<<<< HEAD
Queste creano una funzione "principale" e ci attaccano molte altre funzioni di "supporto". Ad esempio la libreria [jquery](https://jquery.com) definisce una funzione chiamata `$`. La libreria [lodash](https://lodash.com) definisce una funzione `_`. E ci aggiunge `_.clone`, `_.keyBy` e altre proprietà (vedi la [documentazione](https://lodash.com/docs). In realtà, lo fanno anche per diminuire la sporcizia nello spazio globale, in questo modo una libreria fornisce una sola variabile globale. Questo riduce la probabilità di conflitti tra nomi.
=======
They create a "main" function and attach many other "helper" functions to it. For instance, the [jQuery](https://jquery.com) library creates a function named `$`. The [lodash](https://lodash.com) library creates a function `_`, and then adds `_.clone`, `_.keyBy` and other properties to it (see the [docs](https://lodash.com/docs) when you want learn more about them). Actually, they do it to lessen their pollution of the global space, so that a single library gives only one global variable. That reduces the possibility of naming conflicts.

>>>>>>> 872cc6ad

Quindi una funzione, oltre ad essere utile, può fornire un insieme di altre funzionalità grazie alle proprietà.<|MERGE_RESOLUTION|>--- conflicted
+++ resolved
@@ -67,13 +67,8 @@
 
 Non sta accadendo nulla di magico. Anche se ci sono dei casi in cui non c'è alcun modo di ricavare il nome dal contesto. In questi casi, la proprietà `name` sarà vuota, come nell'esempio:
 
-<<<<<<< HEAD
-```js
+```js run
 // funzione creata all'interno dell'array
-=======
-```js run
-// function created inside array
->>>>>>> 872cc6ad
 let arr = [function() {}];
 
 alert( arr[0].name ); // <stringa vuota>
@@ -332,13 +327,8 @@
 
 Il codice esterno continuerà ad utilizzare la variabile `sayHi` o `welcome`. E `func` servirà da "nome interno" della funzione.
 
-<<<<<<< HEAD
 ```smart header="Tutto questo non vale per la dichiarazione di funzione"
 La caratteristica del "nome interno" è disponibile solamente per le espressioni di funzione, non per le dichiarazioni di funzione. Per le dichiarazioni di funzione, non c'è alcun modo per aggiungere un ulteriore "nome interno".
-=======
-```smart header="There's no such thing for Function Declaration"
-The "internal name" feature described here is only available for Function Expressions, not for Function Declarations. For Function Declarations, there is no syntax for adding an "internal" name.
->>>>>>> 872cc6ad
 
 Talvolta, nel caso in cui avessimo bisogno di un nome interno, potrebbe essere sensato riscrivere la dichiarazione di funzione come espressione di funzione.
 ```
@@ -356,11 +346,6 @@
 
 Inoltre, una funzione può possedere diverse proprietà aggiuntive. Molte librerie JavaScript fanno largo utilizzo di questa caratteristica.
 
-<<<<<<< HEAD
 Queste creano una funzione "principale" e ci attaccano molte altre funzioni di "supporto". Ad esempio la libreria [jquery](https://jquery.com) definisce una funzione chiamata `$`. La libreria [lodash](https://lodash.com) definisce una funzione `_`. E ci aggiunge `_.clone`, `_.keyBy` e altre proprietà (vedi la [documentazione](https://lodash.com/docs). In realtà, lo fanno anche per diminuire la sporcizia nello spazio globale, in questo modo una libreria fornisce una sola variabile globale. Questo riduce la probabilità di conflitti tra nomi.
-=======
-They create a "main" function and attach many other "helper" functions to it. For instance, the [jQuery](https://jquery.com) library creates a function named `$`. The [lodash](https://lodash.com) library creates a function `_`, and then adds `_.clone`, `_.keyBy` and other properties to it (see the [docs](https://lodash.com/docs) when you want learn more about them). Actually, they do it to lessen their pollution of the global space, so that a single library gives only one global variable. That reduces the possibility of naming conflicts.
-
->>>>>>> 872cc6ad
 
 Quindi una funzione, oltre ad essere utile, può fornire un insieme di altre funzionalità grazie alle proprietà.