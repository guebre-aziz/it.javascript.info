# Parametri resto e operatore di espansione

Molte funzioni integrate in JavaScript supportano un numero arbitrario di argomenti.

Ad esempio:

- `Math.max(arg1, arg2, ..., argN)` -- ritorna il maggiore degli argomenti.
- `Object.assign(dest, src1, ..., srcN)` -- copia le proprietà da `src1..N` in `dest`.
- ...e molto altro.

In questo capitolo impareremo come farlo. Ma soprattutto, impareremo come utilizzare al meglio questo tipo di funzioni.

## Parametri resto `...`

Una funzione può essere invocata con un qualsiasi numero di argomenti, non ha importanza come sono definiti.

Come qui:
```js run
function sum(a, b) {
  return a + b;
}

alert( sum(1, 2, 3, 4, 5) );
```

In questo caso non ci saranno errori dovuti "all'eccesso" di argomenti. Ma ovviamente il risultato terrò conto solamente dei primi due.

I parametri restanti possono essere menzionati nella definizione di una funzione con i tre punti `...`. Che significano letteralmente "raccogli gli altri parametri in un array".

Ad esempio, per raccogliere tutti gli argomenti in un array `args`:

```js run
function sumAll(...args) { // args is the name for the array
  let sum = 0;

  for (let arg of args) sum += arg;

  return sum;
}

alert( sumAll(1) ); // 1
alert( sumAll(1, 2) ); // 3
alert( sumAll(1, 2, 3) ); // 6
```

Possiamo anche decidere di prendere i primi parametri e memorizzarli in variabili, e i parametri avanzati metterli in un array.

In questo caso i primi due argomenti vengono memorizzati in variabli i restanti finiscono nell'array `titles`:

```js run
function showName(firstName, lastName, ...titles) {
  alert( firstName + ' ' + lastName ); // Julius Caesar

  // the rest go into titles array
  // i.e. titles = ["Consul", "Imperator"]
  alert( titles[0] ); // Consul
  alert( titles[1] ); // Imperator
  alert( titles.length ); // 2
}

showName("Julius", "Caesar", "Consul", "Imperator");
```

````warn header="I parametri resto devono apparire alla fine"
I parametri resto raccolgono tutti gli argomenti che avanzano, quindi non avrebbe senso fare:

```js
function f(arg1, ...rest, arg2) { // arg2 after ...rest ?!
  // error
}
```

L'array `...rest` deve sempre apparire come ultimo.
````

## La variabile "arguments"

Esiste anche un oggetto simil-array denominato `arguments` che contiene tutti gli argomenti per indice.

Ad esempio:

```js run
function showName() {
  alert( arguments.length );
  alert( arguments[0] );
  alert( arguments[1] );

  // it's iterable
  // for(let arg of arguments) alert(arg);
}

// shows: 2, Julius, Caesar
showName("Julius", "Caesar");

// shows: 1, Ilya, undefined (no second argument)
showName("Ilya");
```

Agli inizi, i parametri resto non esistevano nel linguaggio, e si utilizzava `arguments` per ottenere tutti gli argomenti di una funzione.

Questa funzionalità ovviamente è ancora presente, possiamo quindi utilizzarla.

Il lato negativo è che `arguments` è un oggetto simil-array iterabile, non è un array puro. Non supporta quindi i metodi dedicati agli array, come ad esempio `arguments.map(...)`.

Inoltre, questo conterrà sempre tutti gli elementi. Non possiamo raccoglierli parzialmente, come abbiamo fatto con i parametri resto.

Quindi, in queste sitauzioni, si preferisce utilizzare i parametri resto.

````smart header="Le funzioni freccia non possiedono `\"argomenti\"`"
Se provassimo ad accedere all'oggetto `arguments` all'interno di una funzione freccia, questo preleverebbe le variabili dal contesto esterno.

Un esempio:

```js run
function f() {
  let showArg = () => alert(arguments[0]);
  showArg();
}

f(1); // 1
```

In sostanza, le funzioni freccia non hanno un proprio `this`. Ora sappiamo anche che non possiedono nemmeno l'oggetto `arguments`.

## Operatore di espansione [#spread-operator]

Abbiamo appena visto come ottenere un array da una lista di parametri.

In certe situazioni abbiamo bisogno di fare esattamente il contrario.

Ad esempio, esempio esiste una funzione integrata [Math.max](mdn:js/Math/max) che ritorna il numero maggiore di una lista:

```js run
alert( Math.max(3, 5, 1) ); // 5
```

Ora ipotizziamo di avere un array `[3, 5, 1]`. Come invochiamo `Math.max` su un array?

Il semplice passaggio "cosi com'è" non funzionerebbe, perché `Math.max` si aspetta di ricevere una lista di argomenti numerici, non un singolo array:

```js run
let arr = [3, 5, 1];

*!*
alert( Math.max(arr) ); // NaN
*/!*
```

E ovviamente non possiamo nemmeno elencare manualmente tutti gli elementi in questo modo: `Math.max(arr[0], arr[1], arr[2])`, poiché il numero di elementi contenuti nell'array potrebbe non essere noto. In ogni caso non sarebbe nemmeno elegante.

L'*operatore di espansione* ci aiuta in questo! La sintassi è simile a quella dei parametri resto, utilizza `...`, ma fa esattamente l'opposto.

Quando si utilizza `...arr` in una chiamata a funzione, l'array `arr` verrà "espanso" in una lista di argomenti.

Nel caso `Math.max`:

```js run
let arr = [3, 5, 1];

alert( Math.max(...arr) ); // 5 (spread turns array into a list of arguments)
```

Possiamo anche fornire più oggetti iterabili in questo modo:

```js run
let arr1 = [1, -2, 3, 4];
let arr2 = [8, 3, -8, 1];

alert( Math.max(...arr1, ...arr2) ); // 8
```

Possiamo anche combinare l'operatore di espansione con valori "normali":


```js run
let arr1 = [1, -2, 3, 4];
let arr2 = [8, 3, -8, 1];

alert( Math.max(1, ...arr1, 2, ...arr2, 25) ); // 25
```

Inoltre, l'operatore di spread può essere utilizzato anche per fondere array:

```js run
let arr = [3, 5, 1];
let arr2 = [8, 9, 15];

*!*
let merged = [0, ...arr, 2, ...arr2];
*/!*

alert(merged); // 0,3,5,1,2,8,9,15 (0, then arr, then 2, then arr2)
```

Negli esempi sopra abbiamo utilizzato un array per dimostrare l'operatore di espansione, ma funziona correttamente con qualsiasi oggetto iterabile.

Ad esempio, in questo esempio utilizziamo l'operatore di espansione per convertire la stringa in un array di caratteri:

```js run
let str = "Hello";

alert( [...str] ); // H,e,l,l,o
```

L'operatore di spread internamente sfrutta gli iteratori per ottenere  gli elementi, proprio come `for..of`.

Quindi, per una stringa, `for..of` ritorna dei caratteri e `...str` diventa `"H","e","l","l","o"`. La lista di caratteri viene passata per inizializzare un array `[...str]`.

Per quest'attività in particolare potremmo anche utilizzare `Array.from`, poiché converte un oggetto iterabile (come una stringa) in un array:

```js run
let str = "Hello";

// Array.from converts an iterable into an array
alert( Array.from(str) ); // H,e,l,l,o
```

Il risultato è lo stesso ottenuto con `[...str]`.

C'è però una sottile differenza tra `Array.from(obj)` e `[...obj]`:

- `Array.from` funziona sia con array che con oggetti iterabili.
- L'operatore di espansione opera solamente su oggetti iterabili.

Quindi, per convertire qualcosa in array, la scelta migliore è `Array.from`.


<<<<<<< HEAD
## Ottenere una nuova copia di un array/oggetto
=======
## Copy an array/object
>>>>>>> 7533c719

Ricordate quando abbiamo parlato del metodo [`Object.assign()`](info:object-copy#cloning-and-merging-object-assign)?

E' possibile fare la stessa cosa con l'operatore di espansione (spread).

```js run
let arr = [1, 2, 3];
<<<<<<< HEAD
let arrCopy = [...arr]; // espande l'array in una lista di parametri
                        // successivamente inserisce il risultato in un nuovo array
=======

*!*
let arrCopy = [...arr]; // spread the array into a list of parameters
                        // then put the result into a new array
*/!*
>>>>>>> 7533c719

// l'array ha gli stessi contenuti?
alert(JSON.stringify(arr) === JSON.stringify(arrCopy)); // true

// gli array sono uguali?
alert(arr === arrCopy); // false (non contengono lo stesso riferimento)

// la modifica dell'array iniziale non modifica la copia:
arr.push(4);
alert(arr); // 1, 2, 3, 4
alert(arrCopy); // 1, 2, 3
```

Da notare che è possibile fare la stessa cosa per copiare un oggetto:

```js run
let obj = { a: 1, b: 2, c: 3 };
<<<<<<< HEAD
let objCopy = { ...obj }; // espande l'oggetto in una lista di parametri
                          // successivamente inserisce il risultato in un oggetto
=======

*!*
let objCopy = { ...obj }; // spread the object into a list of parameters
                          // then return the result in a new object
*/!*
>>>>>>> 7533c719

// l'oggetto ha gli stessi contenuti?
alert(JSON.stringify(obj) === JSON.stringify(objCopy)); // true

// gli oggetti sono uguali?
alert(obj === objCopy); // false (non contengono lo stesso riferimento)

// modificando l'oggetto iniziale non viene modificata la copia:
obj.d = 4;
alert(JSON.stringify(obj)); // {"a":1,"b":2,"c":3,"d":4}
alert(JSON.stringify(objCopy)); // {"a":1,"b":2,"c":3}
```

<<<<<<< HEAD
Questa modalità di copia di un oggetto è molto più rapida rispetto a `let objCopy = Object.assign({}, obj);` o per un array `let arrCopy = Object.assign([], arr);` per questo preferiamo utilizzarla quando possibile.
=======
This way of copying an object is much shorter than `let objCopy = Object.assign({}, obj)` or for an array `let arrCopy = Object.assign([], arr)` so we prefer to use it whenever we can.
>>>>>>> 7533c719


## Riepilogo

Quando nel codice incontriamo: `"..."`, potrebbe essere sia i l'operatore di resto dei parametri che l'operatore di espansione.

Un modo semplice per distinguere i due casi:

- Quando `...` si trova alla fine della lista dei parametri della funzione, allora è l'operatore "resto dei parametri", il quale raccoglie tutti i parametri forniti (sotto forma di array) alla funzione che non trovano spazio nelle variabili.
- Quando `...` si trova in una chiamata a funzione o situazioni simili, viene chiamato "operatore operatore di espansione", che espande un array in una lista.

Casi d'uso:

- L'operatore parametri di resto viene utilizzato per creare una funzione che accetta un qualsiasi numero di argomenti.
- L'operatore di espansione viene utilizzato per passare un array ad una funzione che richiede una lista di argomenti.

Insieme questi due operatori consentono di lavorare facilmente con le funzioni e i parametri passati.

Tutti gli argomenti di una funzione sono accessibili anche con il metodo "vecchio stile" `arguments`: un oggetto simil-array.<|MERGE_RESOLUTION|>--- conflicted
+++ resolved
@@ -45,7 +45,7 @@
 
 Possiamo anche decidere di prendere i primi parametri e memorizzarli in variabili, e i parametri avanzati metterli in un array.
 
-In questo caso i primi due argomenti vengono memorizzati in variabli i restanti finiscono nell'array `titles`:
+In questo caso i primi due argomenti vengono memorizzati in variabili i restanti finiscono nell'array `titles`:
 
 ```js run
 function showName(firstName, lastName, ...titles) {
@@ -225,11 +225,7 @@
 Quindi, per convertire qualcosa in array, la scelta migliore è `Array.from`.
 
 
-<<<<<<< HEAD
-## Ottenere una nuova copia di un array/oggetto
-=======
-## Copy an array/object
->>>>>>> 7533c719
+## Copiare un array/oggetto
 
 Ricordate quando abbiamo parlato del metodo [`Object.assign()`](info:object-copy#cloning-and-merging-object-assign)?
 
@@ -237,16 +233,10 @@
 
 ```js run
 let arr = [1, 2, 3];
-<<<<<<< HEAD
+*!*
 let arrCopy = [...arr]; // espande l'array in una lista di parametri
                         // successivamente inserisce il risultato in un nuovo array
-=======
-
-*!*
-let arrCopy = [...arr]; // spread the array into a list of parameters
-                        // then put the result into a new array
-*/!*
->>>>>>> 7533c719
+*/!*
 
 // l'array ha gli stessi contenuti?
 alert(JSON.stringify(arr) === JSON.stringify(arrCopy)); // true
@@ -264,16 +254,10 @@
 
 ```js run
 let obj = { a: 1, b: 2, c: 3 };
-<<<<<<< HEAD
+*!*
 let objCopy = { ...obj }; // espande l'oggetto in una lista di parametri
                           // successivamente inserisce il risultato in un oggetto
-=======
-
-*!*
-let objCopy = { ...obj }; // spread the object into a list of parameters
-                          // then return the result in a new object
-*/!*
->>>>>>> 7533c719
+*/!*
 
 // l'oggetto ha gli stessi contenuti?
 alert(JSON.stringify(obj) === JSON.stringify(objCopy)); // true
@@ -287,11 +271,7 @@
 alert(JSON.stringify(objCopy)); // {"a":1,"b":2,"c":3}
 ```
 
-<<<<<<< HEAD
 Questa modalità di copia di un oggetto è molto più rapida rispetto a `let objCopy = Object.assign({}, obj);` o per un array `let arrCopy = Object.assign([], arr);` per questo preferiamo utilizzarla quando possibile.
-=======
-This way of copying an object is much shorter than `let objCopy = Object.assign({}, obj)` or for an array `let arrCopy = Object.assign([], arr)` so we prefer to use it whenever we can.
->>>>>>> 7533c719
 
 
 ## Riepilogo
