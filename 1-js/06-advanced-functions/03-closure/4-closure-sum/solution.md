<<<<<<< HEAD
Perchè la seconda parentesi funzioni, la prima deve ritornare una funzione.
=======
For the second parentheses to work, the first ones must return a function.
>>>>>>> 273e47b7

Come in questo esempio:

```js run
function sum(a) {

  return function(b) {
    return a + b; // takes "a" from the outer lexical environment
  };

}

alert( sum(1)(2) ); // 3
alert( sum(5)(-1) ); // 4
```
<|MERGE_RESOLUTION|>--- conflicted
+++ resolved
@@ -1,10 +1,6 @@
-<<<<<<< HEAD
-Perchè la seconda parentesi funzioni, la prima deve ritornare una funzione.
-=======
 For the second parentheses to work, the first ones must return a function.
->>>>>>> 273e47b7
 
-Come in questo esempio:
+Like this:
 
 ```js run
 function sum(a) {
