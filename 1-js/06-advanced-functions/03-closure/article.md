--- conflicted
+++ resolved
@@ -1,7 +1,6 @@
 
 # Variable scope, closure
 
-<<<<<<< HEAD
 JavaScript è un linguaggio fortemente orientato alle funzioni. Fornisce molta libertà. Una funzione può essere creata in qualsiasi momento, copiata su una variabile o passata come argomento ad un'altra funzione e richiamata da qualsiasi punto del codice.
 
 Sappiamo che una funzione può accedere alle variabili esterne, questa caratteristica viene spesso utilizzata.
@@ -12,170 +11,25 @@
 
 In questa situazione linguaggi diversi si comportano in maniera diversa, in questo capitolo ci occuperemo del comportamento di JavaScript.
 
-## Un paio di domande
-
-Consideriamo due situazioni, di cui studieremo le meccaniche interne pezzo per pezzo, cosi sarete in grado di rispondere autonomamente a queste domande e a molte altre.
-
-1. La funzione `sayHi` utilizza una variabile esterna `name`. Quando la funzione viene eseguita, quale valore viene utilizzato?
-
-    ```js
-    let name = "John";
-
-    function sayHi() {
-      alert("Hi, " + name);
-    }
-
-    name = "Pete";
-
-    *!*
-    sayHi(); // what will it show: "John" or "Pete"?
-    */!*
-    ```
-
-    Queste situazioni sono molto comuni nello sviluppo browser e server-side. Una funzione potrebbe dover essere scritta, ed eseguita in un momento differente, ad esempio a seguito di un azione dell'utente o una richiesta di rete.
-
-    Quindi, la domanda è: la funzione preleva i valori più recenti?
-
-
-2. La funzione `makeWorker` crea un'altra funzione e la ritorna. Questa nuova funzione può essere chiamata da qualsiasi altro punto del codice. Avrebbe quindi accesso alle variabili esterne del punto in cui è stata creata, o a quelle del punto di invocazione, o entrambe?
-
-    ```js
-    function makeWorker() {
-      let name = "Pete";
-
-      return function() {
-        alert(name);
-      };
-    }
-
-    let name = "John";
-
-    // create a function
-    let work = makeWorker();
-
-    // call it
-    *!*
-    work(); // what will it show? "Pete" (name where created) or "John" (name where called)?
-    */!*
-    ```
-
-
-## Lexical Environment
-
-Per capire in quale contesto ci troviamo, dobbiamo prima discutere di cosa sia realmente una "variabile".
-
-In JavaScript, ogni funzione in esecuzione, blocco di codice, e lo script nella sua interezza possiedono un oggetto associato conosciuto come *Lexical Environment*.
-
-L'oggetto Lexical Environment consiste di due parti:
-
-1. *Environment Record* -- un oggetto che contiene tutte le variabili locali e le relative proprietà (e alcune altre informazioni come il valore di  `this`).
-2. Un riferimento al *outer lexical environment* (lexical environment esterno).
-
-**Quindi, una "variabile" è solamente una proprietà di questo speciale oggetto, l'`Environment Record`. "Per ottenere o modificare una variabile" si traduce in "per ottenere o modificare una variabile del Lexical Environment".**
-
-Ad esempio, in questo semplice codice, esiste un solo Lexical Environment:
-
-![lexical environment](lexical-environment-global.svg)
-
-Questo viene anche chiamato global Lexical Environment (Lexical Environment globale), associato all'intero script.
-
-Nella figura sopra, il rettangolo significa Environment Record, mentre la freccia indica il riferimento esterno. Il global Lexical Environment non possiede riferimenti esterni, quindi questo punta a `null`.
-
-Qui vediamo una figura più grande sul funzionamento di `let`:
-
-![lexical environment](lexical-environment-global-2.svg)
-
-I rettangoli dalla parte destra dimostrano come cambia il global Lexical Environment durante l'esecuzione:
-
-1. Quando lo script inizia, il Lexical Environment è vuoto.
-2. Appare la definizione `let phrase`. Non gli viene assegnato alcun valore, quindi viene memorizzato `undefined`.
-3. Viene assegnato un valor a `phrase`.
-4. `phrase` punta ad un nuovo valore.
-
-Finora è tutto piuttosto semplice, giusto?
-
-Per ricapitolare:
-
-- Una variabile è una proprietà di uno speciale oggetto interno, associata al corrente blocco/funzione/script.
-- Lavorare con le variabili è come lavorare con le proprietà di questo oggetto.
-
-### Dichiarazione di funzione
-
-Le dichiarazioni di funzione sono speciali. A differenza di `let` per le variabili, vengono processate non quando il flusso d'esecuzione le incontra, ma quando il Lexical Environment viene creato. Nel caso del global Lexical Environment, significa all'inizio dello script.
-
-Questo è il motivo per cui possiamo chiamare una funzione prima della sua definizione.
-
-Il codice sotto dimostra che il Lexical Environment inizialmente non è vuoto. Contiene `say`, perché è una dichiarazione di funzione. Successivamente verrà inserito anche `phrase`, dichiarato con `let`:
-
-![lexical environment](lexical-environment-global-3.svg)
-
-
-### Lexical Environment interno ed esterno
-
-Durante la sua esecuzione, `say()` utilizza una variabile esterna, quindi proviamo ad analizzare più in dettaglio cosa sta succedendo.
-
-Inizialmente, quando una funzione viene eseguita, viene creato un nuovo Lexical Environment per la funzione. Questa è una regola generale valida per tutte le funzioni. Questo Lexical Environment viene utilizzato per memorizzare le variabili locali e i parametri.
-
-<!--
-    ```js
-    let phrase = "Hello";
-
-    function say(name) {
-     alert( `${phrase}, ${name}` );
-    }
-
-    say("John"); // Hello, John
-    ```-->
-
-In questa figura vediamo il contenuto del Lexical Environments quando il flusso d'esecuzione si trova all0interno di `say("John")`, nella riga etichettata con la freccia:
-
-![lexical environment](lexical-environment-simple.svg)
- 
-Durante la chiamata di funzione abbiamo due Lexical Environments: quello interno (relativo alla funzione) e quello esterno (globale):
-
-- Il Lexical Environment interno che corrisponde all'esecuzione di `say`. Che possiede una sola variabile: `name`, che è l'unico argomento della funzione. Abbiamo invocato `say("John")`, quindi il valore di name `name` è `"John"`.
-- Il Lexical Environment esterno è quello globale.
-
-Il Lexical Environment interno ha un riferimento a quello esterno, memorizzato su `outer`.
-
-**Quando il codice vuole accedere ad una variabile -- come prima cosa la si cerca nel Lexical Environment interno, successivamente in quello esterno, poi in quello ancora più esterno e cosi via fino a quello più esterno.**
-
- Se una variabile non viene trovata, si ha un errore in strict mode. Senza `use strict`, viene creata una variabile globale, per consentire la retro-compatibilità.
-
-Vediamo come procede la ricerca nel nostro esempio:
-
-- Quando `alert` all'interno di `say` vuole accedere a `name`, trova la variabile immediatamente nel Lexical Environment della funzione.
-- Quando vuole accedere a `phrase`, non trova nessun `phrase` localmente, quindi segue il riferimento `outer` e la trova nel Lexical Environment esterno.
-=======
-JavaScript is a very function-oriented language. It gives us a lot of freedom. A function can be created at any moment, passed as an argument to another function, and then called from a totally different place of code later.
-
-We already know that a function can access variables outside of it ("outer" variables).
-
-But what happens if outer variables change since a function is created? Will the function get newer values or the old ones?
-
-And what if a function is passed along as a parameter and called from another place of code, will it get access to outer variables at the new place?
-
-Let's expand our knowledge to understand these scenarios and more complex ones.
-
-```smart header="We'll talk about `let/const` variables here"
-In JavaScript, there are 3 ways to declare a variable: `let`, `const` (the modern ones), and `var` (the remnant of the past).
-
-- In this article we'll use `let` variables in examples.
-- Variables, declared with `const`, behave the same, so this article is about `const` too.
-- The old `var` has some notable differences, they will be covered in the article <info:var>.
-```
-
-## Code blocks
-
-If a variable is declared inside a code block `{...}`, it's only visible inside that block.
-
-For example:
+```smart header="Qui parleremo delle variabili `let/const`"
+In JavaScript, ci esistono 3 modi per dichiarare una variabile: `let`, `const` (metodologie più moderne), e `var` (metodo utilizzato in passato).
+
+- In queso articolo utilizzeremo `let`.
+- Variabili, dichiarate tramite `const`, quindi in questo articolo parleremo anche di `const`.
+- Il vecchio `var` ha alcune differenze importanti, di cui parleremo nell'articolo <info:var>.
+```
+
+## Blocchi di codice
+
+Se una variabile viene dichiarata all'interno di un blocco di codice `{...}`, questa sarà visibile solamente all'interno di quel blocco di codice.
+
+Ad esempio:
 
 ```js run
 {
-  // do some job with local variables that should not be seen outside
-
-  let message = "Hello"; // only visible in this block
+  // facciamo alcune operazioni con variabili locali che non dovrebbero essere visibili all'esterno
+
+  let message = "Hello"; // visibile solamente all'interno di questo blocco
 
   alert(message); // Hello
 }
@@ -183,41 +37,31 @@
 alert(message); // Error: message is not defined
 ```
 
-We can use this to isolate a piece of code that does its own task, with variables that only belong to it:
+Possiamo utilizzare i blocchi di codice per isolare pezzi di codice, definendo delle variabili che gli appartengono:
 
 ```js run
 {
-  // show message
+  // mostra message
   let message = "Hello";
   alert(message);
 }
->>>>>>> 872cc6ad
 
 {
-  // show another message
+  // show another messa ge
   let message = "Goodbye";
   alert(message);
 }
 ```
 
-<<<<<<< HEAD
-Ora possiamo dare una risposta alla prima domanda che ci siamo posti a inizio capitolo.
-
-**Una funzione preleva le variabili esterne per come sono al momento; utilizza quindi il valore più recente.**
-
-Abbiamo descritto il meccanismo. Sappiamo che i vecchi valori di una variabile non sono salvati da nessuna parte. Quindi quando una funzione li richiede, riceve necessariamente il valore corrente, localmente oppure dal Lexical Environment esterno.
-
-Quindi la risposta alla prima domanda è `Pete`:
-=======
-````smart header="There'd be an error without blocks"
-Please note, without separate blocks there would be an error, if we use `let` with the existing variable name:
-
-```js run
-// show message
+````smart header="Ci sarebbe un errore senza blocchi"
+Da notare, senza blocchi separati ci sarebbe un errore, nel caso in cui usassimo `let` con un nome di variabile già esistente:
+
+```js run
+// mostra message
 let message = "Hello";
 alert(message);
 
-// show another message
+// mostra un altro message
 *!*
 let message = "Goodbye"; // Error: variable already declared
 */!*
@@ -225,8 +69,7 @@
 ```
 ````
 
-For `if`, `for`, `while` and so on, variables declared in `{...}` are also only visible inside:
->>>>>>> 872cc6ad
+Per `if`, `for`, `while` e cosi via, le variabili dichiarate all'interno di `{...}` sono visibili solo al suo interno:
 
 ```js run
 if (true) {
@@ -238,38 +81,19 @@
 alert(phrase); // Error, no such variable!
 ```
 
-Here, after `if` finishes, the `alert` below won't see the `phrase`, hence the error.
-
-<<<<<<< HEAD
-Il flusso d'esecuzione è:
-
-1. Il Lexical Environment globale possiede `name: "John"`.
-2. Alla riga `(*)` la variabile globale viene modificata, ora `name: "Pete"`.
-3. Quando la funzione `sayHi()` viene eseguita, prende `name` esternamente. In questo caso dal Lexical Environment globale, in cui vale `"Pete"`.
-=======
-That's great, as it allows us to create block-local variables, specific to an `if` branch.
->>>>>>> 872cc6ad
+Qui, quando termina `if`, l'espressione `alert` non avrà accesso a `phrase`, quindi verrà emesso un errore.
+
+Questo è ottimo, poichè ci consente di creare variabili locali al blocco di codice, specifiche per un branch di `if`.
 
 The similar thing holds true for `for` and `while` loops:
 
-<<<<<<< HEAD
-```smart header="Una chiamata -- un Lexical Environment"
-Da notare che un viene creato un nuovo Lexical Environment ad ogni esecuzione di una funzione.
-
-Se una funzione viene chiamata più volte, allora ogni invocazione avrà il suo personale Lexical Environment, con variabili locali e parametri specifici per quell'esecuzione.
-```
-
-```smart header="Lexical Environment è un oggetto definito dalla specifica"
-Il "Lexical Environment" è un oggetto definito sulle specifiche. Non possiamo prenderlo e manipolarlo direttamente. Il motore JavaScript potrebbe ottimizzarlo, scartando variabili inutilizzate per sfruttare al meglio la memoria e ottimizzare le prestazioni, ma il comportamento rimane quello descritto.
-=======
 ```js run
 for (let i = 0; i < 3; i++) {
-  // the variable i is only visible inside this for
+  // la variabile i è visibile solamente all'interno del for
   alert(i); // 0, then 1, then 2
 }
 
 alert(i); // Error, no such variable
->>>>>>> 872cc6ad
 ```
 
 Visually, `let i` is outside of `{...}`. But the `for` construct is special here: the variable, declared inside it, is considered a part of the block.
@@ -298,31 +122,9 @@
 
 Qui la funzione *annidata*  `getFullName()` è stata creata per comodità. Può accedere alle variabili esterne quindi può ritornarne il nome completo.
 
-<<<<<<< HEAD
 Un'altra cosa interessante, una funzione annidata può essere ritornata: sia come proprietà di un nuovo oggetto(se la funzione esterna crea un oggetto con dei metodi) o come risultato stesso. Può essere salvata e utilizzata da qualsiasi altra parte. Non ha importanza dove, avrà comunque accesso alle stesse variabili esterne.
 
-Un esempio con il costruttore (vedere il capitolo <info:constructor-new>):
-
-```js run
-// constructor function returns a new object
-function User(name) {
-
-  // the object method is created as a nested function
-  this.sayHi = function() {
-    alert(name);
-  };
-}
-
-let user = new User("John");
-user.sayHi(); // the method code has access to the outer "name"
-```
-
-Un esempio con ritorno di funzione:
-=======
-What's much more interesting, a nested function can be returned: either as a property of a new object or as a result by itself. It can then be used somewhere else. No matter where, it still has access to the same outer variables.
-
-Below, `makeCounter` creates the "counter" function that returns the next number on each invocation:
->>>>>>> 872cc6ad
+Nell'esempio sotto, `makeCounter` crea una funzione "contatore" che ritorna il numero successivo ad ogni invocazione:
 
 ```js run
 function makeCounter() {
@@ -340,464 +142,194 @@
 alert( counter() ); // 2
 ```
 
-<<<<<<< HEAD
 Proseguiamo con l'esempio `makeCounter`. Crea una funzione "contatore" che ritorna il numero successivo ad ogni invocazione. Nonostante sia semplice, delle varianti modificate di questo codice hanno usi pratici, ad esempio, come [generatore di numeri pseudocasuali](https://en.wikipedia.org/wiki/Pseudorandom_number_generator), e molto altro. Quindi l'esempio non è cosi artificiale.
 
 Come funziona il counter internamente?
 
 Quando viene eseguita la funzione esterna , la variabile `count++` viene ricercata dall'interno verso l'esterno. Nell'esempio sopra, l'ordine sarà:
-=======
-Despite being simple, slightly modified variants of that code have practical uses, for instance, as a [random number generator](https://en.wikipedia.org/wiki/Pseudorandom_number_generator) to generate random values for automated tests.
->>>>>>> 872cc6ad
-
-How does this work? If we create multiple counters, will they be independent? What's going on with the variables here?
-
-<<<<<<< HEAD
-1. Variabili locali della funzione annidata...
-2. Variabili della funzione esterna...
-3. E cosi via fino ad arrivare alle variabili globali.
-
-In questo esempio `count` viene trovata nel caso `2`. Quando una variabile esterna viene modificata, il valore cambia nel contesto in cui è stata trovata. Quindi `count++` trova la variabile all'esterno e la incrementa nel Lexical Environment a cui appartiene. Come se avessimo `let count = 1`.
-
-Ci sono due considerazioni da fare:
-
-1. Possiamo in qualche modo resettare la variabile `counter` da una parte di codice che non appartiene a `makeCounter`? Ad esempio dopo la chiamata ad `alert`.
-2. Se chiamiamo `makeCounter()` più volte -- ritorna più funzioni `counter`. Sono indipendenti tra loro oppure condividono il valore `count`?
-
-Prima di continuare provate a rispondere.
-
-...
-
-Fatto?
-
-Okay, allora vediamo le risposte.
-
-1. No non c'è alcun modo di farlo. La variabile `counter` è locale alla funzione, non possiamo accedervi dall'esterno.
-2. Per ogni chiamata a `makeCounter()` viene creato un nuovo Lexical Environment, con i suoi `counter`. Quindi le funzioni `counter` sono indipendenti.
-
-Vediamo un esempio di quanto detto:
-
-```js run
+
+
+Conoscere queste cose è ottimo per una conoscenza generale di JavaScript è può essere utile nella gestione di sceari più complessi. Quindi proviamo ad entrare più nel dettaglio
+
+## Lexical Environment
+
+```warn header="Here be dragons!"
+The in-depth technical explanation lies ahead.
+
+As far as I'd like to avoid low-level language details, any understanding without them would be lacking and incomplete, so get ready.
+```
+
+For clarity, the explanation is split into multiple steps.
+
+### Step 1. Variabili
+
+In JavaScript, ogni funzione in esecuzione, blocco di codice `{...}`, e lo script nella sua interezza possiedono un oggetto interno associato (nascosto), anche conosciuto come *Lexical Environment*.
+
+The Lexical Environment object consists of two parts:
+
+1. *Environment Record (Registro d'Ambiente)* -- un oggetto che memorizza tutte le variabili locali e le sue proprietà (ed altre informazioni utili come il valore di `this`).
+2. Un riferimento al *lexical environment esterno*, quello associato al codice esterno.
+
+**Una variabile è solamente una proprietà di uno speciale oggetto interno, `Environment Record`. "Ottenere o modificare una variabile" significa "ottenere o modificare una proprietà di questo oggetto".**
+
+In questo semplice esempio senza funzini, esiste solamente un Lexical Environment:
+
+![lexical environment](lexical-environment-global.svg)
+
+Questo è quello che viene chiamato Lexical Environment *globale*, associato all'interno script.
+
+On the picture above, the rectangle means Environment Record (variable store) and the arrow means the outer reference. The global Lexical Environment has no outer reference, that's why the arrow points to `null`.
+
+Mentre il codice inizia la sua esecuzione e procede, il Lexical Environment cambia.
+
+Qui un codice leggermente più complesso:
+
+![lexical environment](closure-variable-phrase.svg)
+
+I rettangoli nella parte destra dimostrano come il Lexical Environmet globale cambia durante l'esecuzione:
+Rectangles on the right-hand side demonstrate how the global Lexical Environment changes during the execution:
+
+1. Quando il codice inizia la sua esecuzione, il Lexical Environment viene popolato con tutte le variabili dichiarate.
+    - Inizialmente, queste sono in uno stato "non inizializzato". Questo è uno speciale stato interno, significa che JavaScript è a conoscenza dell'esistenza della varaibile, ma ci si può fare riferimento fino a quando questa non viene dichiarata con `let`. E' equivalente a dire che la variabile non esiste.
+2. Successivamente appare la dichiarazione `let phrase`. Non si ha ancora nessuna assegnazione, quindi il suo valore è `undefined`. Da questo momento in poi possiamo utilizzare la variabile.
+3. A `phrase` viene assegnato un valore.
+4. Il valore di `phrase` viene modificato.
+
+Per ora tutto sembra semplice, vero?
+
+- Una variabile è una proprietà di uno speciale oggetto inerno, associaot al blocco/funzione/script in esecuzione.
+- Lavorare con le variabili significa concreatemente lavorare con le proprietà di un oggetto.
+
+```smart header="Lexical Environment è un oggetto definito dalla specifica"
+"Lexical Environment" è un oggtto definito dalla specifica: esiste solamente in forma "teorica" nella [specifica di linguaggio](https://tc39.es/ecma262/#sec-lexical-environments) per descrivere come le cose funzionano. Non abbiamo modo di ottenere questo oggetto nel nostro codice e manipolarlo direttamente.
+
+JavaScript engines also may optimize it, discard variables that are unused to save memory and perform other internal tricks, as long as the visible behavior remains as described.
+```
+
+### Step 2. Dichiarazione di funzioni
+
+Anche una funzione è un valore, come una variabile.
+
+**La differenzaa è che la dichiarazione di funzione viene inizializzata istantaneamente.**
+
+Quando viene creato il Lexical Environment, un dichiarazione di funzione diventa immediatamente una funzione pronta per essere utilizzata (a differenza di `let`, che rimane inutilizzbile fino alla sua dichiarazione).
+
+Questo è il motivo per cui possiamo utlizzare una funzione, ancora prima della sua dichiarazione.
+
+Ad esempio, qui vediamo lo stato iniziale del Lexical Environment globale, quando aggiungiamo una funzione:
+
+![](closure-function-declaration.svg)
+
+Naturalmente, questo comportamento si applica solamente alle dichiarazioni di funzione, non vale per le espressioni di funzione, dove assegnamo una funzione ad una variabile, come ad esempio `let say = function(name)...`.
+
+### Step 3. Lexical Environment interno ed esterno
+
+Quando una funzione sta eseguendo, all'inizio della chiamata, viene creato un nuovo Lexical Environment per memorizzare le variabili locali e i parametri della chiamata.
+
+Ad esempio, per `say("John")`, funzionerebbe in questo modo:
+
+<!--
+    ```js
+    let phrase = "Hello";
+
+    function say(name) {
+     alert( `${phrase}, ${name}` );
+    }
+
+    say("John"); // Hello, John
+    ```-->
+
+![](lexical-environment-simple.svg)
+
+Durante l'esecuzione della funzione abbiamo due Lexical Environments: quello interno (utilizzato dalla funzione) e quello esterno (globale):
+
+- Il Lexical Environment interno corrisponde all'esecuzione di `say`. Possiede una sola proprietà: `name`, l'argomento della funzione. Abbiamo invocato `say("John")`, quindi il valore di `name` è `"John"`.
+- Il Lexical Environment esterno è quello gloable. Possiede la variabile `phrase` e la funzione stessa.
+
+
+**Quando il codice vuole accedere ad una variabile -- questa viene ricercata prima nel Lexical Environment interno, poi in quello esterno, poi quello ancora più esterno e cosi via fino ad arrivare a quello globale.**
+
+Se una varibile non viene trovata, allora verrà lanciato un errore in strict mode (senza `use strict`, un assegnazione ad una variabile non esistente creerà una nuova variabile gloable).
+
+In questo esempio la ricerca procede:
+
+- La variabile `name`, utilizzata da `alert` all'interno di `say`, viene trovata immediatamente nel Lexical Environment interno.
+- Quando vuole accedere a `phrase`, non sarà in grado di trovare alcuna variabile `phrase` localmente, quindi seguirà il riferimento verso il Lexical Environment esterno.
+
+![lexical environment lookup](lexical-environment-simple-lookup.svg)
+
+
+### Step 4. Ritornare una funzione
+
+Torniamo all'esempio di `makeCounter`.
+
+```js
 function makeCounter() {
   let count = 0;
+
   return function() {
     return count++;
   };
 }
 
-let counter1 = makeCounter();
-let counter2 = makeCounter();
-=======
-Undestanding such things is great for the overall knowledge of JavaScript and beneficial for more complex scenarios. So let's go a bit in-depth.
-
-## Lexical Environment
->>>>>>> 872cc6ad
-
-```warn header="Here be dragons!"
-The in-depth technical explanation lies ahead.
-
-As far as I'd like to avoid low-level language details, any understanding without them would be lacking and incomplete, so get ready.
-```
-
-For clarity, the explanation is split into multiple steps.
-
-<<<<<<< HEAD
-Dovrebbe esservi abbastanza chiara la situazione delle variabili esterne. In alcune situazioni più complesse potrebbe essere necessaria un'analisi più profonda. Quindi andiamo più in profondità.
-
-## Environment nel dettaglio
-
-Ora che avete una maggiore conoscenza delle closure, possiamo scendere più in profondità.
-
-Qui analizziamo cosa succede nell'esempio `makeCounter` passo per passo, seguitelo attentamente per essere certi di comprenderne il funzionamento. Da notare un ulteriore proprietà `[[Environment]]` di cui non abbiamo ancora parlato.
-
-1. Quando lo script inizia, si ha solamente il Lexical Environment globale:
-
-    ![](lexenv-nested-makecounter-1.svg)
-
-    Inizialmente si ha solamente la funzione `makeCounter`, perché è una dichiarazione di funzione. Non ha ancora eseguito.
-
-    **Tutte le funzioni "alla nascita" ricevono una proprietà nascosta `[[Environment]]` con un riferimento al Lexical Environment corrispondente.**
-    Non lo avevamo spiegato finora, ma questo è il meccanismo con cui viene collegata la funzione al rispettivo Lexical Environment.
-
-    Qui, `makeCounter` viene creata nel Lexical Environment globale, quindi `[[Environment]]` contiene un riferimento a questo.
-
-    In altre parole, una funzione viene marchiata con un riferimento al Lexical Environment di nascita. Inoltre `[[Environment]]` è una proprietà nascosta della funzione che mantiene questo riferimento.
-
-2. Il codice prosegue nell'esecuzione, viene dichiarata una nuova variabile globale `counter` con valore `makeCounter()`. Nell'immagine vediamo il momento in cui l'esecuzione si trova nella prima riga di `makeCounter()`:
-
-    ![](lexenv-nested-makecounter-2.svg)
-
-    Quando viene invocata `makeCounter()`, viene creato un Lexical Environment, che dovrà memorizzare le variabili e gli argomenti.
-
-    Come tutti i Lexical Environment, memorizza due cose:
-    1. Un Environment Record con le variabili locali. Nel nostro caso `count` è l'unica variabile locale (che apparirà nel momento in cui verrà eseguita la riga `let count`).
-    2. Un riferimento al Lexical Environment esterno, che si trova su `[[Environment]]`. Nel nostro caso `[[Environment]]` di `makeCounter` contiene un riferimento al Lexical Environment globale.
-
-    Quindi, ora abbiamo due Lexical Environment: il primo è quello globale, il secondo è relativo alla chiamata di `makeCounter`, con un riferimento esterno a quello globale.
-
-3. Durante l'esecuzione di `makeCounter()`, viene creata una piccola funzione annidata.
-
-    Non ha importanza se questa viene creata tramite dichiarazione di funzione, piuttosto che tramite espressione di funzione. Tutte le funzioni possiedono la proprietà `[[Environment]]` che fa riferimento al Lexical Environment in cui sono state create. Lo stesso vale anche per la nostra funzione annidata.
-
-    Per la nostra funzione annidata il valore di `[[Environment]]` è il Lexical Environment corrente, quello di `makeCounter()`:
-=======
-### Step 1. Variables
-
-In JavaScript, every running function, code block `{...}`, and the script as a whole have an internal (hidden) associated object known as the *Lexical Environment*.
->>>>>>> 872cc6ad
-
-The Lexical Environment object consists of two parts:
-
-<<<<<<< HEAD
-    Da notare che in questo passaggio la funzione viene solamente creata, non c'è stata ancora nessuna chiamata. Il codice contenuto in `function() { return count++; }` non viene eseguito; su questo ci ritorneremo presto.
-
-4. L'esecuzione della funzione prosegue, e la chiamata di `makeCounter()` termina, il risultato (la funzione annidata) viene assegnata alla variabile globale `counter`:
-=======
-1. *Environment Record* -- an object that stores all local variables as its properties (and some other information like the value of `this`).
-2. A reference to the *outer lexical environment*, the one associated with the outer code.
-
-**A "variable" is just a property of the special internal object, `Environment Record`. "To get or change a variable" means "to get or change a property of that object".**
->>>>>>> 872cc6ad
-
-In this simple code without functions, there is only one Lexical Environment:
-
-<<<<<<< HEAD
-    La funzione risultante possiede una sola riga di codice: `return count++`, che verrà eseguita solamente quando verrà invocata.
-
-5. Quando viene invocata `counter()`, viene creato un Lexical Environment "vuoto". Non si hanno variabili locali. Solamente la proprietà `[[Environment]]` di `counter` viene utilizzata come riferimento esterno, quindi questa funzione ha accesso alle variabili di `makeCounter()` presenti al momento della creazione:
-=======
-![lexical environment](lexical-environment-global.svg)
-
-This is the so-called *global* Lexical Environment, associated with the whole script.
->>>>>>> 872cc6ad
-
-On the picture above, the rectangle means Environment Record (variable store) and the arrow means the outer reference. The global Lexical Environment has no outer reference, that's why the arrow points to `null`.
-
-<<<<<<< HEAD
-    Ora se proviamo ad accedere ad una variabile, questa verrà prima cercata nel Lexical Environment locale (vuoto), successivamente si andrà a controllare il Lexical Environment esterno, quello relativo a `makeCounter()`, infine si guarderà quello globale.
-
-    Mentre è alla ricerca di `count`, trova una corrispondenza nelle variabili di `makeCounter`, nel Lexical Environment esterno.
-
-    Prestate attenzione a come funziona il gestore della memoria in questa situazione. Sebbene la chiama a `makeCounter()` si sia conclusa diverso tempo fa, il suo Lexical Environment è stato mantenuto in memoria, poiché una funzione annidata ne possiede un riferimento nella proprietà `[[Environment]]`.
-
-    Generalmente, un Lexical Environment appartenente ad un oggetto rimane in memoria finché c'è la possibilità che una funzione possa averne bisogno. E solamente quando tutti riferimenti vengono rimossi, allora verrà cancellato.
-
-6. La chiamata a `counter()` non ritorna solamente il valore di `count`, ma provvede anche ad incrementarlo. Da notare che la modifica viene eseguita "sul posto". Il valore di `count` viene modificato esattamente nell'environment in cui è stato trovato.
-=======
-As the code starts executing and goes on, the Lexical Environment changes.
-
-Here's a little bit longer code:
-
-![lexical environment](closure-variable-phrase.svg)
-
-Rectangles on the right-hand side demonstrate how the global Lexical Environment changes during the execution:
->>>>>>> 872cc6ad
-
-1. When the script starts, the Lexical Environment is pre-populated with all declared variables.
-    - Initially, they are in the "Uninitialized" state. That's a special internal state, it means that the engine knows about the variable, but it cannot be referenced until it has been declared with `let`. It's almost the same as if the variable didn't exist.
-2. Then `let phrase` definition appears. There's no assignment yet, so its value is `undefined`. We can use the variable from this point forward.
-3. `phrase` is assigned a value.
-4. `phrase` changes the value.
-
-<<<<<<< HEAD
-    Quindi ritorniamo al passaggio precedente con un solo cambiamento -- il nuovo valore di `count`. Le chiamate successive faranno esattamente lo stesso.
-
-7. La successiva invocazione a `counter()` fa la stessa cosa.
-
-La risposta alla seconda domanda ormai dovrebbe essere ovvia.
-
-La funzione `work()` nel codice sopra utilizza `name` nel posto in cui la trova, seguendo i riferimenti al lexical environment esterno:
-=======
-Everything looks simple for now, right?
-
-- A variable is a property of a special internal object, associated with the currently executing block/function/script.
-- Working with variables is actually working with the properties of that object.
-
-```smart header="Lexical Environment is a specification object"
-"Lexical Environment" is a specification object: it only exists "theoretically" in the [language specification](https://tc39.es/ecma262/#sec-lexical-environments) to describe how things work. We can't get this object in our code and manipulate it directly.
->>>>>>> 872cc6ad
-
-JavaScript engines also may optimize it, discard variables that are unused to save memory and perform other internal tricks, as long as the visible behavior remains as described.
-```
-
-<<<<<<< HEAD
-Quindi, il risultato è `"Pete"`.
-
-Ma se non ci fosse `let name` in `makeWorker()`, allora la ricerca proseguirebbe all'esterno, in cui avrebbe accesso alle variabili globali. In questo caso sarebbe `"John"`.
+let counter = makeCounter();
+```
+
+All'inizio di ogni chiamata a `makeCounter()`, viene creato un nuovo Lexical Environment, dove memorizzare le variabili necessarie all'esecuzione di `makeCounter`.
+
+![](closure-makecounter.svg)
+
+La differenza è che durante l'esecuzione di `makeCounter()`, una picola funizione annidata viene creata: `return count++`. Non la eseguiamo subito, la creiamo solamente.
+
+Tutte le funzioni ricordano il Lexical Environment in cui vengono create. Tecnicamente, non c'è nulla di magico: tutte le funzione possiedono la proprietà nascosta `[[Environment]]`, che memorizza il riferimento al Lexical Environment in cui la funzione è stata creata:
+
+![](closure-makecounter-environment.svg)
+
+Quindi, `counter.[[Environment]]` possiede il riferimnto al Lexical Environment `{count: 0}`. Questo è il modo in cui le funzioni memorizzano il contesto in cui sono state create, non ha importanza il posto in cui verranno chiamate. Il riferimento `[[Environment]]` viene impostato a tempo di creazione della funzione e non viene più modificato.
+
+Più tardi, quando viene chiamato `counter()`, verrà creato un nuovo Lexical Environment locale, in cui verrà memorizzato il riferimento al Lexical Environment esterno `counter.[[Environment]]`:
+
+![](closure-makecounter-nested-call.svg)
+
+Quindi, quando il codice all'interno di `counter()` cercherà la variabile `count` nel suo Lexical Environment (vuoto, poichè non possiede variabili locali), poi cercherà nel Lexical Environment esterno, quindi quello della chiamata `makeCounter()`, dove riuscirà a trovare la variabili e potrà modificarla.
+
+**Una variabile viene aggiornata nel Lexical Environment in cui si trova.**
+
+Qui vediamo lo stato dopo l'esecuzione:
+
+![](closure-makecounter-nested-call-2.svg)
+
+If we call `counter()` multiple times, the `count` variable will be increased to `2`, `3` and so on, at the same place.
 
 ```smart header="Closure"
-Esiste un termine generico nella programmazione, "closure", che gli sviluppatori dovrebbero conoscere.
-
-Una [closure](https://en.wikipedia.org/wiki/Closure_(computer_programming)) è una funzione che memorizza le variabili esterne e vi può accedere. In alcuni linguaggi non è consentito, oppure bisogna scrivere una funzione in un determinato modo per ottenere questo risultato. Ma come spiegato sopra, in JavaScript, tutte le funzioni sono per natura closure (esiste solamente un eccezione, che studieremo nel capitolo <info:new-function>).
-
-Cioè: loro automaticamente ricordano dove sono state create, sfruttando una proprietà nascosta `[[Environment]]`, che gli consente di accedere alle variabili esterne.
-
-Durante un'intervista ad un frontend developer, si potrebbe porre la domanda: "cos'è una closure?", una risposta valida sarebbe una definizione di closure seguita dalla precisazione che tutte le funzioni in JavaScript sono delle closure, e magari qualche altro dettaglio tecnico: la proprietà `[[Environment]]` e il funzionamento del Lexical Environment.
-```
-
-## Blocchi di codice e cicli, IIFE
-
-Gli esempi sopra si sono concentrati sulle funzioni. Ma i Lexical Environment esistono anche per i blocchi di codice `{...}`.
-
-Vengono creati quando un blocco di codice viene eseguito e contiene le variabili locali. Vediamo un paio di esempi.
-
-## If
-
-In questo esempio, quando l'esecuzione arriva dentro il blocco `if`, viene creato un Lexical Environment relativo a "if":
-=======
-### Step 2. Function Declarations
-
-A function is also a value, like a variable.
-
-**The difference is that a Function Declaration is instantly fully initialized.**
-
-When a Lexical Environment is created, a Function Declaration immediately becomes a ready-to-use function (unlike `let`, that is unusable till the declaration).
-
-That's why we can use a function, declared as Function Declaration, even before the declaration itself.
-
-For example, here's the initial state of the global Lexical Environment when we add a function:
-
-![](closure-function-declaration.svg)
-
-Naturally, this behavior only applies to Function Declarations, not Function Expressions where we assign a function to a variable, such as `let say = function(name)...`.
-
-### Step 3. Inner and outer Lexical Environment
-
-When a function runs, at the beginning of the call, a new Lexical Environment is created automatically to store local variables and parameters of the call.
-
-For instance, for `say("John")`, it looks like this (the execution is at the line, labelled with an arrow):
->>>>>>> 872cc6ad
-
-<!--
-    ```js
-    let phrase = "Hello";
-
-    function say(name) {
-     alert( `${phrase}, ${name}` );
-    }
-
-    say("John"); // Hello, John
-    ```-->
-
-<<<<<<< HEAD
-![](lexenv-if.svg)
-
-Il nuovo Lexical Environment ottiene un riferimento a quello esterno, quindi `phrase` è accessibile. Invece tutte le variabili e funzioni create all'interno del blocco `if` appartengono al Lexical Environment interno e non sono quindi accessibili dall'esterno.
-
-Ad esempio, quando `if` termina, la chiamata `alert` sotto non potrebbe accedere a `user`.
-
-## For, while
-
-Per un ciclo, ogni iterazione possiede un Lexical Environment separato. Se una variabile viene dichiarata in un ciclo `for`, allora questa è locale solamente a quel Lexical Environment:
-
-```js run
-for (let i = 0; i < 10; i++) {
-  // Each loop has its own Lexical Environment
-  // {i: value}
-}
-
-alert(i); // Error, no such variable
-```
-
-In realtà c'è un eccezione, poichè `let i` è visibilmente all'esterno di `{...}`. In realtà ogni esecuzione del ciclo ha il suo Lexical Environment personale, in cui è contenuta anche la variabile `i`.
-
-Al termine del ciclo, `i` non sarà più visibile.
-
-### Blocchi di codice
-
-Possiamo anche utilizzare un blocco di codice "puro" con lo scopo di isolare delle variabili in uno "scope locale".
-
-Ad esempio, in un browser tutti gli script condividono la stessa area globale. Quindi se creiamo una variabile globale in uno script, questa diventa accessibili anche agli altri. Questo potrebbe essere sorgente di conflitti tra due script che utilizzano variabili con gli stessi nomi.
-
-Questa situazione può accadere con nomi di variabili molto diffusi.
-
-Per evitare queste situazioni, possiamo utilizzare un blocco di codice per isolare l'intero script o una sua porzione:
-=======
-![](lexical-environment-simple.svg)
-
-During the function call we have two Lexical Environments: the inner one (for the function call) and the outer one (global):
-
-- The inner Lexical Environment corresponds to the current execution of `say`. It has a single property: `name`, the function argument. We called `say("John")`, so the value of the `name` is `"John"`.
-- The outer Lexical Environment is the global Lexical Environment. It has the `phrase` variable and the function itself.
-
-The inner Lexical Environment has a reference to the `outer` one.
-
-**When the code wants to access a variable -- the inner Lexical Environment is searched first, then the outer one, then the more outer one and so on until the global one.**
-
-If a variable is not found anywhere, that's an error in strict mode (without `use strict`, an assignment to a non-existing variable creates a new global variable, for compatibility with old code).
-
-In this example the search proceeds as follows:
-
-- For the `name` variable, the `alert` inside `say` finds it immediately in the inner Lexical Environment.
-- When it wants to access `phrase`, then there is no `phrase` locally, so it follows the reference to the outer Lexical Environment and finds it there.
-
-![lexical environment lookup](lexical-environment-simple-lookup.svg)
-
-
-### Step 4. Returning a function
->>>>>>> 872cc6ad
-
-Let's return to the `makeCounter` example.
-
-```js
-function makeCounter() {
-  let count = 0;
-
-  return function() {
-    return count++;
-  };
-}
-
-let counter = makeCounter();
-```
-
-<<<<<<< HEAD
-Il codice esterno al blocco (o di un altro script) non può vedere le variabili all'interno del nostro blocco, poiché questo ha il suo Lexical Environment.
-
-### IIFE
-
-Nei vecchi script, si può trovare la cosi detta "immediately-invoked function expressions" (abbreviato come IIFE) utilizzato per questo scopo.
-
-Appare cosi:
-
-```js run
-(function() {
-
-  let message = "Hello";
-=======
-At the beginning of each `makeCounter()` call, a new Lexical Environment object is created, to store variables for this `makeCounter` run.
->>>>>>> 872cc6ad
-
-So we have two nested Lexical Environments, just like in the example above:
-
-![](closure-makecounter.svg)
-
-<<<<<<< HEAD
-Qui un'espressione di funzione viene creata e immediatamente invocata. Cosi il codice esegue con le sue variabili.
-
-L'espressione di funzione viene raccolta tra parentesi `(function {...})`, perché quando JavaScript incontra `"function"` nel flusso principale del codice, la interpreta come dichiarazione di funzione. Ma una dichiarazione di funzione deve avere un nome, quindi ci sarebbe un errore:
-
-```js run
-// Error: Unexpected token (
-function() { // <-- JavaScript cannot find function name, meets ( and gives error
-=======
-What's different is that, during the execution of `makeCounter()`, a tiny nested function is created of only one line: `return count++`. We don't run it yet, only create.
-
-All functions remember the Lexical Environment in which they were made. Technically, there's no magic here: all functions have the hidden property named `[[Environment]]`, that keeps the reference to the Lexical Environment where the function was created:
-
-![](closure-makecounter-environment.svg)
->>>>>>> 872cc6ad
-
-So, `counter.[[Environment]]` has the reference to `{count: 0}` Lexical Environment. That's how the function remembers where it was created, no matter where it's called. The `[[Environment]]` reference is set once and forever at function creation time.
-
-Later, when `counter()` is called, a new Lexical Environment is created for the call, and its outer Lexical Environment reference is taken from `counter.[[Environment]]`:
-
-![](closure-makecounter-nested-call.svg)
-
-<<<<<<< HEAD
-Potremmo dire "okay, rendiamola una dichiarazione di funzione, aggiungiamo un nome", ma non funzionerebbe. JavaScript non consente di invocare immediatamente una dichiarazione di funzione:
-
-```js run
-// syntax error because of brackets below
-function go() {
-
-}(); // <-- can't call Function Declaration immediately
-```
-
-Quindi, le parentesi tonde sono necessario per indicare a JavaScript che la funzione viene creata nel contesto di un'altra espressione, e quindi è un espressione di funzione. Non c'è quindi bisogno di darle un nome e può essere invocata immediatamente.
-
-Ci sono anche altri modi per far capire a JavaScript che intendiamo utilizzare un espressione di funzione:
-=======
-Now when the code inside `counter()` looks for `count` variable, it first searches its own Lexical Environment (empty, as there are no local variables there), then the Lexical Environment of the outer `makeCounter()` call, where it finds and changes it.
-
-**A variable is updated in the Lexical Environment where it lives.**
-
-Here's the state after the execution:
-
-![](closure-makecounter-nested-call-2.svg)
->>>>>>> 872cc6ad
-
-If we call `counter()` multiple times, the `count` variable will be increased to `2`, `3` and so on, at the same place.
-
-<<<<<<< HEAD
-(function() {
-  alert("Brackets around the function");
-}*!*)*/!*();
-
-(function() {
-  alert("Brackets around the whole thing");
-}()*!*)*/!*;
-=======
-```smart header="Closure"
-There is a general programming term "closure", that developers generally should know.
-
-A [closure](https://en.wikipedia.org/wiki/Closure_(computer_programming)) is a function that remembers its outer variables and can access them. In some languages, that's not possible, or a function should be written in a special way to make it happen. But as explained above, in JavaScript, all functions are naturally closures (there is only one exception, to be covered in <info:new-function>).
->>>>>>> 872cc6ad
+Esiste un termine generale in programmazione, "closure", che gli sviluppatori dovrebbero conoscere.
+
+Una [closure](https://en.wikipedia.org/wiki/Closure_(computer_programming)) è una funzione che ricorda le sue variabili esterne ed è in grado di accedervi. In alcuni linguaggi questo non è possibile, oppure è richiesto che la funzione venga scritta in un determinato modo. Ma come spiegato sopra, in JavaScript, tutte le funzioni sono closure di natura (esiste una sola eccezione, che verrà tratta nel capitolo <info:new-function>).
 
 That is: they automatically remember where they were created using a hidden `[[Environment]]` property, and then their code can access outer variables.
 
 When on an interview, a frontend developer gets a question about "what's a closure?", a valid answer would be a definition of the closure and an explanation that all functions in JavaScript are closures, and maybe a few more words about technical details: the `[[Environment]]` property and how Lexical Environments work.
 ```
 
-<<<<<<< HEAD
-In tutti i casi sopra noi dichiariamo un espressione di funzione e la invochiamo immediatamente.
-
 ## Garbage collection
 
-Gli oggetti Lexical Environment di cui abbiamo parlato fino ad ora sono soggetti alle stesse regole di gestione della memoria.
-
-- Solitamente, un Lexical Environment viene rimosso dalla memoria quando la funzione termina la sua esecuzione. Ad esempio:
-
-    ```js
-    function f() {
-      let value1 = 123;
-      let value2 = 456;
-    }
-
-    f();
-    ```
-
-    Qui i due valori sono tecnicamente le proprietà dell'oggetto Lexical Environment. Al termine di `f()` il Lexical Environment diventa irraggiungibile, quindi viene rimosso dalla memoria.
-=======
-## Garbage collection
-
-Usually, a Lexical Environment is removed from memory with all the variables after the function call finishes. That's because there are no references to it. As any JavaScript object, it's only kept in memory while it's reachable.
-
-However, if there's a nested function that is still reachable after the end of a function, then it has `[[Environment]]` property that references the lexical environment.
-
-In that case the Lexical Environment is still reachable even after the completion of the function, so it stays alive.
-
-For example:
->>>>>>> 872cc6ad
-
-- ...Ma se contiene una funzione annidata che risulta essere ancora raggiungibile al termine di `f`, allora il riferimento `[[Environment]]` mantiene il Lexical Environment esterno ancora in memoria:
-
-<<<<<<< HEAD
-    ```js
-    function f() {
-      let value = 123;
-
-      function g() { alert(value); }
-
-    *!*
-      return g;
-    */!*
-    }
-
-    let g = f(); // g is reachable, and keeps the outer lexical environment in memory
-    ```
-=======
+Solitamente, un Lexical Environment viene rimosso dalla memoria insieme a tutte le sue variabili dopo che la funzione ha completato la sua esecuzione. Questo avviene perchè non si hanno più riferimenti ad essa. Come ogni altro oggetto in JavaScript, viene mantenuto in memoria solamente finchè risulta essere raggiungibile.
+
+Tuttavia, se una funzione annidata risulta essere ancora raggiungibile, allora avremmo una proprietà `[[Environment]]` che fa riferimento al Lexical Environment.
+
+In questo caso il Lexical Environment risulta essere ancora raggiungibilile dopo aver completato l'esecuzione, qundi rimane in memoriaalive.
+
+Ad esempio:
   return function() {
     alert(value);
   }
 }
 
-let g = f(); // g.[[Environment]] stores a reference to the Lexical Environment
-// of the corresponding f() call
-```
-
-Please note that if `f()` is called many times, and resulting functions are saved, then all corresponding Lexical Environment objects will also be retained in memory. In the code below, all 3 of them:
->>>>>>> 872cc6ad
+let g = f(); // g.[[Environment]] memorrizza un riferimento al Lexical Environment
+// della corrispondente chiamata a f()
+```
+
+Da notare che se `f()` viene chiamata più volte, e la funzione risultata viene memorizzata, allora tutti i relativi Lexical Environment verranno mantenuti in memoria. Nel codice sotto, tutti e 3:
 
 - Da notare che se `f()` viene invocata più volte, e vengono memorizzate delle funzioni, allora anche i corrispondenti Lexical Environment vengono mantenuti in memoria. E' il caso dell'esempio qui sotto:
 
@@ -814,32 +346,18 @@
     let arr = [f(), f(), f()];
     ```
 
-<<<<<<< HEAD
-- Un oggetto Lexical Environment muore quando diventa irraggiungibile: quando nessuna funzione annidata ne mantiene un riferimento. Nel codice sotto, dopo che `g` diventa irraggiungibile, anche `value` viene rimosso dalla memoria:
-=======
-In the code below, after the nested function is removed, its enclosing Lexical Environment (and hence the `value`) is cleaned from memory:
->>>>>>> 872cc6ad
+Nel codice sotto, dopo aver rimosso la funzione annidata, il Lexical Environment interno (e anche `value`) viene rimosso dalla memoria:
 
     ```js
     function f() {
       let value = 123;
 
-<<<<<<< HEAD
-      function g() { alert(value); }
-
-      return g;
-    }
-
-    let g = f(); // while g is alive
-    // there corresponding Lexical Environment lives
-=======
   return function() {
     alert(value);
   }
 }
 
-let g = f(); // while g function exists, the value stays in memory
->>>>>>> 872cc6ad
+let g = f(); // finchè g esiste, il valore rimane in memoria
 
     g = null; // ...and now the memory is cleaned up
     ```
@@ -850,11 +368,7 @@
 
 Ma nella pratica, i motori JavaScript cercano di ottimizzare questa situazione. Monitorano l'utilizzo delle variabili, e se si rendono conto che una variabile esterna non verrà mai utilizzata, allora la rimuovono.
 
-<<<<<<< HEAD
 **Un importante effetto collaterale in V8 (Chrome, Opera) è che queste variabili non sono disponibili durante il debugging.**
-=======
-**An important side effect in V8 (Chrome, Edge, Opera) is that such variable will become unavailable in debugging.**
->>>>>>> 872cc6ad
 
 Provate ad eseguire il codice d'esempio qui sotto in Chrome con aperta la finestra degli strumenti da sviluppatore.
 
@@ -896,15 +410,9 @@
 g();
 ```
 
-<<<<<<< HEAD
 ```warn header="Ci incontriamo!"
 Questa caratteristica di V8 va tenuta a mente. Se state facendo debugging con Chrome/Opera, presto o tardi vi ci imbatterete.
 
 Questo non è un problema del debugger, ma piuttosto una caratteristica di V8. In futuro potrebbe essere risolta.
 Potrete sempre testarlo provando ad eseguire il codice sopra.
-```
-=======
-This feature of V8 is good to know. If you are debugging with Chrome/Edge/Opera, sooner or later you will meet it.
-
-That is not a bug in the debugger, but rather a special feature of V8. Perhaps it will be changed sometime. You can always check for it by running the examples on this page.
->>>>>>> 872cc6ad
+```