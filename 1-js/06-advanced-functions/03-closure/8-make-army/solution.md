
Esaminiamo cosa accade dentro `makeArmy`, e la soluzioni ci apparirà ovvia.

1. Crea un array vuoto `shooters`:

    ```js
    let shooters = [];
    ```
2. Lo riempie con un ciclo `shooters.push(function...)`.

    Ogni elemento è una funzione, quindi l'array finale risulterà essere:

    ```js no-beautify
    shooters = [
      function () { alert(i); },
      function () { alert(i); },
      function () { alert(i); },
      function () { alert(i); },
      function () { alert(i); },
      function () { alert(i); },
      function () { alert(i); },
      function () { alert(i); },
      function () { alert(i); },
      function () { alert(i); }
    ];
    ```

3. L'array viene ritornato dalla funzione.

Successivamente, la chiamata `army[5]()` otterrà l'elemento `army[5]` dall'array (cioè una funzione) e la invocherà.

Ora perchè tutte le funzione mostrano lo stesso risultato?

Questo accade perchè non c'è alcuna variabile locale `i` interna alla funzione `shooter`. Quando questa funzione viene invocata, prende `i` dal lexical environment esterno.

Quale sarà il valore di `i`?

Se guardiamo il codice:

```js
function makeArmy() {
  ...
  let i = 0;
  while (i < 10) {
    let shooter = function() { // shooter function
      alert( i ); // should show its number
    };
    ...
  }
  ...
}
```

...Notiamo che si trova nel lexival environment associato a `makeArmy()`. Ma quando invochiamo `army[5]()`, `makeArmy` ha già terminato l'esecuzione, e `i` possiede l'ultimo valore: `10`.

Il risultato è che tutte le funzioni `shooter` la prendono dallo stesso lexical envrironment esterno, in cui l'ultimo valore è `i=10`.

<<<<<<< HEAD
Questo può essere sistemato molto facilmente:
=======
We can fix it by moving the variable definition into the loop:
>>>>>>> 273e47b7

```js run demo
function makeArmy() {

  let shooters = [];

*!*
  for(let i = 0; i < 10; i++) {
*/!*
    let shooter = function() { // shooter function
      alert( i ); // should show its number
    };
    shooters.push(shooter);
  }

  return shooters;
}

let army = makeArmy();

army[0](); // 0
army[5](); // 5
```
Ora funziona correttamente, perché ogni volta che viene eseguito il blocco di codice `for (..) {...}`, viene creato un nuovo Lexical Environment, con il corrispondente valore `i`.

<<<<<<< HEAD
Quindi, il valore di `i` ora si trova più "vicino". Non più nel lexical environment di `makeArmy()`, ma in quello del corrispondente ciclo. Uno `shooter` preleva il valore esattamente da dove è stato creato.
=======
Now it works correctly, because every time the code block in `for (let i=0...) {...}` is executed, a new Lexical Environment is created for it, with the corresponding variable `i`.

So, the value of `i` now lives a little bit closer. Not in `makeArmy()` Lexical Environment, but in the Lexical Environment that corresponds the current loop iteration. That's why now it works.
>>>>>>> 273e47b7

![](lexenv-makearmy.png)

Qui abbiamo riscritto `while` in `for`.

Eì possibile farlo in un altro modo, vediamolo per capirlo meglio:

```js run
function makeArmy() {
  let shooters = [];

  let i = 0;
  while (i < 10) {
*!*
    let j = i;
*/!*
    let shooter = function() { // shooter function
      alert( *!*j*/!* ); // should show its number
    };
    shooters.push(shooter);
    i++;
  }

  return shooters;
}

let army = makeArmy();

army[0](); // 0
army[5](); // 5
```

Il ciclo `while`, come `for`, crea un nuovo Lexical Environment ad ogni esecuzone. Quindi siamo sicuri di ottener il giusto valore di `shooter`.

Copiamo `let j = i`. Questo rende il corpo del ciclo locale e copia su `j` il valore di `i`. Gli oggetti primitivi vengono copiati per valore, quindi ora abbiamo un copia indipendente di `i`, che appartiene all iterazione corrente.<|MERGE_RESOLUTION|>--- conflicted
+++ resolved
@@ -1,14 +1,14 @@
 
-Esaminiamo cosa accade dentro `makeArmy`, e la soluzioni ci apparirà ovvia.
+Let's examine what's done inside `makeArmy`, and the solution will become obvious.
 
-1. Crea un array vuoto `shooters`:
+1. It creates an empty array `shooters`:
 
     ```js
     let shooters = [];
     ```
-2. Lo riempie con un ciclo `shooters.push(function...)`.
+2. Fills it in the loop via `shooters.push(function...)`.
 
-    Ogni elemento è una funzione, quindi l'array finale risulterà essere:
+    Every element is a function, so the resulting array looks like this:
 
     ```js no-beautify
     shooters = [
@@ -25,17 +25,17 @@
     ];
     ```
 
-3. L'array viene ritornato dalla funzione.
+3. The array is returned from the function.
 
-Successivamente, la chiamata `army[5]()` otterrà l'elemento `army[5]` dall'array (cioè una funzione) e la invocherà.
+Then, later, the call to `army[5]()` will get the element `army[5]` from the array (it will be a function) and call it.
 
-Ora perchè tutte le funzione mostrano lo stesso risultato?
+Now why all such functions show the same?
 
-Questo accade perchè non c'è alcuna variabile locale `i` interna alla funzione `shooter`. Quando questa funzione viene invocata, prende `i` dal lexical environment esterno.
+That's because there's no local variable `i` inside `shooter` functions. When such a function is called, it takes `i` from its outer lexical environment.
 
-Quale sarà il valore di `i`?
+What will be the value of `i`?
 
-Se guardiamo il codice:
+If we look at the source:
 
 ```js
 function makeArmy() {
@@ -51,15 +51,11 @@
 }
 ```
 
-...Notiamo che si trova nel lexival environment associato a `makeArmy()`. Ma quando invochiamo `army[5]()`, `makeArmy` ha già terminato l'esecuzione, e `i` possiede l'ultimo valore: `10`.
+...We can see that it lives in the lexical environment associated with the current `makeArmy()` run. But when `army[5]()` is called, `makeArmy` has already finished its job, and `i` has the last value: `10` (the end of `while`).
 
-Il risultato è che tutte le funzioni `shooter` la prendono dallo stesso lexical envrironment esterno, in cui l'ultimo valore è `i=10`.
+As a result, all `shooter` functions get from the outer lexical envrironment the same, last value `i=10`.
 
-<<<<<<< HEAD
-Questo può essere sistemato molto facilmente:
-=======
 We can fix it by moving the variable definition into the loop:
->>>>>>> 273e47b7
 
 ```js run demo
 function makeArmy() {
@@ -83,21 +79,16 @@
 army[0](); // 0
 army[5](); // 5
 ```
-Ora funziona correttamente, perché ogni volta che viene eseguito il blocco di codice `for (..) {...}`, viene creato un nuovo Lexical Environment, con il corrispondente valore `i`.
 
-<<<<<<< HEAD
-Quindi, il valore di `i` ora si trova più "vicino". Non più nel lexical environment di `makeArmy()`, ma in quello del corrispondente ciclo. Uno `shooter` preleva il valore esattamente da dove è stato creato.
-=======
 Now it works correctly, because every time the code block in `for (let i=0...) {...}` is executed, a new Lexical Environment is created for it, with the corresponding variable `i`.
 
 So, the value of `i` now lives a little bit closer. Not in `makeArmy()` Lexical Environment, but in the Lexical Environment that corresponds the current loop iteration. That's why now it works.
->>>>>>> 273e47b7
 
 ![](lexenv-makearmy.png)
 
-Qui abbiamo riscritto `while` in `for`.
+Here we rewrote `while` into `for`.
 
-Eì possibile farlo in un altro modo, vediamolo per capirlo meglio:
+Another trick could be possible, let's see it for better understanding of the subject:
 
 ```js run
 function makeArmy() {
@@ -124,6 +115,6 @@
 army[5](); // 5
 ```
 
-Il ciclo `while`, come `for`, crea un nuovo Lexical Environment ad ogni esecuzone. Quindi siamo sicuri di ottener il giusto valore di `shooter`.
+The `while` loop, just like `for`, makes a new Lexical Environment for each run. So here we make sure that it gets the right value for a `shooter`.
 
-Copiamo `let j = i`. Questo rende il corpo del ciclo locale e copia su `j` il valore di `i`. Gli oggetti primitivi vengono copiati per valore, quindi ora abbiamo un copia indipendente di `i`, che appartiene all iterazione corrente.+We copy `let j = i`. This makes a loop body local `j` and copies the value of `i` to it. Primitives are copied "by value", so we actually get a complete independent copy of `i`, belonging to the current loop iteration.