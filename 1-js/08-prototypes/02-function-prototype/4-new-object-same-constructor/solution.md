Possiamo utilizzare questo approccio se siamo sicuri che il `"constructor"` possiede il valore corretto.

Ad esempio, se non tocchiamo il `"prototype"` di default, allora il codice funzionerà di sicuro:

```js run
function User(name) {
  this.name = name;
}

let user = new User('John');
let user2 = new user.constructor('Pete');

alert( user2.name ); // Pete (ha funzionato!)
```

Ha funzionato, poiché `User.prototype.constructor == User`.

..Ma se qualcuno, per un qualsiasi motivo, sovrascrivesse `User.prototype` e dimenticasse di ricreare il `constructor` di riferimento a `User`,  allora fallirebbe.

Ad esempio:

```js run
function User(name) {
  this.name = name;
}
*!*
User.prototype = {}; // (*)
*/!*

let user = new User('John');
let user2 = new user.constructor('Pete');

alert( user2.name ); // undefined
```

Perché `user2.name` è `undefined`?

Ecco come `new user.constructor('Pete')` funziona:

<<<<<<< HEAD
1. Prima, controlla se esiste `constructor` in `user`. Niente.
2. Successivamente segue la catena di prototype. Il prototype di `user` è `User.prototype`, e anche qui non c'è nulla.
3. Il valore di `User.prototype` è un oggetto semplice `{}`, il suo prototype è `Object.prototype`. E c'è un `Object.prototype.constructor == Object`. Quindi verrà utilizzato.

In conclusione, abbiamo `let user2 = new Object('Pete')`. Il costruttore integrato di `Object` ignora gli argomenti, crea sempre un oggetto vuoto, in maniera simile a `let user2 = {}`, questo è ciò che abbiamo in `user2` alla fine di tutto.
=======
1. First, it looks for `constructor` in `user`. Nothing.
2. Then it follows the prototype chain. The prototype of `user` is `User.prototype`, and it also has no `constructor` (because we "forgot" to set it right!).
3. Going further up the chain, `User.prototype` is a plain object, its prototype is the built-in `Object.prototype`. 
4. Finally, for the built-in `Object.prototype`, there's a built-in `Object.prototype.constructor == Object`. So it is used.

Finally, at the end, we have `let user2 = new Object('Pete')`. 

Probably, that's not what we want. We'd like to create `new User`, not `new Object`. That's the outcome of the missing `constructor`.

(Just in case you're curious, the `new Object(...)` call converts its argument to an object. That's a theoretical thing, in practice no one calls `new Object` with a value, and generally we don't use `new Object` to make objects at all).
>>>>>>> fb4fc33a
<|MERGE_RESOLUTION|>--- conflicted
+++ resolved
@@ -37,21 +37,13 @@
 
 Ecco come `new user.constructor('Pete')` funziona:
 
-<<<<<<< HEAD
 1. Prima, controlla se esiste `constructor` in `user`. Niente.
-2. Successivamente segue la catena di prototype. Il prototype di `user` è `User.prototype`, e anche qui non c'è nulla.
-3. Il valore di `User.prototype` è un oggetto semplice `{}`, il suo prototype è `Object.prototype`. E c'è un `Object.prototype.constructor == Object`. Quindi verrà utilizzato.
+2. Successivamente segue la catena di prototype. Il prototype di `user` è `User.prototype`, e anche qui non c'è un `constructor` (perché ci siamo "dimenticati" di impostarlo!).
+3. Seguendo la catena, `User.prototype` è un oggetto semplice, il suo prototype è `Object.prototype`. 
+4. Infine, per `Object.prototype`, c'è `Object.prototype.constructor == Object`. Quindi verrà utilizzato.
 
-In conclusione, abbiamo `let user2 = new Object('Pete')`. Il costruttore integrato di `Object` ignora gli argomenti, crea sempre un oggetto vuoto, in maniera simile a `let user2 = {}`, questo è ciò che abbiamo in `user2` alla fine di tutto.
-=======
-1. First, it looks for `constructor` in `user`. Nothing.
-2. Then it follows the prototype chain. The prototype of `user` is `User.prototype`, and it also has no `constructor` (because we "forgot" to set it right!).
-3. Going further up the chain, `User.prototype` is a plain object, its prototype is the built-in `Object.prototype`. 
-4. Finally, for the built-in `Object.prototype`, there's a built-in `Object.prototype.constructor == Object`. So it is used.
+In conclusione, abbiamo `let user2 = new Object('Pete')`. 
 
-Finally, at the end, we have `let user2 = new Object('Pete')`. 
+Probabilmente, non è quello che avremmo voluto, ossia creare `new User`, non `new Object`. Questo è il risultato del `costruttore` mancante.
 
-Probably, that's not what we want. We'd like to create `new User`, not `new Object`. That's the outcome of the missing `constructor`.
-
-(Just in case you're curious, the `new Object(...)` call converts its argument to an object. That's a theoretical thing, in practice no one calls `new Object` with a value, and generally we don't use `new Object` to make objects at all).
->>>>>>> fb4fc33a
+(Nel caso tu sia curioso, la chiamata `new Object(...)` converte il suo argomento in un oggetto. Questa è una cosa teorica, in pratica nessuno chiama `new Object` con un valore, e generalmente non usiamo mai `new Object` per creare oggetti.