# Prototypal inheritance

Nella programmazione, spesso vogliamo prendere qualcosa ed estenderla.

Ad esempio, potremmo avere un oggetto `user` con le sue proprietà e i suoi metodi, e voler definire gli oggetti `admin` e `guest` come sue varianti. Vorremmo però poter riutilizzare ciò che abbiamo nell'oggetto `user`, evitando di copiare e reimplementare nuovamente i suoi metodi, quindi vorremmo semplicemente definire un nuovo oggetto a partire da esso.

La *prototypal inheritance* (ereditarietà dei prototype) è una caratteristica del linguaggio che aiuta in questo senso.

## [[Prototype]]

In JavaScript, gli oggetti possiedono una speciale proprietà nascosta `[[Prototype]]` (come definito nella specifica); questo può valere `null` oppure può contenere il riferimento ad un altro oggetto. Quell'oggetto viene definito "prototype" (prototipo):

![prototype](object-prototype-empty.svg)

<<<<<<< HEAD
Quando leggiamo una proprietà da `object`, e questa non esiste, JavaScript prova automaticamente a recuperarla dal suo prototype. In programmazione, questo comportamento viene definito "prototypal inheritance". Presto vederemo diversi esempi di questo tipo di ereditarietà, e vedremo anche delle interessanti caratteristiche del linguaggio basate su di essa. 
=======
When we read a property from `object`, and it's missing, JavaScript automatically takes it from the prototype. In programming, this is called "prototypal inheritance". And soon we'll study many examples of such inheritance, as well as cooler language features built upon it.
>>>>>>> fb4fc33a

La proprietà `[[Prototype]]` è interna e nascosta, ma esistono diversi modi per poterla impostare.

Uno di questi è quello di utilizzare la nomenclatura speciale `__proto__`:

```js run
let animal = {
  eats: true
};
let rabbit = {
  jumps: true
};

*!*
rabbit.__proto__ = animal; // imposta il prototype di rabbit,.[[Prototype]] = animal
*/!*
```

Ora se proviamo a leggere una proprietà da `rabbit`, e questa risulta essere mancante, JavaScript andrà a prenderla automaticamente da `animal`.

Ad esempio:

```js
let animal = {
  eats: true
};
let rabbit = {
  jumps: true
};

*!*
rabbit.__proto__ = animal; // (*)
*/!*

// ora in rabbit possiamo trovare entrambe le proprietà
*!*
alert( rabbit.eats ); // true (**)
*/!*
alert( rabbit.jumps ); // true
```

Nell'esempio la linea `(*)` imposta `animal` come prototype di `rabbit`.

Successivamente, quando `alert` proverà a leggere la proprietà `rabbit.eats` `(**)`, non la troverà in rabbit, quindi JavaScript seguirà il riferimento in `[[Prototype]]` e la troverà in  `animal` (ricerca dal basso verso l'alto):

![](proto-animal-rabbit.svg)

In questo caso possiamo dire che "`animal` è il prototype di `rabbit`" o, in alternativa, che "`rabbit` *prototypically inherits* (eredità dal prototipo) da `animal`"

Quindi se `animal` possiede molte proprietà e metodi utili, questi saranno automaticamente disponibili in `rabbit`. Queste proprietà vengono definite come "ereditate".

Se abbiamo un metodo in `animal`, possiamo invocarlo anche in `rabbit`:

```js run
let animal = {
  eats: true,
*!*
  walk() {
    alert("Animal walk");
  }
*/!*
};

let rabbit = {
  jumps: true,
  __proto__: animal
};

// walk viene ereditato dal prototype
*!*
rabbit.walk(); // Animal walk
*/!*
```

Il metodo viene preso automaticamente dal prototipo, in questo modo:

![](proto-animal-rabbit-walk.svg)

La catena dei prototype può esser anche più lunga:

```js run
let animal = {
  eats: true,
  walk() {
    alert("Animal walk");
  }
};

let rabbit = {
  jumps: true,
*!*
  __proto__: animal
*/!*
};

let longEar = {
  earLength: 10,
*!*
  __proto__: rabbit
*/!*
};

// walk viene presa dalla catena di prototype
longEar.walk(); // Animal walk
alert(longEar.jumps); // true (da rabbit)
```

![](proto-animal-rabbit-chain.svg)

Ora, se provassimo a leggere qualcosa da `longEar`, e non esistesse, JavaScript andrebbe a guardare prima in `rabbit`, e poi in `animal`.

Ci sono solamente due limitazioni:

1. Non possono esserci riferimenti circolari. JavaScript restituirebbe un errore se provassimo ad assegnare a `__proto__` un riferimento circolare.
2. Il valore di `__proto__` può essere o un oggetto o `null`. Gli altri valori vengono ignorati.

Inoltre, anche se dovrebbe essere già ovvio: può esserci solamente un `[[Prototype]]`. Un oggetto non può ereditare da più oggetti.


```smart header="`__proto__` è un getter/setter storico per `[[Prototype]]`"
E' un errore comune tra i principianti quello di non conoscere la differenza tra questi due.

Da notare che `__proto__` non è *la stessa cosa* della proprietà `[[Prototype]]`. E' solamente un getter/setter per `[[Prototype]]`. Più avanti vedremo alcune situazioni in cui questa differenza avrà importanza, ma per ora tenetelo solo a mente.

La proprietà `__proto__` è leggermente datata. Esiste solamente per ragioni storiche, la versione attuale di JavaScript suggerisce di utilizzare le funzioni `Object.getPrototypeOf/Object.setPrototypeOf` per impostare il prototype. Vedremo meglio queste funzioni più avanti.

Secondo la specifica, `__proto__` deve essere supportato solamente dai browser. In realtà, tutti gli ambienti, inclusi quelli server-side, supportano `__proto__`, quindi il suo utilizzo è piuttosto sicuro.

Poiché la notazione `__proto__` risulta essere più intuitiva, la utilizzeremo nei nostri esempi.
```

## La scrittura non utilizza prototype

Il prototype viene utilizzato solamente per la lettura delle proprietà.

Le operazioni di scrittura/rimozione utilizzano direttamente l'oggetto.

Nell'esempio che vediamo sotto, assegniamo un metodo `walk` a `rabbit`, che sarà solo suo:

```js run
let animal = {
  eats: true,
  walk() {
    /* questo metodo non verrà utilizzato da rabbit */
  }
};

let rabbit = {
  __proto__: animal
};

*!*
rabbit.walk = function() {
  alert("Rabbit! Bounce-bounce!");
};
*/!*

rabbit.walk(); // Rabbit! Bounce-bounce!
```

Da questo punto in poi, la chiamata `rabbit.walk()` troverà il metodo direttamente nell'oggetto e lo eseguirà, senza utilizare il prototype:

![](proto-animal-rabbit-walk-2.svg)

Le proprietà di accesso sono delle eccezioni, poiché l'assegnazione viene gestita da un setter. Quindi scrivere su una proprietà di questo tipo equivale ad invocare una funzione.

Per questo motivo, `admin.fullName` funziona correttamente nel codice sotto:

```js run
let user = {
  name: "John",
  surname: "Smith",

  set fullName(value) {
    [this.name, this.surname] = value.split(" ");
  },

  get fullName() {
    return `${this.name} ${this.surname}`;
  }
};

let admin = {
  __proto__: user,
  isAdmin: true
};

alert(admin.fullName); // John Smith (*)

// il setter viene invocato!
admin.fullName = "Alice Cooper"; // (**)

alert(admin.fullName); // Alice Cooper, lo stato di admin è stato modificato
alert(user.fullName); // John Smith, lo stato di user è protetto
```

Nell'esempio, alla linea `(*)` la proprietà `admin.fullName` ha un getter nel prototype `user`, quindi viene invocato. E alla linea `(**)` la proprietà ha un setter nel prototype, che viene quindi invocato.

## Il valore di "this"

Dall'esempio sopra potrebbe sorgere una domanda interessante: qual è il valore di `this` all'interno `set fullName(value)`? Dove vengono scritte le proprietà `this.name` e `this.surname`: in `user` o `admin`?

La risposta è semplice: `this` non viene influenzato dai prototype.

**Non ha importanza dove viene trovato il metodo: nell'oggetto o in un suo prototype. Quando invochiamo un metodo, `this` fa sempre riferimento all'oggetto che precede il punto.**

Quindi, l'invocazione del setter `admin.fullName=` utilizza `admin` come `this`, non `user`.

Questo è molto importante, poiché potremmo avere un oggetto molto grande con molti metodi, e avere diversi oggetti che ereditano da esso. Quando gli oggetti che ereditano eseguono un metodo ereditato, andranno a modificare solamente il loro stato, non quello dell'oggetto principale da cui ereditano.

Ad esempio, qui `animal` rappresenta un "archivio di metodi", che `rabbit` utilizza.

La chiamata `rabbit.sleep()` imposta `this.isSleeping` nell'oggetto `rabbit`:

```js run
// animal possiede dei metodi
let animal = {
  walk() {
    if (!this.isSleeping) {
      alert(`I walk`);
    }
  },
  sleep() {
    this.isSleeping = true;
  }
};

let rabbit = {
  name: "White Rabbit",
  __proto__: animal
};

// modifica rabbit.isSleeping
rabbit.sleep();

alert(rabbit.isSleeping); // true
alert(animal.isSleeping); // undefined (non esiste questa proprietà nel prototype)
```

Il risultato:

![](proto-animal-rabbit-walk-3.svg)

Se avessimo altri oggetti, come `bird`, `snake`, etc., che ereditano da `animal`, avrebbero a loro volta accesso ai metodi di `animal`. In ogni caso, `this` all'interno della chiamata farebbe riferimento all'oggetto corrispondente, che viene valutato al momento dell'invocazione (appena prima del punto), e non ad `animal`. Quindi quando scriviamo dati utilizzando `this`, questi verranno memorizzati nell'oggetto corrispondente.

Come risultato i metodi sono condivisi, mentre lo stato degli oggetti non lo è.

## Il ciclo for..in

Il ciclo `for..in` itera anche le proprietà ereditate.

Ad esempio:

```js run
let animal = {
  eats: true
};

let rabbit = {
  jumps: true,
  __proto__: animal
};

*!*
// Object.keys ritorna solamente le chiavi
alert(Object.keys(rabbit)); // jumps
*/!*

*!*
// il ciclo for..in itera sia le proprietà di rabbit, che quelle ereditate da animal
for(let prop in rabbit) alert(prop); // jumps, then eats
*/!*
```

Se questo non è ciò che ci aspettiamo, e vogliamo escludere le proprietà ereditate, esiste un metodo integrato [obj.hasOwnProperty(key)](mdn:js/Object/hasOwnProperty): ritorna `true` se `obj` possiede la propria proprietà `key` (non ereditata).

Quindi possiamo filtrare le proprietà ereditate (o farci qualcos'altro):

```js run
let animal = {
  eats: true
};

let rabbit = {
  jumps: true,
  __proto__: animal
};

for(let prop in rabbit) {
  let isOwn = rabbit.hasOwnProperty(prop);

  if (isOwn) {
    alert(`Our: ${prop}`); // Our: jumps
  } else {
    alert(`Inherited: ${prop}`); // Inherited: eats
  }
}
```

Qui abbiamo la seguente catena di ereditarietà: `rabbit` eredita da `animal`, che eredita da `Object.prototype` (poiché `animal` è un *literal objects* `{...}`), e infine `null`:

![](rabbit-animal-object.svg)

Da notare, c'è una cosa divertente. Da dove arriva il metodo `rabbit.hasOwnProperty`? Noi non lo abbiamo mai definito. Osservando la catena ci accorgiamo che il metodo viene fornito da `Object.prototype.hasOwnProperty`. In altre parole, è ereditato.

...Ma perché `hasOwnProperty` non appare nel ciclo `for..in` come `eats` e `jumps`, se `for..in` elenca tutte le proprietà ereditate?

La risposta è semplice: la proprietà è *non enumerable*. Come tutte le altre proprietà di `Object.prototype`, possiedono la flag `enumerable:false`. Quindi `for..in` elenca solamente le proprietà enumerable. Questo è il motivo per cui le proprietà di `Object.prototype` non vengono elencate.

```smart header="Quasi tutti gli altri metodi getter key-value ignorano le proprietà ereditate"
Quasi tutti gli altri metodi getter key-value, come `Object.keys`, `Object.values` e cosi via, ignorano le proprietà ereditate.

Questi metodi lavorano solamente sull'oggetto stesso. Le proprietà di prototype *non* vengono prese in considerazione.
```

## Riepilogo

- In JavaScript, tutti gli oggetti possiedono una proprietà nascosta `[[Prototype]]` che può essere il riferimento ad un altro oggetto, oppure `null`.
- Possiamo utilizzare `obj.__proto__` per accedervi (una proprietà getter/setter storica, ci sono altri modi che vederemo presto).
- L'oggetto a cui fa riferimento `[[Prototype]]` viene chiamato "prototype".
- Se vogliamo leggere una proprietà di `obj` o invocare un metodo, ma questo non esiste, allora JavaScript andrà a cercarlo nel prototype.
- Le operazioni di scrittura/rimozione agiscono direttamente sull'oggetto, non utilizzano il prototype (assumendo che questa sia una proprietà e non un setter).
- Se invochiamo `obj.method()`, e il `method` viene prelevato dal prototype, `this` farà comunque riferimento a `obj`. Quindi i metodi lavoreranno sempre con l'oggetto corrente, anche se questi sono ereditati.
- Il ciclo `for..in` itera sia le proprietà dell'oggetto che quelle ereditate. Tutti gli altri metodi di tipo getter key/value operano solamente sull'oggetto stesso.<|MERGE_RESOLUTION|>--- conflicted
+++ resolved
@@ -12,11 +12,7 @@
 
 ![prototype](object-prototype-empty.svg)
 
-<<<<<<< HEAD
 Quando leggiamo una proprietà da `object`, e questa non esiste, JavaScript prova automaticamente a recuperarla dal suo prototype. In programmazione, questo comportamento viene definito "prototypal inheritance". Presto vederemo diversi esempi di questo tipo di ereditarietà, e vedremo anche delle interessanti caratteristiche del linguaggio basate su di essa. 
-=======
-When we read a property from `object`, and it's missing, JavaScript automatically takes it from the prototype. In programming, this is called "prototypal inheritance". And soon we'll study many examples of such inheritance, as well as cooler language features built upon it.
->>>>>>> fb4fc33a
 
 La proprietà `[[Prototype]]` è interna e nascosta, ma esistono diversi modi per poterla impostare.
 
@@ -177,7 +173,7 @@
 rabbit.walk(); // Rabbit! Bounce-bounce!
 ```
 
-Da questo punto in poi, la chiamata `rabbit.walk()` troverà il metodo direttamente nell'oggetto e lo eseguirà, senza utilizare il prototype:
+Da questo punto in poi, la chiamata `rabbit.walk()` troverà il metodo direttamente nell'oggetto e lo eseguirà, senza utilizzare il prototype:
 
 ![](proto-animal-rabbit-walk-2.svg)
 
