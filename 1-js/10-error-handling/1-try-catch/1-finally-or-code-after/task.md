importance: 5

---

# Finally o solamente il codice?

Confronta i due frammenti di codice.

<<<<<<< HEAD
1. Il primo utilizza `finally` per eseguire il codice dopo `try..catch`:

    ```js
    try {
      lavoro lavoro
    } catch (e) {
      gestisci gli errori
=======
1. The first one uses `finally` to execute the code after `try...catch`:

    ```js
    try {
      work work
    } catch (err) {
      handle errors
>>>>>>> e01998ba
    } finally {
    *!*
      ripulisci lo spazio di lavoro
    */!*
    }
    ```
<<<<<<< HEAD
2. Il secondo posiziona la puliza subito dopo il `try..catch`:

    ```js
    try {
      lavoro lavoro
    } catch (e) {
      gestisci gli errori
=======
2. The second fragment puts the cleaning right after `try...catch`:

    ```js
    try {
      work work
    } catch (err) {
      handle errors
>>>>>>> e01998ba
    }

    *!*
    ripulisci lo spazio di lavoro
    */!*
    ```

Abbiamo decisamente bisogno di ripulire dopo il lavoro, sia che si verifichi un errore o meno.

Esiste un vantaggio nell'usare `finally` o ambedue i frammenti di codice sono equivalenti? Se c'è qualche vantaggio, allora fornisci un esempio di quanto sia importante.<|MERGE_RESOLUTION|>--- conflicted
+++ resolved
@@ -6,46 +6,26 @@
 
 Confronta i due frammenti di codice.
 
-<<<<<<< HEAD
-1. Il primo utilizza `finally` per eseguire il codice dopo `try..catch`:
+1. Il primo utilizza `finally` per eseguire il codice dopo `try...catch`:
 
     ```js
     try {
       lavoro lavoro
     } catch (e) {
-      gestisci gli errori
-=======
-1. The first one uses `finally` to execute the code after `try...catch`:
-
-    ```js
-    try {
-      work work
-    } catch (err) {
-      handle errors
->>>>>>> e01998ba
+      gestione errori
     } finally {
     *!*
       ripulisci lo spazio di lavoro
     */!*
     }
     ```
-<<<<<<< HEAD
-2. Il secondo posiziona la puliza subito dopo il `try..catch`:
+2. Il secondo posiziona la pulizia subito dopo il `try...catch`:
 
     ```js
     try {
       lavoro lavoro
     } catch (e) {
-      gestisci gli errori
-=======
-2. The second fragment puts the cleaning right after `try...catch`:
-
-    ```js
-    try {
-      work work
-    } catch (err) {
-      handle errors
->>>>>>> e01998ba
+      gestione errori
     }
 
     *!*
