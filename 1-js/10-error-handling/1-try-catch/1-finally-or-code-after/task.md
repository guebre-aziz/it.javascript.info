--- conflicted
+++ resolved
@@ -6,42 +6,26 @@
 
 Confronta i due frammenti di codice.
 
-<<<<<<< HEAD
-1. Il primo utilizza `finally` per eseguire il codice dopo `try..catch`:
-=======
 1. Il primo utilizza `finally` per eseguire il codice dopo `try...catch`:
->>>>>>> 5f3362bb
 
     ```js
     try {
       lavoro lavoro
     } catch (e) {
-<<<<<<< HEAD
-      gestisci gli errori
-=======
       gestione errori
->>>>>>> 5f3362bb
     } finally {
     *!*
       ripulisci lo spazio di lavoro
     */!*
     }
     ```
-<<<<<<< HEAD
-2. Il secondo posiziona la puliza subito dopo il `try..catch`:
-=======
 2. Il secondo posiziona la pulizia subito dopo il `try...catch`:
->>>>>>> 5f3362bb
 
     ```js
     try {
       lavoro lavoro
     } catch (e) {
-<<<<<<< HEAD
-      gestisci gli errori
-=======
       gestione errori
->>>>>>> 5f3362bb
     }
 
     *!*
