La differenza diventa ovvia quando inseriamo il codice all'interno di una funzione.

<<<<<<< HEAD
Il comportamento è differente se c'è un salto dall'interno del `try..catch`.

Per esempio, quando c'è un `return` all'interno del `try..catch`. La clausola `finally` funziona indipendentemente da come termina il `try..catch`, anche nel caso avvenga tramite un `return`: subito dopo la conclusione del `try..catch`, ma prima che il codice richiamato prenda il controllo.
=======
The behavior is different if there's a "jump out" of `try...catch`.

For instance, when there's a `return` inside `try...catch`. The `finally` clause works in case of *any* exit from `try...catch`, even via the `return` statement: right after `try...catch` is done, but before the calling code gets the control.
>>>>>>> 5f3362bb

```js run
function f() {
  try {
    alert('start');
*!*
    return "result";
*/!*
  } catch (err) {
    /// ...
  } finally {
    alert('cleanup!');
  }
}

f(); // cleanup!
```

...O quando si presenta un `throw`, come:

```js run
function f() {
  try {
    alert('start');
    throw new Error("an error");
  } catch (err) {
    // ...
    if("can't handle the error") {
*!*
      throw err;
*/!*
    }

  } finally {
    alert('cleanup!')
  }
}

f(); // cleanup!
```

È `finally` che garantisce la pulizia qui. Se inseriamo del codice alla fine di `f`, in queste situazioni, non verrà eseguito.<|MERGE_RESOLUTION|>--- conflicted
+++ resolved
@@ -1,14 +1,8 @@
 La differenza diventa ovvia quando inseriamo il codice all'interno di una funzione.
 
-<<<<<<< HEAD
-Il comportamento è differente se c'è un salto dall'interno del `try..catch`.
-
-Per esempio, quando c'è un `return` all'interno del `try..catch`. La clausola `finally` funziona indipendentemente da come termina il `try..catch`, anche nel caso avvenga tramite un `return`: subito dopo la conclusione del `try..catch`, ma prima che il codice richiamato prenda il controllo.
-=======
 The behavior is different if there's a "jump out" of `try...catch`.
 
 For instance, when there's a `return` inside `try...catch`. The `finally` clause works in case of *any* exit from `try...catch`, even via the `return` statement: right after `try...catch` is done, but before the calling code gets the control.
->>>>>>> 5f3362bb
 
 ```js run
 function f() {
