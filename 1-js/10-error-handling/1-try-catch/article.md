--- conflicted
+++ resolved
@@ -1,18 +1,10 @@
 # Gestione degli errori, "try..catch"
 
-<<<<<<< HEAD
 Non importa quanto siamo bravi a programmare, a volte i nostri scripts contengono errori. Questo può accadere a causa di un nostro errore, un input da parte dell'utente inatteso, a una risposta sbagliata da parte del server e per un altro centinaio di ragioni.
-=======
-No matter how great we are at programming, sometimes our scripts have errors. They may occur because of our mistakes, an unexpected user input, an erroneous server response, and for a thousand other reasons.
->>>>>>> 872cc6ad
 
 Di solito, uno script "muore" (si ferma immediatamente) al verificarsi di un errore, stampandolo in console.
 
-<<<<<<< HEAD
 Ma esiste il construtto `try..catch` che permette di "catturare" gli errori e, anzichè farlo morire, ci permette di fare qualcosa di più ragionevole.
-=======
-But there's a syntax construct `try..catch` that allows us to "catch" errors so the script can, instead of dying, do something more reasonable.
->>>>>>> 872cc6ad
 
 ## La sintassi "try..catch"
 
@@ -32,7 +24,6 @@
 
 Funziona in questo modo:
 
-<<<<<<< HEAD
 1. Per prima cosa, il codice all'interno del blocco `try {...}` viene eseguito.
 2. Se non si verifica alcun errore, allora `catch(err)` viene ignorato: viene eseguito tutto il codice alll'interno del `try` e viene saltato quello all'interno del `catch`.
 3. Se si verifica un errore, allora l'esecuzione del resto del codice all'interno del `try` viene interrotta, e si passa all'esecuzione del codice all'interno di `catch(err)`. La variabile `err` (può essere usato ogni nome) contiene un oggetto di tipo Error (Error Object) con i dettagli riguardo a cosa sia successo.
@@ -42,17 +33,6 @@
 Quindi, un errore all'interno del blocco `try {…}` non ci ucciderà lo script: avremo la possibilità di gestirlo all'interno del blocco `catch`.
 
 Vediamo degli esempi.
-=======
-1. First, the code in `try {...}` is executed.
-2. If there were no errors, then `catch(err)` is ignored: the execution reaches the end of `try` and goes on, skipping `catch`.
-3. If an error occurs, then the `try` execution is stopped, and control flows to the beginning of `catch(err)`. The `err` variable (we can use any name for it) will contain an error object with details about what happened.
-
-![](try-catch-flow.svg)
-
-So, an error inside the `try {…}` block does not kill the script -- we have a chance to handle it in `catch`.
-
-Let's look at some examples.
->>>>>>> 872cc6ad
 
 - Un esempio senza errori: saranno visualizzati `alert` `(1)` e `(2)`:
 
@@ -105,15 +85,9 @@
 }
 ```
 
-<<<<<<< HEAD
 Il motore di JavaScript dapprima legge il codice, dopodichè lo esegue. Gli errori che si presentano durante la fase di lettura vengono definiti "parse-time" e sono non recuperabili (unrecoverable) (dal codice stesso). Questo perchè il motore non riese a interpretare il codice.
 
 Quindi, `try..catch` può solo gestire gli errori presenti in un codice comunque valido. Tali errori vengono chiamati "errori di runtime" (runtime errors) o, a volte, "eccezioni" (exceptions).
-=======
-The JavaScript engine first reads the code, and then runs it. The errors that occur on the reading phase are called "parse-time" errors and are unrecoverable (from inside that code). That's because the engine can't understand the code.
-
-So, `try..catch` can only handle errors that occur in valid code. Such errors are called "runtime errors" or, sometimes, "exceptions".
->>>>>>> 872cc6ad
 ````
 
 
@@ -227,11 +201,7 @@
 
 **Se `json` è malformato, `JSON.parse` genererà un errore, quindi lo script "morirà".**
 
-<<<<<<< HEAD
 Dovremmo essere soddisfatti di questo? Ovviamente, no!
-=======
-Should we be satisfied with that? Of course not!
->>>>>>> 872cc6ad
 
 In questo modo, se qualcosa va storto, il visitatore non saprà mai perchè (a meno che non apra la console per sviluppatori). E in genere gli utenti non gradiscono affatto che qualche cosa sia andata storta senza avere alcun messaggio di errore.
 
@@ -328,11 +298,7 @@
 *!*
   alert(e.name); // SyntaxError
 */!*
-<<<<<<< HEAD
   alert(e.message); // Simobolo inaspettato (Unexpected token) o nel JSON alla posizione 0
-=======
-  alert(e.message); // Unexpected token b in JSON at position 2
->>>>>>> 872cc6ad
 }
 ```
 
@@ -368,15 +334,9 @@
 
 ## Rethrowing
 
-<<<<<<< HEAD
 Nel precedente esempio abbiamo usato `try..catch` per gestire i dati non corretti. Ma è possible che *un altro errore inaspettato* si verifichi all'interno del blocco `try {...}`? Come un errore di programmazione (variabile non definita) o qualcos'altro, non solo qualcosa come i "dati non corretti".
 
 Come questo:
-=======
-In the example above we use `try..catch` to handle incorrect data. But is it possible that *another unexpected error* occurs within the `try {...}` block? Like a programming error (variable is not defined) or something else, not just this "incorrect data" thing.
-
-For example:
->>>>>>> 872cc6ad
 
 ```js run
 let json = '{ "age": 30 }'; // dati incompleti
@@ -393,44 +353,9 @@
 
 Ovviamente, tutto è possibile! I programmatori commettono errori. Anche nelle utility open source utilizzate da milioni di persone per decenni -- improvvisamente può essere scoperto un bug che porta a terribili hack.
 
-<<<<<<< HEAD
 Nel nostro caso, `try..catch` è pensato per intercettare errori per "dati non corretti". Ma per sua natura, `catch` prende *tutti* gli errori in `try`. Qui intercetta un errore inaspettato, tuttavia visualizza ugualmente il messaggio `"JSON Error"`. Questo è sbagliato e rende il debug del codice più difficoltoso.
 
-Fortunatamente, possiamo individuare quale errore si è verificato, direttamente dalla proprietà `name`:
-=======
-In our case, `try..catch` is placed to catch "incorrect data" errors. But by its nature, `catch` gets *all* errors from `try`. Here it gets an unexpected error, but still shows the same `"JSON Error"` message. That's wrong and also makes the code more difficult to debug.
-
-To avoid such problems, we can employ the "rethrowing" technique. The rule is simple:
-
-**Catch should only process errors that it knows and "rethrow" all others.**
-
-The "rethrowing" technique can be explained in more detail as:
-
-1. Catch gets all errors.
-2. In the `catch(err) {...}` block we analyze the error object `err`.
-3. If we don't know how to handle it, we do `throw err`.
-
-Usually, we can check the error type using the `instanceof` operator:
->>>>>>> 872cc6ad
-
-```js run
-try {
-  user = { /*...*/ };
-} catch(err) {
-*!*
-<<<<<<< HEAD
-  alert(e.name); // "ReferenceError" per aver tentato di accedere a una variabile non definita
-=======
-  if (err instanceof ReferenceError) {
->>>>>>> 872cc6ad
-*/!*
-    alert('ReferenceError'); // "ReferenceError" for accessing an undefined variable
-  }
-}
-```
-
-<<<<<<< HEAD
-La regola è semplice:
+Per evitare questi problemi, possiamo utiliizare la tecnica di "rethrowing". La regola è molto semplice:
 
 **Catch dovrebbe processore solamente gli errori che riconosce e "rilanciare" (rethrow) tutti gli altri.**
 
@@ -439,9 +364,22 @@
 1. Catch intercetta tutti gli errori.
 2. Nel blocco `catch(err) {...}` analizziamo l'oggetto errore (Object Error) `err`.
 2. Se non sappiamo come gestirlo, allora ne usciermo con `throw err`.
-=======
-We can also get the error class name from `err.name` property. All native errors have it. Another option is to read `err.constructor.name`.
->>>>>>> 872cc6ad
+
+Usually, we can check the error type using the `instanceof` operator:
+
+```js run
+try {
+  user = { /*...*/ };
+} catch(err) {
+*!*
+  if (err instanceof ReferenceError) {
+*/!*
+    alert('ReferenceError'); // "ReferenceError" for accessing an undefined variable
+  }
+}
+```
+
+Possiamo ottenere il nome della classe di errore dalla proprietà `err.name`. Tutti gli errori nativi la possiedono. Un'altra opzione può esser quella di leggere `err.constructor.name`.
 
 Nel codice seguente, useremo rethrowing in modo che `catch` gestisca solamente un `SyntaxError`:
 
@@ -588,11 +526,7 @@
 alert( `l'esecuzione è durata ${diff}ms` );
 ```
 
-<<<<<<< HEAD
 Possiamo verificare il codice eseguendelo e inserendo `35` al `prompt` -- verrà eseguito normalmente, `finally` dopo `try`. E se inseriamo `-1` -- ci sarà un errore immediato, e l'esecuzione durerà `0ms`. Entrambe le misurazioni saranno corrette.
-=======
-You can check by running the code with entering `35` into `prompt` -- it executes normally, `finally` after `try`. And then enter `-1` -- there will be an immediate error, and the execution will take `0ms`. Both measurements are done correctly.
->>>>>>> 872cc6ad
 
 In altre parola, la funzione potrà terminare con `return` o `throw`, non avrà alcuna importanza. La clausola `finally` verrà eseguita in ogni caso.
 
@@ -652,19 +586,11 @@
 Le informazioni all'interno di questa sezione non fanno parte strettamente di JavaScript.
 ```
 
-<<<<<<< HEAD
 Immaginiamo di incorrere in un errore fatale fuori dal `try..catch`, e lo script muore. Esattamente come un errore di programmazione, non è il massimo, se non un terribile risultato.
 
 Esiste un modo per reagire a un situazione simile? Possiamo creare un log dell'errore, mostrare qualcosa all'utente (che normalmente non vede i messaggi di errore), ecc.
 
 Non esiste nulla nelle specifiche, ma l'ambuente in genere ci viene incontro, poichè risulta veramente utile. Ad esempio, Node.js ha [`process.on("uncaughtException")`](https://nodejs.org/api/process.html#process_event_uncaughtexception) per questo. E nel browser possiamo assegnare una funzione alla proprietà speciale [window.onerror](mdn:api/GlobalEventHandlers/onerror), che verrà eseguita nel caso di un errore non catturato.
-=======
-Let's imagine we've got a fatal error outside of `try..catch`, and the script died. Like a programming error or some other terrible thing.
-
-Is there a way to react on such occurrences? We may want to log the error, show something to the user (normally they don't see error messages), etc.
-
-There is none in the specification, but environments usually provide it, because it's really useful. For instance, Node.js has [`process.on("uncaughtException")`](https://nodejs.org/api/process.html#process_event_uncaughtexception) for that. And in the browser we can assign a function to the special [window.onerror](mdn:api/GlobalEventHandlers/onerror) property, that will run in case of an uncaught error.
->>>>>>> 872cc6ad
 
 La sintassi:
 
@@ -746,8 +672,4 @@
 
 *Rethrowing* è un pattern veramente importante per la gestione degli errori: un blocco `catch` in genere si aspetta e gestisce un particolare tipo di errore, quindi dovrebbe "rilanciare" (rethrow) gli errori che non è in grado di gestire.
 
-<<<<<<< HEAD
-In ogni caso, se non abbiamo `try..catch`, molti ambienti permettono di impostare un gestore "globale" per intercettare gli errori che ci "buttano fuori". All'interno del browser c'è `window.onerror`.
-=======
-Even if we don't have `try..catch`, most environments allow us to setup a "global" error handler to catch errors that "fall out". In-browser, that's `window.onerror`.
->>>>>>> 872cc6ad
+In ogni caso, se non abbiamo `try..catch`, molti ambienti permettono di impostare un gestore "globale" per intercettare gli errori che ci "buttano fuori". All'interno del browser c'è `window.onerror`.