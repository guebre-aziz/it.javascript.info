<<<<<<< HEAD
# Gestione degli errori, "try..catch"
=======
# Error handling, "try...catch"
>>>>>>> e01998ba

Non importa quanto siamo bravi a programmare, a volte i nostri scripts contengono errori. Questo può accadere a causa di un nostro errore, un input da parte dell'utente inatteso, a una risposta sbagliata da parte del server e per un altro centinaio di ragioni.

Di solito, uno script "muore" (si ferma immediatamente) al verificarsi di un errore, stampandolo in console.

<<<<<<< HEAD
Ma esiste il costrutto `try..catch` che permette di "catturare" gli errori e, anziché farlo morire, ci permette di fare qualcosa di più ragionevole.

## La sintassi "try..catch"

Il costrutto `try..catch` è composto da due blocchi principali: `try` e `catch`:
=======
But there's a syntax construct `try...catch` that allows us to "catch" errors so the script can, instead of dying, do something more reasonable.

## The "try...catch" syntax

The `try...catch` construct has two main blocks: `try`, and then `catch`:
>>>>>>> e01998ba

```js
try {

  // codice...

} catch (err) {

  // gestione dell'errore

}
```

Funziona in questo modo:

<<<<<<< HEAD
1. Per prima cosa, il codice all'interno del blocco `try {...}` viene eseguito.
2. Se non si verifica alcun errore, allora `catch(err)` viene ignorato: viene eseguito tutto il codice all'interno del `try` e viene saltato quello all'interno del `catch`.
3. Se si verifica un errore, allora l'esecuzione del resto del codice all'interno del `try` viene interrotta, e si passa all'esecuzione del codice all'interno di `catch(err)`. La variabile `err` (può essere usato ogni nome) contiene un oggetto di tipo Error (Error Object) con i dettagli riguardo a cosa sia successo.

![](try-catch-flow.svg)

Quindi, un errore all'interno del blocco `try {…}` non ucciderà lo script: avremo la possibilità di gestirlo all'interno del blocco `catch`.
=======
1. First, the code in `try {...}` is executed.
2. If there were no errors, then `catch (err)` is ignored: the execution reaches the end of `try` and goes on, skipping `catch`.
3. If an error occurs, then the `try` execution is stopped, and control flows to the beginning of `catch (err)`. The `err` variable (we can use any name for it) will contain an error object with details about what happened.

![](try-catch-flow.svg)

So, an error inside the `try {...}` block does not kill the script -- we have a chance to handle it in `catch`.
>>>>>>> e01998ba

Vediamo degli esempi.

- Un esempio senza errori: saranno visualizzati `alert` `(1)` e `(2)`:

    ```js run
    try {

      alert('Inizio l\'esecuzione di try');  // *!*(1) <--*/!*

      // ...qui nessun errore

      alert('Fine dell\'esecuzione di try');   // *!*(2) <--*/!*

    } catch (err) {

      alert('Catch viene ignorato, dato che non ci sono errori'); // (3)

    }
    ```
- Un esempio con un errore: saranno visualizzati `(1)` e `(3)`:

    ```js run
    try {

      alert('Inizio l\'esecuzione di try');  // *!*(1) <--*/!*

    *!*
      lalala; // errore, variabile non definita!
    */!*

      alert('Fine dell\'esecuzione di try (mai raggiunta)');  // (2)

    } catch (err) {

      alert(`Si è verificato un errore!`); // *!*(3) <--*/!*

    }
    ```


<<<<<<< HEAD
````warn header="`try..catch` funziona solamente per gli errori che si verificano durante l'esecuzione (runtime errors)"
In modo che `try..catch` funzioni, il codice deve essere eseguibile. In altre parole, dev'essere un script JavaScript valido.
=======
````warn header="`try...catch` only works for runtime errors"
For `try...catch` to work, the code must be runnable. In other words, it should be valid JavaScript.
>>>>>>> e01998ba

Non funzionerà se il codice è sintatticamente errato, per esempio se ha delle parentesi graffe non accoppiate:

```js run
try {
  {{{{{{{{{{{{
<<<<<<< HEAD
} catch(e) {
  alert("Il motore (engine) non riesce a interpretare il codice, esso non è valido");
=======
} catch (err) {
  alert("The engine can't understand this code, it's invalid");
>>>>>>> e01998ba
}
```

Il motore di JavaScript dapprima legge il codice, dopodiché lo esegue. Gli errori che si presentano durante la fase di lettura vengono definiti "parse-time" e sono non recuperabili (unrecoverable) (dal codice stesso). Questo perché il motore non riesce a interpretare il codice.

<<<<<<< HEAD
Quindi, `try..catch` può solo gestire gli errori presenti in un codice comunque valido. Tali errori vengono chiamati "errori di runtime" (runtime errors) o, a volte, "eccezioni" (exceptions).
````


````warn header="`try..catch` funziona in maniera sincrona"
Se un'eccezione si verifica all'interno di codice "schedulato", come nel caso di `setTimeout`, allora `try..catch` non riesce ad intercettarlo:
=======
So, `try...catch` can only handle errors that occur in valid code. Such errors are called "runtime errors" or, sometimes, "exceptions".
````


````warn header="`try...catch` works synchronously"
If an exception happens in "scheduled" code, like in `setTimeout`, then `try...catch` won't catch it:
>>>>>>> e01998ba

```js run
try {
  setTimeout(function() {
    variabileNonDefinita; // script morirà qui
  }, 1000);
<<<<<<< HEAD
} catch (e) {
  alert( "non funziona" );
}
```

Questo accade perché il codice all'interno della funzione sarà eseguito successivamente, quando il motore avrà già interpretato il costrutto `try..catch`.

Per intercettare un'eccezione all'interno di una funzione schedulata, `try..catch` dev'essere all'interno di tale funzione
```js run
setTimeout(function() {
  try {    
    variabileNonDefinita; // try..catch gestisce l'errore!
=======
} catch (err) {
  alert( "won't work" );
}
```

That's because the function itself is executed later, when the engine has already left the `try...catch` construct.

To catch an exception inside a scheduled function, `try...catch` must be inside that function:
```js run
setTimeout(function() {
  try {    
    noSuchVariable; // try...catch handles the error!
>>>>>>> e01998ba
  } catch {
    alert( "qua c'è un errore!" );
  }
}, 1000);
```
````

## Oggetto di tipo Error (Error Object)

Quando un errore si verifica, JavaScript genera un oggetto contenente i dettagli al riguardo. L'oggetto è passato come argomento al `catch`:

```js
try {
  // ...
<<<<<<< HEAD
} catch(err) { // <-- "error object", potreste usare un'altra parola al posto di err
=======
} catch (err) { // <-- the "error object", could use another word instead of err
>>>>>>> e01998ba
  // ...
}
```

Per tutti gli errori standard, incorporati, l'oggetto errore ha due proprietà principali:

`name`
: Il nome dell'errore. Ad esempio, per una variabile non definita sarà `"ReferenceError"`.

`message`
: Il messaggio testuale con i dettagli dell'errore.

Esistono altre proprietà non standard disponibili in diverse condizioni. Una di quelle più largamente utilizzate e supportate è:

`stack`
: Lo stack alla chiamata corrente: una stringa con le informazioni inerenti la sequenza delle chiamate effettuate che hanno portato all'errore. Utile a scopo di debugging.

Ad esempio:

```js run untrusted
try {
*!*
  lalala; // errore, variabile non definita!
*/!*
} catch (err) {
  alert(err.name); // ReferenceError
  alert(err.message); // lalala non è definito
  alert(err.stack); // ReferenceError: lalala non è definito a (...call stack)

  // Può essere anche visualizzato nel suo complesso
  // L'errore è convertito in una stringa del tipo "name: message"
  alert(err); // ReferenceError: lalala non è definito
}
```

## associazione "catch" opzionale

[recent browser=new]

Se non abbiamo bisogno dei dettagli dell'errore, `catch` può ometterli:

```js
try {
  // ...
} catch { // <-- senza (err)
  // ...
}
```

<<<<<<< HEAD
## Usare "try..catch"

Esploriamo quindi l'uso di `try..catch` nella vita reale.
=======
## Using "try...catch"

Let's explore a real-life use case of `try...catch`.
>>>>>>> e01998ba

Come già sappiamo, JavaScript supporta il metodo [JSON.parse(str)](mdn:js/JSON/parse) per leggere le variabili codificate in JSON.

Generalmente è usato per decodificare i dati ricevuti attraverso la rete, dal server o da altri sorgenti.

Riceviamo essi e chiamiamo `JSON.parse` così:

```js run
let json = '{"name":"John", "age": 30}'; // dati dal server

*!*
let user = JSON.parse(json); // converto il testo che rappresenta un oggetto JS
*/!*

// ora user è un oggetto con delle proprietà
alert( user.name ); // John
alert( user.age );  // 30
```

Puoi trovare maggiori informazioni riguardo il JSON nel capitolo <info:json>.

**Se `json` è malformato, `JSON.parse` genererà un errore, quindi lo script "morirà".**

Dovremmo essere soddisfatti di questo? Ovviamente, no!

In questo modo, se qualcosa va storto, il visitatore non saprà mai perché (a meno che non apra la console per sviluppatori). E in genere gli utenti non gradiscono affatto che qualche cosa sia andata storta senza avere alcun messaggio di errore.

<<<<<<< HEAD
Quindi usiamo `try..catch` per gestire l'errore:
=======
Let's use `try...catch` to handle the error:
>>>>>>> e01998ba

```js run
let json = "{ bad json }";

try {

*!*
  let user = JSON.parse(json); // <-- si verifica un errore..
*/!*
  alert( user.name ); // non funziona

} catch (err) {
*!*
<<<<<<< HEAD
  // ...l'esecuzione prosegue qui
  alert( "Ci scusiamo, ma i dati contengono errori, proveremo a chiederli nuovamente." );
  alert( e.name );
  alert( e.message );
=======
  // ...the execution jumps here
  alert( "Our apologies, the data has errors, we'll try to request it one more time." );
  alert( err.name );
  alert( err.message );
>>>>>>> e01998ba
*/!*
}
```

Qui abbiamo utilizzato il blocco `catch` solamente per visualizzare un messaggio, ma possiamo fare molto altro: inviare una nuova richiesta al server, suggerire un'alternativa al visitatore, inviare le informazioni inerenti l'errore a un servizio di logging, ... Molto meglio che far semplicemente morire lo script.

## Usare i nostri errori personalizzati

Che succede se il `json` è sintatticamente corretto, ma non la proprietà richiesta `name`?

Tipo così:

```js run
let json = '{ "age": 30 }'; // dati incompleti

try {

  let user = JSON.parse(json); // <-- non ci sono errori
*!*
  alert( user.name ); // nessuna proprietà name!
*/!*

<<<<<<< HEAD
} catch (e) {
  alert( "non posso eseguire" );
=======
} catch (err) {
  alert( "doesn't execute" );
>>>>>>> e01998ba
}
```

Qui `JSON.parse` viene eseguito correttamente, ma l'assenza di `name` è per noi un errore.

Per unificare la gestione degli errori, useremo l'operatore `throw`.

### Operatore "Throw"

L'operatore `throw` serve a generare un errore.

La sintassi è:

```js
throw <error object>
```

Tecnicamente, possiamo usare qualsiasi cosa come oggetto errore (error object). Potrebbe essere una qualunque primitiva, come un numero (number) o una stringa (string), ma è meglio utilizzare un oggetto (object), preferibilmente con le proprietà `name` e `message` (per mantenere la compatibilità con gli errori già inclusi).

JavaScript ha già molti costruttori integrati per errori generici: `Error`, `SyntaxError`, `ReferenceError`, `TypeError` e altri. Possiamo usarli per creare un oggetto errore.

La sintassi è:

```js
let error = new Error(message);
// or
let error = new SyntaxError(message);
let error = new ReferenceError(message);
// ...
```

Per gli errori integrati (non per qualunque oggetto, solo per gli errori), la proprietà `name` è esattamente il nome del costruttore. E `message` è preso dall'argomento.

Ad esempio:

```js run
let error = new Error("Qualcosa è successo o_O");

alert(error.name); // Errore
alert(error.message); // Qualcosa è successo o_O
```

Vediamo quindi che errore viene genearato da `JSON.parse`:

```js run
try {
<<<<<<< HEAD
  JSON.parse("{ json errato o_O }");
} catch(e) {
=======
  JSON.parse("{ bad json o_O }");
} catch (err) {
>>>>>>> e01998ba
*!*
  alert(err.name); // SyntaxError
*/!*
<<<<<<< HEAD
  alert(e.message); // Simobolo inaspettato (Unexpected token) o nel JSON alla posizione 0
=======
  alert(err.message); // Unexpected token b in JSON at position 2
>>>>>>> e01998ba
}
```

Come possiamo vedere, è un `Errore di Sintassi` (SyntaxError).

Vediamo l'altro caso, in cui l'assenza di `name` è un errore, poiché gli utenti devono avere la proprietà `name`.

Quindi eseguiamo:

```js run
let json = '{ "age": 30 }'; // dati incompleti

try {

  let user = JSON.parse(json); // <-- nessun errore

  if (!user.name) {
*!*
    throw new SyntaxError("Dati incompleti: manca name"); // (*)
*/!*
  }

  alert( user.name );

<<<<<<< HEAD
} catch(e) {
  alert( "JSON Error: " + e.message ); // Errore JSON: dati incompleti (Incomplete data): manca name
=======
} catch (err) {
  alert( "JSON Error: " + err.message ); // JSON Error: Incomplete data: no name
>>>>>>> e01998ba
}
```

Alla linea `(*)`, l'operatore `throw` genera un `SyntaxError` con il `message` fornito, allo stesso modo in cui lo genererebbe JavaScript. L'esecuzione di `try` si ferma immediatamente e il controllo passa direttamente all'interno di `catch`.

Quindi `catch` diventa un singolo posto per la gestione di tutti gli errori: sia per `JSON.parse` che per tutti gli altri casi.

## Rethrowing

<<<<<<< HEAD
Nel precedente esempio abbiamo usato `try..catch` per gestire i dati non corretti. Ma è possibile che *un altro errore inaspettato* si verifichi all'interno del blocco `try {...}`? Come un errore di programmazione (variabile non definita) o qualcos'altro, non solo qualcosa come i "dati non corretti".
=======
In the example above we use `try...catch` to handle incorrect data. But is it possible that *another unexpected error* occurs within the `try {...}` block? Like a programming error (variable is not defined) or something else, not just this "incorrect data" thing.
>>>>>>> e01998ba

Come questo:

```js run
let json = '{ "age": 30 }'; // dati incompleti

try {
  user = JSON.parse(json); // <-- abbiamo dimenticato di inserire "let" prima di user

  // ...
<<<<<<< HEAD
} catch(err) {
  alert("JSON Error: " + err); // Errore JSON: ReferenceError: la variabile utente non è definita
  // (non c'è nessun errore JSON)
=======
} catch (err) {
  alert("JSON Error: " + err); // JSON Error: ReferenceError: user is not defined
  // (no JSON Error actually)
>>>>>>> e01998ba
}
```

Ovviamente, tutto è possibile! I programmatori commettono errori. Anche nelle utility open source utilizzate da milioni di persone per decenni -- improvvisamente può essere scoperto un bug che porta a terribili hack.

<<<<<<< HEAD
Nel nostro caso, `try..catch` è pensato per intercettare errori per "dati non corretti". Ma per sua natura, `catch` prende *tutti* gli errori in `try`. Qui intercetta un errore inaspettato, tuttavia visualizza ugualmente il messaggio `"JSON Error"`. Questo è sbagliato e rende il debug del codice più difficoltoso.
=======
In our case, `try...catch` is placed to catch "incorrect data" errors. But by its nature, `catch` gets *all* errors from `try`. Here it gets an unexpected error, but still shows the same `"JSON Error"` message. That's wrong and also makes the code more difficult to debug.
>>>>>>> e01998ba

Per evitare questi problemi, possiamo utiliizare la tecnica di "rethrowing". La regola è molto semplice:

**Catch dovrebbe processore solamente gli errori che riconosce e "rilanciare" (rethrow) tutti gli altri.**

La tecnica "rethrowing" può essere spiegata più in dettaglio come:

<<<<<<< HEAD
1. Catch intercetta tutti gli errori.
2. Nel blocco `catch(err) {...}` analizziamo l'oggetto errore (Object Error) `err`.
2. Se non sappiamo come gestirlo, allora ne usciermo con `throw err`.
=======
1. Catch gets all errors.
2. In the `catch (err) {...}` block we analyze the error object `err`.
3. If we don't know how to handle it, we do `throw err`.
>>>>>>> e01998ba

Usually, we can check the error type using the `instanceof` operator:

```js run
try {
  user = { /*...*/ };
} catch (err) {
*!*
  if (err instanceof ReferenceError) {
*/!*
    alert('ReferenceError'); // "ReferenceError" for accessing an undefined variable
  }
}
```

Possiamo ottenere il nome della classe di errore dalla proprietà `err.name`. Tutti gli errori nativi la possiedono. Un'altra opzione può esser quella di leggere `err.constructor.name`.

La regola è semplice:

**Catch dovrebbe processore solamente gli errori che riconosce e "rilanciare" (rethrow) tutti gli altri.**

La tecnica "rethrowing" può essere spiegata più in dettaglio come:

1. Catch intercetta tutti gli errori.
2. Nel blocco `catch(err) {...}` analizziamo l'oggetto errore (Object Error) `err`.
2. Se non sappiamo come gestirlo, allora ne usciremo con `throw err`.

Nel codice seguente, useremo rethrowing in modo che `catch` gestisca solamente un `SyntaxError`:

```js run
let json = '{ "age": 30 }'; // dati incompleti
try {

  let user = JSON.parse(json);

  if (!user.name) {
    throw new SyntaxError("Dati incompleti: manca la proprietà name");
  }

*!*
  blabla(); // errore inaspettato
*/!*

  alert( user.name );

} catch (err) {

*!*
  if (err instanceof SyntaxError) {
    alert( "JSON Error: " + err.message );
  } else {
    throw err; // rethrow (*)
  }
*/!*

}
```

<<<<<<< HEAD
Genereremo un errore nel blocco `catch` alla linea `(*)` "uscendo" dal `try..catch` e potremo catturare nuovamente quest'errore con un costrutto `try..catch` più esterno (se esiste), altrimenti lo script morirà.
=======
The error throwing on line `(*)` from inside `catch` block "falls out" of `try...catch` and can be either caught by an outer `try...catch` construct (if it exists), or it kills the script.
>>>>>>> e01998ba

Quindi, attualmente il blocco `catch` gestisce solamente gli errori che conosce e per cui è stato istruito e "ignora" tutti gli altri.

<<<<<<< HEAD
Il seguente esempio dimostra come altri errori possono essere catturati da più livelli di `try..catch`:
=======
The example below demonstrates how such errors can be caught by one more level of `try...catch`:
>>>>>>> e01998ba

```js run
function readData() {
  let json = '{ "age": 30 }';

  try {
    // ...
*!*
    blabla(); // errore!
*/!*
  } catch (err) {
    // ...
    if (!(err instanceof SyntaxError)) {
*!*
<<<<<<< HEAD
      throw e; // rethrow (non so come gsetirlo)
=======
      throw err; // rethrow (don't know how to deal with it)
>>>>>>> e01998ba
*/!*
    }
  }
}

try {
  readData();
} catch (err) {
*!*
<<<<<<< HEAD
  alert( "External catch got: " + e ); // catturato!
*/!*
}
```

In questo caso `readData` sa solamente come gestire un `SyntaxError`, mentre il `try..catch` più esterno sa come gestire tutto il resto.
=======
  alert( "External catch got: " + err ); // caught it!
*/!*
}
```

Here `readData` only knows how to handle `SyntaxError`, while the outer `try...catch` knows how to handle everything.
>>>>>>> e01998ba

## try...catch...finally

Aspetta, non è tutto.

<<<<<<< HEAD
Il costrutto `try..catch` può avere una o più clausole: `finally`.
=======
The `try...catch` construct may have one more code clause: `finally`.
>>>>>>> e01998ba

Se esiste, il codice all'interno delle clausole verrà eseguito in ogni caso:

- dopo `try`, se non si sono verificati errori,
- dopo `catch`, se si sono verificati errori.

La sintassi estesa sarà più o meno così:

```js
*!*try*/!* {
<<<<<<< HEAD
   ... provo ad eseguire il codice ...
} *!*catch*/!*(e) {
   ... gestisco gli errori ...
=======
   ... try to execute the code ...
} *!*catch*/!* (err) {
   ... handle errors ...
>>>>>>> e01998ba
} *!*finally*/!* {
   ... eseguo in ogni caso ...
}
```

Proviamo ad eseguire questo codice:

```js run
try {
  alert( 'try' );
<<<<<<< HEAD
  if (confirm('Vuoi generare un errore?')) BAD_CODE();
} catch (e) {
=======
  if (confirm('Make an error?')) BAD_CODE();
} catch (err) {
>>>>>>> e01998ba
  alert( 'catch' );
} finally {
  alert( 'finally' );
}
```

Il codice ha due modi per terminare l'esecuzione:

1. Se si risponde "Sì" alla domanda "Vuoi generare un errore?", allora `try -> catch -> finally`.
2. Se si risponde "No", allora `try -> finally`.

La clausola `finally` è spesso utilizzata quando iniziamo a fare qualcosa e vogliamo che in ogni caso finalizzare il risultato.

Per esempio, vogliamo misurare il tempo che impiega una funzione di Fibonacci `fib(n)`. Naturalmente, dobbiamo iniziare la misurazione prima che essa venga eseguita e terminarla subito dopo. Ma cosa accade se si verifica un errore durante il richiamo della funzione? In particolare, l'implementazione di `fib(n)` nel codice che segue ritorna un errore in caso di numeri negativi o non interi.

La clausola `finally` è il posto migliore dove terminare la misurazione senza dover tener conto di cosa sia successo.

In questo caso `finally` garantisce la misurazione del tempo impiegato correttamente in entrambe le situazioni -- sia nel caso di un'esecuzione corretta di `fib` che nel caso si verifichi un errore in essa:

```js run
let num = +prompt("Inserire un numero positivo?", 35)

let diff, result;

function fib(n) {
  if (n < 0 || Math.trunc(n) != n) {
    throw new Error("Deve non essere negativo, oltre che intero.");
  }
  return n <= 1 ? n : fib(n - 1) + fib(n - 2);
}

let start = Date.now();

try {
  result = fib(num);
} catch (err) {
  result = 0;
*!*
} finally {
  diff = Date.now() - start;
}
*/!*

alert(result || "si è verificato un errore");

alert( `l'esecuzione è durata ${diff}ms` );
```

Possiamo verificare il codice eseguendolo e inserendo `35` al `prompt` -- verrà eseguito normalmente, `finally` dopo `try`. E se inseriamo `-1` -- ci sarà un errore immediato, e l'esecuzione durerà `0ms`. Entrambe le misurazioni saranno corrette.

In altre parola, la funzione potrà terminare con `return` o `throw`, non avrà alcuna importanza. La clausola `finally` verrà eseguita in ogni caso.


<<<<<<< HEAD
```smart header="Le variabili sono locali all'interno di `try..catch..finally`"
Presta attenzione al fatto che le variabili `result` e `diff` nel codice precedente sono dichiarate prima del `try..catch`.
=======
```smart header="Variables are local inside `try...catch...finally`"
Please note that `result` and `diff` variables in the code above are declared *before* `try...catch`.
>>>>>>> e01998ba

Altrimenti, se dichiariamo `let` all'interno del blocco `try`, risulterà visibile solamente all'interno del blocco stesso.
```

<<<<<<< HEAD
````smart header="`finally` e `return`"
La clausola `finally` funziona indifferentemente da come si esce dal blocco `try..catch`. Questo include anche un esplicito `return`.
=======
````smart header="`finally` and `return`"
The `finally` clause works for *any* exit from `try...catch`. That includes an explicit `return`.
>>>>>>> e01998ba

Nel codice seguente, c'è un `return` nel `try`. In questo caso, `finally` è eseguito giusto prima che il controllo passi al resto del codice.

```js run
function func() {

  try {
*!*
    return 1;
*/!*

  } catch (err) {
    /* ... */
  } finally {
*!*
    alert( 'finally' );
*/!*
  }
}

alert( func() ); // prima viene eseguito l'alert del finally, e successivamente questo qua
```
````

````smart header="`try...finally`"

<<<<<<< HEAD
Anche il costrutto `try..finally`, senza la clausola `catch` può risultare utile. Lo useremo se non vogliamo gestire l'errore in questo momento (ignorandolo), ma vogliamo essere sicuri che il processo che abbiamo avviato sia finalizzato ugualmente.
=======
The `try...finally` construct, without `catch` clause, is also useful. We apply it when we don't want to handle errors here (let them fall through), but want to be sure that processes that we started are finalized.
>>>>>>> e01998ba

```js
function func() {
  // iniziamo ad eseguire qualcosa che necessita di essere completata (come una misurazione)
  try {
    // ...
  } finally {
    // completo qualunque cosa sia accaduta
  }
}
```
Nel codice qui sopra, un errore all'interno di `try` vi farà uscire sempre fuori dal costrutto, perché non c'è `catch`. Ma `finally` verrà eseguito ugualmente prima che il flusso lascerà la funzione.
````

## Catch globale

```warn header="Strettamente legato all'ambiente di esecuzione"
Le informazioni all'interno di questa sezione non fanno parte strettamente di JavaScript.
```

<<<<<<< HEAD
Immaginiamo di incorrere in un errore fatale fuori dal `try..catch`, e lo script muore. Esattamente come un errore di programmazione, non è il massimo, se non un terribile risultato.
=======
Let's imagine we've got a fatal error outside of `try...catch`, and the script died. Like a programming error or some other terrible thing.
>>>>>>> e01998ba

Esiste un modo per reagire a un situazione simile? Possiamo creare un log dell'errore, mostrare qualcosa all'utente (che normalmente non vede i messaggi di errore), ecc.

Non esiste nulla nelle specifiche, ma l'ambiente in genere ci viene incontro, poiché risulta veramente utile. Ad esempio, Node.js ha [`process.on("uncaughtException")`](https://nodejs.org/api/process.html#process_event_uncaughtexception) per questo. E nel browser possiamo assegnare una funzione alla proprietà speciale [window.onerror](mdn:api/GlobalEventHandlers/onerror), che verrà eseguita nel caso di un errore non catturato.

La sintassi:

```js
window.onerror = function(message, url, line, col, error) {
  // ...
};
```

`message`
: Messaggio di errore.

`url`
: Indirizzo URL dello script in cui si è verificato l'errore.

`line`, `col`
: Linea e colonna in cui si è verificato l'errore.

`error`
: L'oggetto errore (Error Object).

Ad esempio:

```html run untrusted refresh height=1
<script>
*!*
  window.onerror = function(message, url, line, col, error) {
    alert(`${message}\n At ${line}:${col} of ${url}`);
  };
*/!*

  function readData() {
    badFunc(); // Ops, qualcosa è andato storto!
  }

  readData();
</script>
```

Il ruolo del gestore globale `window.onerror` non è quello di risolvere l'esecuzione dello the script -- cosa probabilmente impossibile nel'eventualità di errori di programmazione, ma d'inviare messaggi di errore agli sviluppatori.

Esistono anche dei web-services che forniscono servizi di error-logging, come <https://errorception.com> o <http://www.muscula.com>.

Funziona all'incirca così:

1. Ci registriamo al servizio e inseriamo il pezzo di codice JS (o lo URL allo script) che ci viene fornito.
2. Quindi lo script JS imposta una funzione personalizzata `window.onerror`.
3. Quando si verifica un errore, quest'ultimo invia una richiesta contenente i dettagli al servizio.
4. A questo punto noi possiamo autenticarci tramite l'interfaccia web del servizio e vedere gli errori.

## Riepilogo

<<<<<<< HEAD
Il costrutto `try..catch` permette la gestione degli errori al momento dell'esecuzione. Letteralmente permette di "provare" ("try") il codice e "catturare" ("catch") gli errori che si possono verificare.
=======
The `try...catch` construct allows to handle runtime errors. It literally allows to "try" running the code and "catch" errors that may occur in it.
>>>>>>> e01998ba

La sintassi è:

```js
try {
<<<<<<< HEAD
  // esegui il codice
} catch(err) {
  // se un errore si presenta, passo qui
  // err è l'oggetto errore (object error)
=======
  // run this code
} catch (err) {
  // if an error happened, then jump here
  // err is the error object
>>>>>>> e01998ba
} finally {
  // viene eseguito in ogni caso subito dopo try/catch
}
```

<<<<<<< HEAD
Sia la sezione `catch` che `finally` possono essere omesse, quindi i costrutti brevi `try..catch` e `try..finally` sono ugualmente validi.
=======
There may be no `catch` section or no `finally`, so shorter constructs `try...catch` and `try...finally` are also valid.
>>>>>>> e01998ba

L'oggetto errore ha le seguenti proprietà:

- `message` -- il messaggio di errore "human-readable".
- `name` -- la stringa con il nome dell'errore (error constructor name).
- `stack` (non standard, ma ben supportato) -- lo stack al momento della creazione dell'errore.

<<<<<<< HEAD
Se un oggetto errore non è necessario, possiamo ometterlo usando `catch {` anziché `catch(err) {`.
=======
If an error object is not needed, we can omit it by using `catch {` instead of `catch (err) {`.
>>>>>>> e01998ba

Possiamo anche generare un nostro errore personalizzato usando l'operatore `throw`. Tecnicamente, l'argomento di `throw` può essere qualunque cosa, ma in genere è un oggetto errore (object error) che estende la classe integrata `Error`. Puoi leggerne di più nel prossimo capitolo.

*Rethrowing* è un pattern veramente importante per la gestione degli errori: un blocco `catch` in genere si aspetta e gestisce un particolare tipo di errore, quindi dovrebbe "rilanciare" (rethrow) gli errori che non è in grado di gestire.

<<<<<<< HEAD
In ogni caso, se non abbiamo `try..catch`, molti ambienti permettono d'impostare un gestore "globale" per intercettare gli errori che ci "buttano fuori". All'interno del browser c'è `window.onerror`.
=======
Even if we don't have `try...catch`, most environments allow us to setup a "global" error handler to catch errors that "fall out". In-browser, that's `window.onerror`.
>>>>>>> e01998ba
<|MERGE_RESOLUTION|>--- conflicted
+++ resolved
@@ -1,26 +1,14 @@
-<<<<<<< HEAD
-# Gestione degli errori, "try..catch"
-=======
-# Error handling, "try...catch"
->>>>>>> e01998ba
+# Gestione degli errori, "try...catch"
 
 Non importa quanto siamo bravi a programmare, a volte i nostri scripts contengono errori. Questo può accadere a causa di un nostro errore, un input da parte dell'utente inatteso, a una risposta sbagliata da parte del server e per un altro centinaio di ragioni.
 
 Di solito, uno script "muore" (si ferma immediatamente) al verificarsi di un errore, stampandolo in console.
 
-<<<<<<< HEAD
-Ma esiste il costrutto `try..catch` che permette di "catturare" gli errori e, anziché farlo morire, ci permette di fare qualcosa di più ragionevole.
-
-## La sintassi "try..catch"
-
-Il costrutto `try..catch` è composto da due blocchi principali: `try` e `catch`:
-=======
-But there's a syntax construct `try...catch` that allows us to "catch" errors so the script can, instead of dying, do something more reasonable.
-
-## The "try...catch" syntax
-
-The `try...catch` construct has two main blocks: `try`, and then `catch`:
->>>>>>> e01998ba
+Ma esiste il costrutto `try...catch` che permette di "catturare" gli errori e, anziché farlo morire, ci permette di fare qualcosa di più ragionevole.
+
+## La sintassi "try...catch"
+
+Il costrutto `try...catch` è composto da due blocchi principali: `try` e `catch`:
 
 ```js
 try {
@@ -36,23 +24,13 @@
 
 Funziona in questo modo:
 
-<<<<<<< HEAD
 1. Per prima cosa, il codice all'interno del blocco `try {...}` viene eseguito.
 2. Se non si verifica alcun errore, allora `catch(err)` viene ignorato: viene eseguito tutto il codice all'interno del `try` e viene saltato quello all'interno del `catch`.
 3. Se si verifica un errore, allora l'esecuzione del resto del codice all'interno del `try` viene interrotta, e si passa all'esecuzione del codice all'interno di `catch(err)`. La variabile `err` (può essere usato ogni nome) contiene un oggetto di tipo Error (Error Object) con i dettagli riguardo a cosa sia successo.
 
 ![](try-catch-flow.svg)
 
-Quindi, un errore all'interno del blocco `try {…}` non ucciderà lo script: avremo la possibilità di gestirlo all'interno del blocco `catch`.
-=======
-1. First, the code in `try {...}` is executed.
-2. If there were no errors, then `catch (err)` is ignored: the execution reaches the end of `try` and goes on, skipping `catch`.
-3. If an error occurs, then the `try` execution is stopped, and control flows to the beginning of `catch (err)`. The `err` variable (we can use any name for it) will contain an error object with details about what happened.
-
-![](try-catch-flow.svg)
-
-So, an error inside the `try {...}` block does not kill the script -- we have a chance to handle it in `catch`.
->>>>>>> e01998ba
+Quindi, un errore all'interno del blocco `try {...}` non ucciderà lo script: avremo la possibilità di gestirlo all'interno del blocco `catch`.
 
 Vediamo degli esempi.
 
@@ -94,81 +72,47 @@
     ```
 
 
-<<<<<<< HEAD
-````warn header="`try..catch` funziona solamente per gli errori che si verificano durante l'esecuzione (runtime errors)"
-In modo che `try..catch` funzioni, il codice deve essere eseguibile. In altre parole, dev'essere un script JavaScript valido.
-=======
-````warn header="`try...catch` only works for runtime errors"
-For `try...catch` to work, the code must be runnable. In other words, it should be valid JavaScript.
->>>>>>> e01998ba
+````warn header="`try...catch` funziona solamente per gli errori che si verificano durante l'esecuzione (runtime errors)"
+In modo che `try...catch` funzioni, il codice deve essere eseguibile. In altre parole, dev'essere un script JavaScript valido.
 
 Non funzionerà se il codice è sintatticamente errato, per esempio se ha delle parentesi graffe non accoppiate:
 
 ```js run
 try {
   {{{{{{{{{{{{
-<<<<<<< HEAD
-} catch(e) {
-  alert("Il motore (engine) non riesce a interpretare il codice, esso non è valido");
-=======
 } catch (err) {
   alert("The engine can't understand this code, it's invalid");
->>>>>>> e01998ba
 }
 ```
 
 Il motore di JavaScript dapprima legge il codice, dopodiché lo esegue. Gli errori che si presentano durante la fase di lettura vengono definiti "parse-time" e sono non recuperabili (unrecoverable) (dal codice stesso). Questo perché il motore non riesce a interpretare il codice.
 
-<<<<<<< HEAD
-Quindi, `try..catch` può solo gestire gli errori presenti in un codice comunque valido. Tali errori vengono chiamati "errori di runtime" (runtime errors) o, a volte, "eccezioni" (exceptions).
+Quindi, `try...catch` può solo gestire gli errori presenti in un codice comunque valido. Tali errori vengono chiamati "errori di runtime" (runtime errors) o, a volte, "eccezioni" (exceptions).
 ````
 
 
-````warn header="`try..catch` funziona in maniera sincrona"
-Se un'eccezione si verifica all'interno di codice "schedulato", come nel caso di `setTimeout`, allora `try..catch` non riesce ad intercettarlo:
-=======
-So, `try...catch` can only handle errors that occur in valid code. Such errors are called "runtime errors" or, sometimes, "exceptions".
-````
-
-
-````warn header="`try...catch` works synchronously"
-If an exception happens in "scheduled" code, like in `setTimeout`, then `try...catch` won't catch it:
->>>>>>> e01998ba
+````warn header="`try...catch` funziona in maniera sincrona"
+Se un'eccezione si verifica all'interno di codice "schedulato", come nel caso di `setTimeout`, allora `try...catch` non riesce ad intercettarlo:
 
 ```js run
 try {
   setTimeout(function() {
     variabileNonDefinita; // script morirà qui
   }, 1000);
-<<<<<<< HEAD
 } catch (e) {
   alert( "non funziona" );
 }
 ```
 
-Questo accade perché il codice all'interno della funzione sarà eseguito successivamente, quando il motore avrà già interpretato il costrutto `try..catch`.
-
-Per intercettare un'eccezione all'interno di una funzione schedulata, `try..catch` dev'essere all'interno di tale funzione
+Questo accade perché il codice all'interno della funzione sarà eseguito successivamente, quando il motore avrà già interpretato il costrutto `try...catch`.
+
+Per intercettare un'eccezione all'interno di una funzione schedulata, `try...catch` dev'essere all'interno di tale funzione
 ```js run
 setTimeout(function() {
   try {    
-    variabileNonDefinita; // try..catch gestisce l'errore!
-=======
-} catch (err) {
-  alert( "won't work" );
-}
-```
-
-That's because the function itself is executed later, when the engine has already left the `try...catch` construct.
-
-To catch an exception inside a scheduled function, `try...catch` must be inside that function:
-```js run
-setTimeout(function() {
-  try {    
-    noSuchVariable; // try...catch handles the error!
->>>>>>> e01998ba
+    variabileNonDefinita; // try...catch gestisce l'errore!
   } catch {
-    alert( "qua c'è un errore!" );
+    alert( "qui c'è un errore!" );
   }
 }, 1000);
 ```
@@ -181,11 +125,7 @@
 ```js
 try {
   // ...
-<<<<<<< HEAD
 } catch(err) { // <-- "error object", potreste usare un'altra parola al posto di err
-=======
-} catch (err) { // <-- the "error object", could use another word instead of err
->>>>>>> e01998ba
   // ...
 }
 ```
@@ -235,15 +175,9 @@
 }
 ```
 
-<<<<<<< HEAD
-## Usare "try..catch"
-
-Esploriamo quindi l'uso di `try..catch` nella vita reale.
-=======
-## Using "try...catch"
-
-Let's explore a real-life use case of `try...catch`.
->>>>>>> e01998ba
+## Usare "try...catch"
+
+Esploriamo quindi l'uso di `try...catch` nella vita reale.
 
 Come già sappiamo, JavaScript supporta il metodo [JSON.parse(str)](mdn:js/JSON/parse) per leggere le variabili codificate in JSON.
 
@@ -271,11 +205,7 @@
 
 In questo modo, se qualcosa va storto, il visitatore non saprà mai perché (a meno che non apra la console per sviluppatori). E in genere gli utenti non gradiscono affatto che qualche cosa sia andata storta senza avere alcun messaggio di errore.
 
-<<<<<<< HEAD
-Quindi usiamo `try..catch` per gestire l'errore:
-=======
-Let's use `try...catch` to handle the error:
->>>>>>> e01998ba
+Quindi usiamo `try...catch` per gestire l'errore:
 
 ```js run
 let json = "{ bad json }";
@@ -289,17 +219,10 @@
 
 } catch (err) {
 *!*
-<<<<<<< HEAD
   // ...l'esecuzione prosegue qui
   alert( "Ci scusiamo, ma i dati contengono errori, proveremo a chiederli nuovamente." );
-  alert( e.name );
-  alert( e.message );
-=======
-  // ...the execution jumps here
-  alert( "Our apologies, the data has errors, we'll try to request it one more time." );
   alert( err.name );
   alert( err.message );
->>>>>>> e01998ba
 */!*
 }
 ```
@@ -322,13 +245,8 @@
   alert( user.name ); // nessuna proprietà name!
 */!*
 
-<<<<<<< HEAD
-} catch (e) {
+} catch (err) {
   alert( "non posso eseguire" );
-=======
-} catch (err) {
-  alert( "doesn't execute" );
->>>>>>> e01998ba
 }
 ```
 
@@ -375,21 +293,12 @@
 
 ```js run
 try {
-<<<<<<< HEAD
   JSON.parse("{ json errato o_O }");
-} catch(e) {
-=======
-  JSON.parse("{ bad json o_O }");
-} catch (err) {
->>>>>>> e01998ba
+} catch(err) {
 *!*
   alert(err.name); // SyntaxError
 */!*
-<<<<<<< HEAD
-  alert(e.message); // Simobolo inaspettato (Unexpected token) o nel JSON alla posizione 0
-=======
-  alert(err.message); // Unexpected token b in JSON at position 2
->>>>>>> e01998ba
+  alert(err.message); // Simbolo inaspettato (Unexpected token) o nel JSON alla posizione 0
 }
 ```
 
@@ -414,13 +323,8 @@
 
   alert( user.name );
 
-<<<<<<< HEAD
-} catch(e) {
-  alert( "JSON Error: " + e.message ); // Errore JSON: dati incompleti (Incomplete data): manca name
-=======
-} catch (err) {
-  alert( "JSON Error: " + err.message ); // JSON Error: Incomplete data: no name
->>>>>>> e01998ba
+} catch(err) {
+  alert( "JSON Error: " + err.message ); // Errore JSON: dati incompleti (Incomplete data): manca name
 }
 ```
 
@@ -430,11 +334,7 @@
 
 ## Rethrowing
 
-<<<<<<< HEAD
-Nel precedente esempio abbiamo usato `try..catch` per gestire i dati non corretti. Ma è possibile che *un altro errore inaspettato* si verifichi all'interno del blocco `try {...}`? Come un errore di programmazione (variabile non definita) o qualcos'altro, non solo qualcosa come i "dati non corretti".
-=======
-In the example above we use `try...catch` to handle incorrect data. But is it possible that *another unexpected error* occurs within the `try {...}` block? Like a programming error (variable is not defined) or something else, not just this "incorrect data" thing.
->>>>>>> e01998ba
+Nel precedente esempio abbiamo usato `try...catch` per gestire i dati non corretti. Ma è possibile che *un altro errore inaspettato* si verifichi all'interno del blocco `try {...}`? Come un errore di programmazione (variabile non definita) o qualcos'altro, non solo qualcosa come i "dati non corretti".
 
 Come questo:
 
@@ -445,25 +345,15 @@
   user = JSON.parse(json); // <-- abbiamo dimenticato di inserire "let" prima di user
 
   // ...
-<<<<<<< HEAD
-} catch(err) {
+} catch (err) {
   alert("JSON Error: " + err); // Errore JSON: ReferenceError: la variabile utente non è definita
   // (non c'è nessun errore JSON)
-=======
-} catch (err) {
-  alert("JSON Error: " + err); // JSON Error: ReferenceError: user is not defined
-  // (no JSON Error actually)
->>>>>>> e01998ba
 }
 ```
 
 Ovviamente, tutto è possibile! I programmatori commettono errori. Anche nelle utility open source utilizzate da milioni di persone per decenni -- improvvisamente può essere scoperto un bug che porta a terribili hack.
 
-<<<<<<< HEAD
-Nel nostro caso, `try..catch` è pensato per intercettare errori per "dati non corretti". Ma per sua natura, `catch` prende *tutti* gli errori in `try`. Qui intercetta un errore inaspettato, tuttavia visualizza ugualmente il messaggio `"JSON Error"`. Questo è sbagliato e rende il debug del codice più difficoltoso.
-=======
-In our case, `try...catch` is placed to catch "incorrect data" errors. But by its nature, `catch` gets *all* errors from `try`. Here it gets an unexpected error, but still shows the same `"JSON Error"` message. That's wrong and also makes the code more difficult to debug.
->>>>>>> e01998ba
+Nel nostro caso, `try...catch` è pensato per intercettare errori per "dati non corretti". Ma per sua natura, `catch` prende *tutti* gli errori in `try`. Qui intercetta un errore inaspettato, tuttavia visualizza ugualmente il messaggio `"JSON Error"`. Questo è sbagliato e rende il debug del codice più difficoltoso.
 
 Per evitare questi problemi, possiamo utiliizare la tecnica di "rethrowing". La regola è molto semplice:
 
@@ -471,15 +361,9 @@
 
 La tecnica "rethrowing" può essere spiegata più in dettaglio come:
 
-<<<<<<< HEAD
 1. Catch intercetta tutti gli errori.
-2. Nel blocco `catch(err) {...}` analizziamo l'oggetto errore (Object Error) `err`.
-2. Se non sappiamo come gestirlo, allora ne usciermo con `throw err`.
-=======
-1. Catch gets all errors.
-2. In the `catch (err) {...}` block we analyze the error object `err`.
-3. If we don't know how to handle it, we do `throw err`.
->>>>>>> e01998ba
+2. Nel blocco `catch (err) {...}` analizziamo l'oggetto errore (Object Error) `err`.
+2. Se non sappiamo come gestirlo, allora ne usciremo con `throw err`.
 
 Usually, we can check the error type using the `instanceof` operator:
 
@@ -538,19 +422,11 @@
 }
 ```
 
-<<<<<<< HEAD
-Genereremo un errore nel blocco `catch` alla linea `(*)` "uscendo" dal `try..catch` e potremo catturare nuovamente quest'errore con un costrutto `try..catch` più esterno (se esiste), altrimenti lo script morirà.
-=======
-The error throwing on line `(*)` from inside `catch` block "falls out" of `try...catch` and can be either caught by an outer `try...catch` construct (if it exists), or it kills the script.
->>>>>>> e01998ba
+Genereremo un errore nel blocco `catch` alla linea `(*)` "uscendo" dal `try...catch` e potremo catturare nuovamente quest'errore con un costrutto `try...catch` più esterno (se esiste), altrimenti lo script morirà.
 
 Quindi, attualmente il blocco `catch` gestisce solamente gli errori che conosce e per cui è stato istruito e "ignora" tutti gli altri.
 
-<<<<<<< HEAD
-Il seguente esempio dimostra come altri errori possono essere catturati da più livelli di `try..catch`:
-=======
-The example below demonstrates how such errors can be caught by one more level of `try...catch`:
->>>>>>> e01998ba
+Il seguente esempio dimostra come altri errori possono essere catturati da più livelli di `try...catch`:
 
 ```js run
 function readData() {
@@ -565,11 +441,7 @@
     // ...
     if (!(err instanceof SyntaxError)) {
 *!*
-<<<<<<< HEAD
-      throw e; // rethrow (non so come gsetirlo)
-=======
-      throw err; // rethrow (don't know how to deal with it)
->>>>>>> e01998ba
+      throw err; // rethrow (non so come gestirlo)
 */!*
     }
   }
@@ -579,31 +451,18 @@
   readData();
 } catch (err) {
 *!*
-<<<<<<< HEAD
-  alert( "External catch got: " + e ); // catturato!
-*/!*
-}
-```
-
-In questo caso `readData` sa solamente come gestire un `SyntaxError`, mentre il `try..catch` più esterno sa come gestire tutto il resto.
-=======
-  alert( "External catch got: " + err ); // caught it!
-*/!*
-}
-```
-
-Here `readData` only knows how to handle `SyntaxError`, while the outer `try...catch` knows how to handle everything.
->>>>>>> e01998ba
+  alert( "External catch got: " + err ); // catturato!
+*/!*
+}
+```
+
+In questo caso `readData` sa solamente come gestire un `SyntaxError`, mentre il `try...catch` più esterno sa come gestire tutto il resto.
 
 ## try...catch...finally
 
 Aspetta, non è tutto.
 
-<<<<<<< HEAD
-Il costrutto `try..catch` può avere una o più clausole: `finally`.
-=======
-The `try...catch` construct may have one more code clause: `finally`.
->>>>>>> e01998ba
+Il costrutto `try...catch` può avere una o più clausole: `finally`.
 
 Se esiste, il codice all'interno delle clausole verrà eseguito in ogni caso:
 
@@ -614,15 +473,9 @@
 
 ```js
 *!*try*/!* {
-<<<<<<< HEAD
    ... provo ad eseguire il codice ...
-} *!*catch*/!*(e) {
+} *!*catch*/!* (err) {
    ... gestisco gli errori ...
-=======
-   ... try to execute the code ...
-} *!*catch*/!* (err) {
-   ... handle errors ...
->>>>>>> e01998ba
 } *!*finally*/!* {
    ... eseguo in ogni caso ...
 }
@@ -633,13 +486,8 @@
 ```js run
 try {
   alert( 'try' );
-<<<<<<< HEAD
   if (confirm('Vuoi generare un errore?')) BAD_CODE();
-} catch (e) {
-=======
-  if (confirm('Make an error?')) BAD_CODE();
-} catch (err) {
->>>>>>> e01998ba
+} catch (err) {
   alert( 'catch' );
 } finally {
   alert( 'finally' );
@@ -693,24 +541,14 @@
 In altre parola, la funzione potrà terminare con `return` o `throw`, non avrà alcuna importanza. La clausola `finally` verrà eseguita in ogni caso.
 
 
-<<<<<<< HEAD
-```smart header="Le variabili sono locali all'interno di `try..catch..finally`"
-Presta attenzione al fatto che le variabili `result` e `diff` nel codice precedente sono dichiarate prima del `try..catch`.
-=======
-```smart header="Variables are local inside `try...catch...finally`"
-Please note that `result` and `diff` variables in the code above are declared *before* `try...catch`.
->>>>>>> e01998ba
+```smart header="Le variabili sono locali all'interno di `try...catch...finally`"
+Presta attenzione al fatto che le variabili `result` e `diff` nel codice precedente sono dichiarate prima del `try...catch`.
 
 Altrimenti, se dichiariamo `let` all'interno del blocco `try`, risulterà visibile solamente all'interno del blocco stesso.
 ```
 
-<<<<<<< HEAD
 ````smart header="`finally` e `return`"
-La clausola `finally` funziona indifferentemente da come si esce dal blocco `try..catch`. Questo include anche un esplicito `return`.
-=======
-````smart header="`finally` and `return`"
-The `finally` clause works for *any* exit from `try...catch`. That includes an explicit `return`.
->>>>>>> e01998ba
+La clausola `finally` funziona indifferentemente da come si esce dal blocco `try...catch`. Questo include anche un esplicito `return`.
 
 Nel codice seguente, c'è un `return` nel `try`. In questo caso, `finally` è eseguito giusto prima che il controllo passi al resto del codice.
 
@@ -737,11 +575,7 @@
 
 ````smart header="`try...finally`"
 
-<<<<<<< HEAD
-Anche il costrutto `try..finally`, senza la clausola `catch` può risultare utile. Lo useremo se non vogliamo gestire l'errore in questo momento (ignorandolo), ma vogliamo essere sicuri che il processo che abbiamo avviato sia finalizzato ugualmente.
-=======
-The `try...finally` construct, without `catch` clause, is also useful. We apply it when we don't want to handle errors here (let them fall through), but want to be sure that processes that we started are finalized.
->>>>>>> e01998ba
+Anche il costrutto `try...finally`, senza la clausola `catch` può risultare utile. Lo useremo se non vogliamo gestire l'errore in questo momento (ignorandolo), ma vogliamo essere sicuri che il processo che abbiamo avviato sia finalizzato ugualmente.
 
 ```js
 function func() {
@@ -762,11 +596,7 @@
 Le informazioni all'interno di questa sezione non fanno parte strettamente di JavaScript.
 ```
 
-<<<<<<< HEAD
-Immaginiamo di incorrere in un errore fatale fuori dal `try..catch`, e lo script muore. Esattamente come un errore di programmazione, non è il massimo, se non un terribile risultato.
-=======
-Let's imagine we've got a fatal error outside of `try...catch`, and the script died. Like a programming error or some other terrible thing.
->>>>>>> e01998ba
+Immaginiamo di incorrere in un errore fatale fuori dal `try...catch`, e lo script muore. Esattamente come un errore di programmazione, non è il massimo, se non un terribile risultato.
 
 Esiste un modo per reagire a un situazione simile? Possiamo creare un log dell'errore, mostrare qualcosa all'utente (che normalmente non vede i messaggi di errore), ecc.
 
@@ -823,37 +653,22 @@
 
 ## Riepilogo
 
-<<<<<<< HEAD
-Il costrutto `try..catch` permette la gestione degli errori al momento dell'esecuzione. Letteralmente permette di "provare" ("try") il codice e "catturare" ("catch") gli errori che si possono verificare.
-=======
-The `try...catch` construct allows to handle runtime errors. It literally allows to "try" running the code and "catch" errors that may occur in it.
->>>>>>> e01998ba
+Il costrutto `try...catch` permette la gestione degli errori al momento dell'esecuzione. Letteralmente permette di "provare" ("try") il codice e "catturare" ("catch") gli errori che si possono verificare.
 
 La sintassi è:
 
 ```js
 try {
-<<<<<<< HEAD
   // esegui il codice
-} catch(err) {
+} catch (err) {
   // se un errore si presenta, passo qui
   // err è l'oggetto errore (object error)
-=======
-  // run this code
-} catch (err) {
-  // if an error happened, then jump here
-  // err is the error object
->>>>>>> e01998ba
 } finally {
   // viene eseguito in ogni caso subito dopo try/catch
 }
 ```
 
-<<<<<<< HEAD
-Sia la sezione `catch` che `finally` possono essere omesse, quindi i costrutti brevi `try..catch` e `try..finally` sono ugualmente validi.
-=======
-There may be no `catch` section or no `finally`, so shorter constructs `try...catch` and `try...finally` are also valid.
->>>>>>> e01998ba
+Sia la sezione `catch` che `finally` possono essere omesse, quindi i costrutti brevi `try...catch` e `try...finally` sono ugualmente validi.
 
 L'oggetto errore ha le seguenti proprietà:
 
@@ -861,18 +676,10 @@
 - `name` -- la stringa con il nome dell'errore (error constructor name).
 - `stack` (non standard, ma ben supportato) -- lo stack al momento della creazione dell'errore.
 
-<<<<<<< HEAD
-Se un oggetto errore non è necessario, possiamo ometterlo usando `catch {` anziché `catch(err) {`.
-=======
-If an error object is not needed, we can omit it by using `catch {` instead of `catch (err) {`.
->>>>>>> e01998ba
+Se un oggetto errore non è necessario, possiamo ometterlo usando `catch {` anziché `catch (err) {`.
 
 Possiamo anche generare un nostro errore personalizzato usando l'operatore `throw`. Tecnicamente, l'argomento di `throw` può essere qualunque cosa, ma in genere è un oggetto errore (object error) che estende la classe integrata `Error`. Puoi leggerne di più nel prossimo capitolo.
 
 *Rethrowing* è un pattern veramente importante per la gestione degli errori: un blocco `catch` in genere si aspetta e gestisce un particolare tipo di errore, quindi dovrebbe "rilanciare" (rethrow) gli errori che non è in grado di gestire.
 
-<<<<<<< HEAD
-In ogni caso, se non abbiamo `try..catch`, molti ambienti permettono d'impostare un gestore "globale" per intercettare gli errori che ci "buttano fuori". All'interno del browser c'è `window.onerror`.
-=======
-Even if we don't have `try...catch`, most environments allow us to setup a "global" error handler to catch errors that "fall out". In-browser, that's `window.onerror`.
->>>>>>> e01998ba
+In ogni caso, se non abbiamo `try...catch`, molti ambienti permettono d'impostare un gestore "globale" per intercettare gli errori che ci "buttano fuori". All'interno del browser c'è `window.onerror`.