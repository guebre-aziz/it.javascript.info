--- conflicted
+++ resolved
@@ -114,14 +114,8 @@
 alert(message);
 ```
 
-<<<<<<< HEAD
 Quando il valore viene cambiato, il dato vecchio viene rimosso dalla variabile:
-![](variable-change.png)
-=======
-When the value is changed, the old data is removed from the variable:
-
 ![](variable-change.svg)
->>>>>>> 9bfc8cfa
 
 Possiamo anche dichiarare due variabili e copiare i dati da un all'altra.
 
@@ -326,14 +320,8 @@
 
 Possiamo dichiarare variabili per memorizzare dati. Possono essere dichiarate con `var`,`let` o `const`.
 
-<<<<<<< HEAD
-- `let` -- è una dichiarazione delle variabili più moderna. Il codice deve essere in modalità strict per utilizzare `let` in Chrome (V8).
+- `let` -- è una dichiarazione delle variabili più moderna.
 - `var` -- è una dichiarazione delle variabili più vecchia-scuola. Normalmente non si dovrebbe utilizzare, spiegheremo le sottili differenze da `let` nel capitolo <info:var>, giusto per esserne a conoscenza.
 - `const` -- è simile a `let`, ma non consente di cambiare il valore della variabile.
-=======
-- `let` -- is a modern variable declaration.
-- `var` -- is an old-school variable declaration. Normally we don't use it at all, but we'll cover subtle differences from `let` in the chapter <info:var>, just in case you need them.
-- `const` -- is like `let`, but the value of the variable can't be changed.
->>>>>>> 9bfc8cfa
 
 Le variabili dovrebbero avere dei nomi che ci consentono di capire facilmente cosa c'è dentro.