# Variabili

La maggior parte delle volte, le applicazioni JavaScript necessitano d'informazione per poter lavorare. Vediamo due esempi:
1. Un negozio online -- le informazioni possono riguardare i beni venduti e il carrello.
2. Un applicazione di messaggistica -- le informazioni possono riguardare utenti, messaggi e molto altro.

Le variabili vengono utilizzate per memorizzare informazioni.

## Variabile

Una variabile [variable](https://en.wikipedia.org/wiki/Variable_(computer_science)) è un "memorizzatore con nome" per i dati. Possiamo usare le variabile per memorizzare informazioni extra, visitatori e altri dati.

Per creare una variabile in JavaScript, dobbiamo utilizzare la parola chiave `let`.

L'istruzione sotto crea(in altre parole: *dichiara* o *definisce*) una variabile identificata dal nome "messaggio":

```js
let message;
```

Adesso possiamo inserirci dati utilizzando l'operatore di assegnazione `=`:

```js
let message;

*!*
message = 'Hello'; // memorizzazione della stringa
*/!*
```

La stringa è adesso salvata nell'area di memoria associata alla variabile. Possiamo accedervi utilizzando il nome della variabile:

```js run
let message;
message = 'Hello!';

*!*
alert(message); // mostra il contenuto della variabile
*/!*
```

Per essere precisi, potremmo unire la dichiarazione e l'assegnazione in una singola riga:

```js run
let message = 'Hello!'; // definisce la variabile e gli assegna il valore

alert(message); // Hello!
```

Possiamo anche dichiarare più variabili in una riga:

```js no-beautify
let user = 'John', age = 25, message = 'Hello';
```

Questo potrebbe risultare più breve, ma è sconsigliato. Per mantenere una migliore leggibilità è meglio utilizzare una riga per ogni variabile.

L'alternativa a più righe è un po più lunga, ma più facile da leggere:

```js
let user = 'John';
let age = 25;
let message = 'Hello';
```

Alcune persone scrivono variabili multiple in questo modo:
```js no-beautify
let user = 'John',
  age = 25,
  message = 'Hello';
```

...O anche con la virgola nella nuova riga:

```js no-beautify
let user = 'John'
  , age = 25
  , message = 'Hello';
```

Tecnicamente, tutte queste varianti fanno la stessa cosa. Quindi è una questione di gusto personale ed estetico.

````smart header="`var` piuttosto che `let`"
Nei vecchi script potresti trovare: `var` piuttosto che `let`:

```js
*!*var*/!* message = 'Hello';
```

La parola chiave `var` è *quasi* la stessa cosa di `let`. Dichiara comunque una variabile, ma in un maniera leggermente diversa, "vecchio stile".

Ci sono delle sottili differenze tra `let` e `var`, ma per ora non hanno importanza. Le copriremo in dettaglio più avanti, nel capitolo <info:var>.
````

## Un analogia con il mondo reale

Possiamo comprendere meglio il concetto di "variabile" se la immaginiamo come una scatola per i dati, con appiccicata un etichetta univoca.

Per esempio, la variabile `message` può essere immaginata come una scatola con etichetta `"message"` con il valore `"Hello!"` al suo interno:

![](variable.png)

Possiamo inserire qualsiasi valore all'interno della scatola.

Possiamo anche cambiarlo. Il valore può cambiare tutte le volte che ne abbiamo bisogno:

```js run
let message;

message = 'Hello!';

message = 'World!'; // il valore è cambiato

alert(message);
```

Quando il valore viene cambiato, il dato vecchio viene rimosso dalla variabile:
![](variable-change.png)

Possiamo anche dichiarare due variabili e copiare i dati da un all'altra.

```js run
let hello = 'Hello world!';

let message;

*!*
// copia 'Hello world' da hello in message
message = hello;
*/!*

// ora le due variabili contengono gli stessi dati
alert(hello); // Hello world!
alert(message); // Hello world!
```

<<<<<<< HEAD
```smart header="Linguaggi funzionali"
Può essere interessante sapere che esistono anche linguaggi di programmazione [funzionale](https://en.wikipedia.org/wiki/Functional_programming) che vietano di cambiare il valore di una variabile. Per esempio, [Scala](http://www.scala-lang.org/) o [Erlang](http://www.erlang.org/).
=======
```smart header="Functional languages"
It's interesting to note that there exist [functional](https://en.wikipedia.org/wiki/Functional_programming) programming languages, like [Scala](http://www.scala-lang.org/) or [Erlang](http://www.erlang.org/) that forbid changing variable values.
>>>>>>> 6a4c4193

In questo tipo di linguaggi, una volta che il valore viene memorizzato "dentro la scatola", ci rimane per sempre. Se abbiamo bisogno di memorizzare qualcos altro, il linguaggio ci forza a creare una nuova scatola (dichiarare una nuova variabile). Non possiamo quindi riutilizzare quelle vecchie.

Anche se potrebbero sembrare un pò strano a prima vista, questi linguaggi sono veramente capaci di sviluppare grandi cose. Inoltre, ci sono certe situazioni come calcoli paralleli in cui questi limiti portano dei benefici. Studiare un linguaggio di questo tipo (anche se non abbiamo intenzione di utilizzarlo a breve) è consigliato per allargare le proprie conoscenze.
```

## Nomi delle variabili [#variable-naming]

In JavaScript ci sono solo due limitazioni per il nome delle variabili:

1. Il nome deve contenere solo lettere, numeri, simboli `$` e `_`.
2. Il primo carattere non può essere un numero.

Esempi di nomi validi:

```js
let userName;
let test123;
```

Quando il nome contiene più parole, viene utilizzato il [camelCase](https://en.wikipedia.org/wiki/CamelCase). La logica è: le parole vanno una dopo l'altra, ogni parola inizia con lettere maiuscola: `myVeryLongName`.

Una cosa interessante è che -- il simbolo del dollaro `'$'` e l'underscore `'_'` possono essere utilizzati nei nomi. Sono dei semplici simboli, come le lettere, senza alcun significato speciale.

Ad esempio questi nomi sono validi:

```js run untrusted
let $ = 1; // dichiarata una variabile con nome "$"
let _ = 2; // qui una variabile con nome "_"

alert($ + _); // 3
```

Questi invece non lo sono:

```js no-beautify
let 1a; // non può cominciare con una stringa

let my-name; // '-' non è consentito nei nomi
```

```smart header="La questione delle lettere"
Le variabili `apple` ed `AppLE` sono distinte.
```

<<<<<<< HEAD
````smart header="Le lettere non inglesi sono permesse, ma sono sconsigliate"
E' possibile utilizzare qualsiasi alfabeto, compreso quello cirillico o addirittura i geroglifici:
=======
````smart header="Non-Latin letters are allowed, but not recommended"
It is possible to use any language, including cyrillic letters or even hieroglyphs, like this:
>>>>>>> 6a4c4193

```js
let имя = '...';
let 我 = '...';
```

Tecnicamente, non ci sono errori, questo tipo di nomi sono permessi, ma la tradizione internazionale è di utilizzare l'alfabeto inglese per il nome delle variabili. Anche se stiamo scrivendo un piccolo script, potrebbe infatti avere una lunga vita. Persone di altre nazionalità potrebbero aver bisogno di leggerlo.
````

````warn header="Nomi riservati"
C'e una [lista di parole riservate](https://developer.mozilla.org/en-US/docs/Web/JavaScript/Reference/Lexical_grammar#Keywords), che non possono essere utilizzare come nomi di variabili, perchè vengono utilizzate dal linguaggio stesso.

Per esempio, le parole `let`, `class`, `return`, `function` sono riservate.

Questo codice provocherà un errore di sintassi:

```js run no-beautify
let let = 5; // non è possibile chiamare una variabile "let", errore!
let return = 5; // nemmeno "return", errore!
```
````

````warn header="Un assegnazione senza `use strict`"

Normalmente, abbiamo bisogno di definire variabili prima di utilizzarle. Ma una volta, era possibile definire una variabile semplicemente assegnandogli un valore, senza `let`. Questo è ancora possibile se non utilizziamo `use strict`. E' necessario per mantenere la compatibilità con i vecchi script.

```js run no-strict
// da notare: no si utilizza "use strict" in questo esempio

num = 5; // la variabile "num" se non esiste già

alert(num); // 5
```

Questa però è una pessima pratica, che causerebbe un errore in strict mode:

```js
"use strict";

*!*
num = 5; // errore: num non è definita
*/!*
```
````

## Constanti

Per dichiarare una variabile costante (immutabile), dobbiamo utilizzare `const` invece di `let`:

```js
const myBirthday = '18.04.1982';
```

Le variabili dichiarate con `const` vengono chiamate "costanti". Non possono cambiare valore. Se tentassimo di farlo verrebbe sollevato un errore:

```js run
const myBirthday = '18.04.1982';

myBirthday = '01.01.2001'; // errore, non è possibile riassegnare la costante!
```
Quando il programmatore è sicuro che il valore della variabile non cambierà mai, può utilizzare `const` per soddisfare questa esigenza, e metterlo anche in mostra a tutti gli altri.

### Le costanti maiuscole

Una pratica molto diffusa è di utilizzare le variabili costanti come alias di valori difficili da ricordare, e che sono noti prima dell'esecuzione.

Questo tipo di costanti vengono identificate con lettere maiuscole e underscore.

<<<<<<< HEAD
Come in questo esempio:
=======
There is a widespread practice to use constants as aliases for difficult-to-remember values that are known prior to execution.

Such constants are named using capital letters and underscores.

For instance, let's make constants for colors in so-called "web" (hexadecimal) format:
>>>>>>> 6a4c4193

```js run
const COLOR_RED = "#F00";
const COLOR_GREEN = "#0F0";
const COLOR_BLUE = "#00F";
const COLOR_ORANGE = "#FF7F00";

// ...quando abbiamo bisogno di prelevare un colore
let color = COLOR_ORANGE;
alert(color); // #FF7F00
```

Benefici:

- `COLOR_ORANGE` è più facile da ricordare di `"#FF7F00"`.
- E' più facile commettere errori scrivendo `"#FF7F00"` piuttosto che `COLOR_ORANGE`.
- Quando leggiamo il codice, `COLOR_ORANGE` è molto più significativo di `#FF7F00`.

Quando dovremmo utilizzare lettere maiuscole per una costante, e quando invece trattarle come normali variabili? Facciamo un pò di chiarezza.

Essere una "costante" significa che il valore non potrà mai cambiare. Ci sono costanti che sono note prima dell'esecuzione (come la codifia esadecimale del colore rosso), e ci sono quelle che vengono *calcolate* durante l'esecuzione, ma non cambieranno più dopo che gli sarà stato assegnato un valore.

Per esempio:
```js
const pageLoadTime = /* tempo necessario da una pagina web per caricare */;
```
Il valore di `pageLoadTime` non è noto prima del caricamento della pagina, quindi viene trattato come una normale variabile. Ma rimane comunque una costante, perchè non potrà più cambiare dopo che gli sarà stato assegnato un valore.

In altre parole, i nomi delle costanti in maiuscolo vengono utilizzati con variabili dal valore noto prima dell'esecuzione.

## Dare i giusti nomi alle cose

Parlando di variabili, c'è un'altra cosa estremamente importante.

<<<<<<< HEAD
Per favore, utilizzate i nomi delle variabili con sensibilità. Prendetevi del tempo per pensare se necessario.
=======
A variable name should have a clean, obvious meaning, describe the data that it stores.
>>>>>>> 6a4c4193

Dare i giusti nomi alle variabili è una delle abilità più importanti (e difficili) nella programmazione. 
Una rapida occhiata ai nomi delle variabili può rivelare se il codice è stato scritto da un beginner o da uno sviluppatore esperto.

In un progetto reale, la maggior parte del tempo lo si perde a modificare ed estendere del codice già esistente, piuttosto che riscriverne uno nuovo. E quando ritorneremo sul codice, dopo aver fatto qualcos'altro, sarà molto pù facile trovare informazioni se sono ben descritte. In altre parole, quando le variabili utilizzano dei nomi efficaci.

Quindi è utile spendere del tempo a pensare il giusto nome per una variabile, prima di dichiararla. Questo approccio vi ripagherà.

Alcune regole da seguire:

- Utilizzare nomi leggibili da persone, come `userName` o `shoppingCart`.
- Evitate abbreviazioni o nomi brevi come `a`, `b`, `c`, senza che abbiano veramente senso.
- Rendete il nome il più descrittivo e preciso possibile. Esempi di pessimi nomi sono `data` e `value`. Questo tipo di nomi non dicono niente. Si possono utilizzare eccezionalmente se il contesto rende esplicito il significato.
- Definire delle regole personali o con il team. Se il visitatore del sito viene chiamato "user" allora dovremmo chiamare la relativa variabile come `currentUser` o `newUser`, non `currentVisitor` o `newManInTown`.

Sembra facile? Infatti lo è, ma trovare dei buoni nomi che siano precisi e descrittivi nella pratica non è sempre cosi semplice.

```smart header="Nuovo o Riciclo?"
Come ultima cosa. Ci sono alcuni programmatori un pò pigri, che invece di dichiarare nuove variabili tendono a riutilizzare quelle già esistenti.

Il risultato che si ottiene, è che le variabili sono come delle scatole in cui si possono mettere varie cose, senza cambiare l'etichetta. Cosa ci sarà dentro in un dato momento? Chi lo sa... Siamo costretti a controllare manualmente.

Questo genere di programmatori risparmiano qualche bit nella dichiarazione delle variabili ma perdono dieci volte il tempo risparmiato per fare debugging del codice.

Una variable in più va bene, non sono il diavolo.

I browser moderni e JavaScript minimizzano ed ottimizzano il codice abbastanza bene, quindi non ci saranno problemi di performance. Usare variabili differenti, per valori differenti può addirittura aiutare il motore JavaScript nell'ottimizzazione.
```

## Riepilogo

Possiamo dichiarare variabili per memorizzare dati. Possono essere dichiarate con `var`,`let` o `const`.

- `let` -- è una dichiarazione delle variabili più moderna. Il codice deve essere in modalità strict per utilizzare `let` in Chrome (V8).
- `var` -- è una dichiarazione delle variabili più vecchia-scuola. Normalmente non si dovrebbe utilizzare, spiegheremo le sottili differenze da `let` nel capitolo <info:var>, giusto per esserne a conoscenza.
- `const` -- è simile a `let`, ma non consente di cambiare il valore della variabile.

Le variabili dovrebbero avere dei nomi che ci consentono di capire facilmente cosa c'è dentro.<|MERGE_RESOLUTION|>--- conflicted
+++ resolved
@@ -134,13 +134,8 @@
 alert(message); // Hello world!
 ```
 
-<<<<<<< HEAD
 ```smart header="Linguaggi funzionali"
 Può essere interessante sapere che esistono anche linguaggi di programmazione [funzionale](https://en.wikipedia.org/wiki/Functional_programming) che vietano di cambiare il valore di una variabile. Per esempio, [Scala](http://www.scala-lang.org/) o [Erlang](http://www.erlang.org/).
-=======
-```smart header="Functional languages"
-It's interesting to note that there exist [functional](https://en.wikipedia.org/wiki/Functional_programming) programming languages, like [Scala](http://www.scala-lang.org/) or [Erlang](http://www.erlang.org/) that forbid changing variable values.
->>>>>>> 6a4c4193
 
 In questo tipo di linguaggi, una volta che il valore viene memorizzato "dentro la scatola", ci rimane per sempre. Se abbiamo bisogno di memorizzare qualcos altro, il linguaggio ci forza a creare una nuova scatola (dichiarare una nuova variabile). Non possiamo quindi riutilizzare quelle vecchie.
 
@@ -186,13 +181,8 @@
 Le variabili `apple` ed `AppLE` sono distinte.
 ```
 
-<<<<<<< HEAD
-````smart header="Le lettere non inglesi sono permesse, ma sono sconsigliate"
+````smart header="Le lettere non latine sono permesse, ma sono sconsigliate"
 E' possibile utilizzare qualsiasi alfabeto, compreso quello cirillico o addirittura i geroglifici:
-=======
-````smart header="Non-Latin letters are allowed, but not recommended"
-It is possible to use any language, including cyrillic letters or even hieroglyphs, like this:
->>>>>>> 6a4c4193
 
 ```js
 let имя = '...';
@@ -261,15 +251,7 @@
 
 Questo tipo di costanti vengono identificate con lettere maiuscole e underscore.
 
-<<<<<<< HEAD
-Come in questo esempio:
-=======
-There is a widespread practice to use constants as aliases for difficult-to-remember values that are known prior to execution.
-
-Such constants are named using capital letters and underscores.
-
-For instance, let's make constants for colors in so-called "web" (hexadecimal) format:
->>>>>>> 6a4c4193
+Come in questo esempio, creiamo delle costanti nel cosidetto formato "web" (esadecimale):
 
 ```js run
 const COLOR_RED = "#F00";
@@ -304,11 +286,7 @@
 
 Parlando di variabili, c'è un'altra cosa estremamente importante.
 
-<<<<<<< HEAD
 Per favore, utilizzate i nomi delle variabili con sensibilità. Prendetevi del tempo per pensare se necessario.
-=======
-A variable name should have a clean, obvious meaning, describe the data that it stores.
->>>>>>> 6a4c4193
 
 Dare i giusti nomi alle variabili è una delle abilità più importanti (e difficili) nella programmazione. 
 Una rapida occhiata ai nomi delle variabili può rivelare se il codice è stato scritto da un beginner o da uno sviluppatore esperto.
