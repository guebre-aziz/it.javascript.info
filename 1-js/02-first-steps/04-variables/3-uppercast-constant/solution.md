Generalmente si usano lettere maiuscole per le costanti che vengono pre-inizializzate. O, in altre parole, quando il valore è conosciuto prima dell'esecuzione e vengono scritte direttamente nel codice.

In questo caso `birthday` è già conosciuta prima di eseguire il codice. Quindi in questo caso utilizziamo le lettere maiuscole.

<<<<<<< HEAD
Per quanto riguarda `age` la situaione è differente, perchè viene calcolata a run-time(in esecuzione). Oggi abbiamo un età, l'anno dopo ne avremmo un'altra. E' comunque costante perchè non cambia con l'esecuzione del codice. Ma è un pò "meno costante" di `birthday`, poichè viene calcolata, quindi dovremmo utilizzare le lettere minuscole.
=======
In contrast, `age` is evaluated in run-time. Today we have one age, a year after we'll have another one. It is constant in a sense that it does not change through the code execution. But it is a bit "less of a constant" than `birthday`: it is calculated, so we should keep the lower case for it.
>>>>>>> 9bfc8cfa
<|MERGE_RESOLUTION|>--- conflicted
+++ resolved
@@ -2,8 +2,4 @@
 
 In questo caso `birthday` è già conosciuta prima di eseguire il codice. Quindi in questo caso utilizziamo le lettere maiuscole.
 
-<<<<<<< HEAD
-Per quanto riguarda `age` la situaione è differente, perchè viene calcolata a run-time(in esecuzione). Oggi abbiamo un età, l'anno dopo ne avremmo un'altra. E' comunque costante perchè non cambia con l'esecuzione del codice. Ma è un pò "meno costante" di `birthday`, poichè viene calcolata, quindi dovremmo utilizzare le lettere minuscole.
-=======
-In contrast, `age` is evaluated in run-time. Today we have one age, a year after we'll have another one. It is constant in a sense that it does not change through the code execution. But it is a bit "less of a constant" than `birthday`: it is calculated, so we should keep the lower case for it.
->>>>>>> 9bfc8cfa
+Per quanto riguarda `age` la situaione è differente, perchè viene calcolata a run-time(in esecuzione). Oggi abbiamo un età, l'anno dopo ne avremmo un'altra. E' comunque costante perchè non cambia con l'esecuzione del codice. Ma è un pò "meno costante" di `birthday`, poichè viene calcolata, quindi dovremmo utilizzare le lettere minuscole.