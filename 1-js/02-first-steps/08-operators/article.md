--- conflicted
+++ resolved
@@ -107,11 +107,8 @@
 alert(2 + 2 + '1' ); // "41" non "221"
 ```
 
-<<<<<<< HEAD
 Qui le operazioni vengo eseguite una di seguito all'altra, da sinistra verso destra. Il primo `+` somma i due numeri e restituisce `4`, quindi il successivo `+` concatena a quest'ultimo la stringa `1`, quindi sarebbe come fare `4 + '1' = 41`.
-=======
-Here, operators work one after another. The first `+` sums two numbers, so it returns `4`, then the next `+` adds the string `1` to it, so it's like `4 + '1' = '41'`.
->>>>>>> 97ef86242f9f236b13152e1baf52a55c4db8728a
+
 
 ```js run
 alert('1' + 2 + 2 ); // "122" non "14"
