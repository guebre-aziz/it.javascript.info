# Interazioni: alert, prompt, confirm

Questa parte del tutorial ha l'intenzione di coprire JavaScript cosi per "com'è", senza i ritocchi specifici di ogni ambiente.

<<<<<<< HEAD
Ma continueremo comunque ad utilizzare un browser come ambiente di test. Quindi dovremmo conoscere almeno un paio di funzioni dell'interfaccia utente. In questo capitolo prenderemo familiarità con le funzioni browser `alert`, `prompt` e `confirm`.
=======
But we'll still be using the browser as our demo environment, so we should know at least a few of its user-interface functions. In this chapter, we'll get familiar with the browser functions `alert`, `prompt` and `confirm`.
>>>>>>> 273e47b7

## alert

Sintassi:

```js
alert(message);
```

<<<<<<< HEAD
Questo mostra un messaggio e mette in pausa l'esecuzione dello script finchè l'utente non preme il pulsante "OK".
=======
This shows a message and pauses script execution until the user presses "OK".
>>>>>>> 273e47b7

Ad esempio:

```js run
alert("Hello");
```

<<<<<<< HEAD
La finestra che appare con il messaggio si chiama *modal window*. La parola "modal" significa che l'utente non potrà interagire con il resto della pagina, premere altri bottoni etc, fino a che non avrà interagito con la finestra. In questo esempio -- quando premerà "OK".

## prompt

La funzione `prompt` accetta due argomenti:
=======
The mini-window with the message is called a *modal window*. The word "modal" means that the visitor can't interact with the rest of the page, press other buttons, etc. until they have dealt with the window. In this case -- until they press "OK".

## prompt

The function `prompt` accepts two arguments:
>>>>>>> 273e47b7

```js no-beautify
result = prompt(title, [default]);
```

<<<<<<< HEAD
Questo mostrerà una modal window con un messaggio testuale, un campo di input per l'utente ed il bottone OK/CANCEL.

`title`
: Il testo da mostrare all'utente.
=======
It shows a modal window with a text message, an input field for the visitor, and the buttons OK/CANCEL.

`title`
: The text to show the visitor.
>>>>>>> 273e47b7

`default`
: Un secondo parametro opzionale, che rappresenta il valore iniziale del campo input.

<<<<<<< HEAD
L'utente potrà scrivere nel campo input del prompt e successivamente premere OK. O in alternativa possono cancellare l'input premendo su CANCEL o la combinazione di tasti `key:Esc`.

La chiamata ad un `prompt` ritorna il testo del campo input o `null` se è stato premuto cancel.
=======
The visitor may type something in the prompt input field and press OK. Or they can cancel the input by pressing CANCEL or hitting the `key:Esc` key.

The call to `prompt` returns the text from the input field or `null` if the input was canceled.
>>>>>>> 273e47b7

Ad esempio:

```js run
let age = prompt('How old are you?', 100);

alert(`You are ${age} years old!`); // You are 100 years old!
```

<<<<<<< HEAD
````warn header="IE: inserisce sempre un valore `default`"
Il secondo parametro è opzionale. Ma se non inseriamo niente, Internet Explorer inserirà il testo `"undefined"` nel prompt.

Provate ad eseguire il seguente codice su Internet Explorer:
=======
````warn header="In IE: always supply a `default`"
The second parameter is optional, but if we don't supply it, Internet Explorer will insert the text `"undefined"` into the prompt.

Run this code in Internet Explorer to see:
>>>>>>> 273e47b7

```js run
let test = prompt("Test");
```

<<<<<<< HEAD
Quindi, per farlo funzionare ugualmente su IE, è consigliato fornire sempre il secondo argomento:
=======
So, for prompts to look good in IE, we recommend always providing the second argument:
>>>>>>> 273e47b7

```js run
let test = prompt("Test", ''); // <-- for IE
```
````

## confirm

La sintassi:

```js
result = confirm(question);
```

<<<<<<< HEAD
La funzione `confirm` mostra una modal window con un `domanda` e due bottoni: OK e CANCEL.
=======
The function `confirm` shows a modal window with a `question` and two buttons: OK and CANCEL.
>>>>>>> 273e47b7

Il risultato è `true` se viene premuto OK altrimenti è `false`.

Ad esempio:

```js run
let isBoss = confirm("Are you the boss?");

alert( isBoss ); // true if OK is pressed
```

## Riepilogo

<<<<<<< HEAD
Abbiamo osservato 3 funzioni specifiche dei browser per interagire con l'utente:
=======
We covered 3 browser-specific functions to interact with visitors:
>>>>>>> 273e47b7

`alert`
: mostra un messaggio.

`prompt`
<<<<<<< HEAD
: mostra un messaggio chiedendo all'utente un input testuale. Ritorna il testo o, se viene premuto CANCEL o il tasto `key:Esc`, tutti i browser ritornano `null`.
=======
: shows a message asking the user to input text. It returns the text or, if CANCEL or `key:Esc` is clicked, `null`.
>>>>>>> 273e47b7

`confirm`
: mostra un messaggio e aspetta che l'utente prema "OK" o "CANCEL". Ritorna `true` se viene premuto OK e `false` per CANCEL/`key:Esc`.

<<<<<<< HEAD
Tutti questi metodi sono dei modal window: quindi interrompono l'esecuzione dello script e non consentono all'utente di interagire con il resto della pagina finchè il messaggio non viene rimosso:
=======
All these methods are modal: they pause script execution and don't allow the visitor to interact with the rest of the page until the window has been dismissed.
>>>>>>> 273e47b7

Ci sono due limitazioni che sono condivise da tutti i metodi visti sopra:

<<<<<<< HEAD
1. La posizione esatta della modal window viene decisa dal browser. Solitamente sta al centro.
2. Anche la grafica della modal window dipende dal browser. Non possiamo modificarla.
=======
1. The exact location of the modal window is determined by the browser. Usually, it's in the center.
2. The exact look of the window also depends on the browser. We can't modify it.
>>>>>>> 273e47b7

Questo è il prezzo da pagare per la semplicità. Ci sono altri modi di mostrare finestre carine, ricche di informazioni e interazioni con l'utente, ma se non ci interessa fare grandi cose, questi metodi possono essere utili.<|MERGE_RESOLUTION|>--- conflicted
+++ resolved
@@ -2,11 +2,7 @@
 
 Questa parte del tutorial ha l'intenzione di coprire JavaScript cosi per "com'è", senza i ritocchi specifici di ogni ambiente.
 
-<<<<<<< HEAD
 Ma continueremo comunque ad utilizzare un browser come ambiente di test. Quindi dovremmo conoscere almeno un paio di funzioni dell'interfaccia utente. In questo capitolo prenderemo familiarità con le funzioni browser `alert`, `prompt` e `confirm`.
-=======
-But we'll still be using the browser as our demo environment, so we should know at least a few of its user-interface functions. In this chapter, we'll get familiar with the browser functions `alert`, `prompt` and `confirm`.
->>>>>>> 273e47b7
 
 ## alert
 
@@ -16,11 +12,7 @@
 alert(message);
 ```
 
-<<<<<<< HEAD
 Questo mostra un messaggio e mette in pausa l'esecuzione dello script finchè l'utente non preme il pulsante "OK".
-=======
-This shows a message and pauses script execution until the user presses "OK".
->>>>>>> 273e47b7
 
 Ad esempio:
 
@@ -28,48 +20,27 @@
 alert("Hello");
 ```
 
-<<<<<<< HEAD
 La finestra che appare con il messaggio si chiama *modal window*. La parola "modal" significa che l'utente non potrà interagire con il resto della pagina, premere altri bottoni etc, fino a che non avrà interagito con la finestra. In questo esempio -- quando premerà "OK".
 
 ## prompt
 
 La funzione `prompt` accetta due argomenti:
-=======
-The mini-window with the message is called a *modal window*. The word "modal" means that the visitor can't interact with the rest of the page, press other buttons, etc. until they have dealt with the window. In this case -- until they press "OK".
-
-## prompt
-
-The function `prompt` accepts two arguments:
->>>>>>> 273e47b7
 
 ```js no-beautify
 result = prompt(title, [default]);
 ```
 
-<<<<<<< HEAD
 Questo mostrerà una modal window con un messaggio testuale, un campo di input per l'utente ed il bottone OK/CANCEL.
 
 `title`
 : Il testo da mostrare all'utente.
-=======
-It shows a modal window with a text message, an input field for the visitor, and the buttons OK/CANCEL.
-
-`title`
-: The text to show the visitor.
->>>>>>> 273e47b7
 
 `default`
 : Un secondo parametro opzionale, che rappresenta il valore iniziale del campo input.
 
-<<<<<<< HEAD
 L'utente potrà scrivere nel campo input del prompt e successivamente premere OK. O in alternativa possono cancellare l'input premendo su CANCEL o la combinazione di tasti `key:Esc`.
 
 La chiamata ad un `prompt` ritorna il testo del campo input o `null` se è stato premuto cancel.
-=======
-The visitor may type something in the prompt input field and press OK. Or they can cancel the input by pressing CANCEL or hitting the `key:Esc` key.
-
-The call to `prompt` returns the text from the input field or `null` if the input was canceled.
->>>>>>> 273e47b7
 
 Ad esempio:
 
@@ -79,27 +50,16 @@
 alert(`You are ${age} years old!`); // You are 100 years old!
 ```
 
-<<<<<<< HEAD
 ````warn header="IE: inserisce sempre un valore `default`"
 Il secondo parametro è opzionale. Ma se non inseriamo niente, Internet Explorer inserirà il testo `"undefined"` nel prompt.
 
 Provate ad eseguire il seguente codice su Internet Explorer:
-=======
-````warn header="In IE: always supply a `default`"
-The second parameter is optional, but if we don't supply it, Internet Explorer will insert the text `"undefined"` into the prompt.
-
-Run this code in Internet Explorer to see:
->>>>>>> 273e47b7
 
 ```js run
 let test = prompt("Test");
 ```
 
-<<<<<<< HEAD
 Quindi, per farlo funzionare ugualmente su IE, è consigliato fornire sempre il secondo argomento:
-=======
-So, for prompts to look good in IE, we recommend always providing the second argument:
->>>>>>> 273e47b7
 
 ```js run
 let test = prompt("Test", ''); // <-- for IE
@@ -114,11 +74,7 @@
 result = confirm(question);
 ```
 
-<<<<<<< HEAD
 La funzione `confirm` mostra una modal window con un `domanda` e due bottoni: OK e CANCEL.
-=======
-The function `confirm` shows a modal window with a `question` and two buttons: OK and CANCEL.
->>>>>>> 273e47b7
 
 Il risultato è `true` se viene premuto OK altrimenti è `false`.
 
@@ -132,39 +88,17 @@
 
 ## Riepilogo
 
-<<<<<<< HEAD
 Abbiamo osservato 3 funzioni specifiche dei browser per interagire con l'utente:
-=======
-We covered 3 browser-specific functions to interact with visitors:
->>>>>>> 273e47b7
 
 `alert`
 : mostra un messaggio.
 
 `prompt`
-<<<<<<< HEAD
-: mostra un messaggio chiedendo all'utente un input testuale. Ritorna il testo o, se viene premuto CANCEL o il tasto `key:Esc`, tutti i browser ritornano `null`.
-=======
-: shows a message asking the user to input text. It returns the text or, if CANCEL or `key:Esc` is clicked, `null`.
->>>>>>> 273e47b7
-
-`confirm`
-: mostra un messaggio e aspetta che l'utente prema "OK" o "CANCEL". Ritorna `true` se viene premuto OK e `false` per CANCEL/`key:Esc`.
-
-<<<<<<< HEAD
-Tutti questi metodi sono dei modal window: quindi interrompono l'esecuzione dello script e non consentono all'utente di interagire con il resto della pagina finchè il messaggio non viene rimosso:
-=======
-All these methods are modal: they pause script execution and don't allow the visitor to interact with the rest of the page until the window has been dismissed.
->>>>>>> 273e47b7
+Tutti questi metodi sono dei modal window: quindi interrompono l'esecuzione dello script e non consentono all'utente di interagire con il resto della pagina finchè il messaggio non viene rimosso.
 
 Ci sono due limitazioni che sono condivise da tutti i metodi visti sopra:
 
-<<<<<<< HEAD
 1. La posizione esatta della modal window viene decisa dal browser. Solitamente sta al centro.
 2. Anche la grafica della modal window dipende dal browser. Non possiamo modificarla.
-=======
-1. The exact location of the modal window is determined by the browser. Usually, it's in the center.
-2. The exact look of the window also depends on the browser. We can't modify it.
->>>>>>> 273e47b7
 
 Questo è il prezzo da pagare per la semplicità. Ci sono altri modi di mostrare finestre carine, ricche di informazioni e interazioni con l'utente, ma se non ci interessa fare grandi cose, questi metodi possono essere utili.