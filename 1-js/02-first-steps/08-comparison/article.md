--- conflicted
+++ resolved
@@ -189,13 +189,8 @@
 
 Noi abbiamo questi risultati perchè:
 
-<<<<<<< HEAD
-- Il confronto `(1)` e `(2)` ritorna `false` perchè `undefined` viene convertito a `NaN`. Mentre `NaN` è un valore numerico speciale che ritorna `false` con tutti i confronti.
+- Il confronto `(1)` e `(2)` ritorna `false` perchè `undefined` viene convertito a `NaN`, mentre `NaN` è un valore numerico speciale che ritorna `false` con tutti i confronti.
 - Il confronto di uguaglianza `(3)` ritorna `false`, perchè `undefined` è uguale solo a `null`, `undefined` e a nessun altro  valore.
-=======
-- Comparisons `(1)` and `(2)` return `false` because `undefined` gets converted to `NaN` and `NaN` is a special numeric value which returns `false` for all comparisons.
-- The equality check `(3)` returns `false` because `undefined` only equals `null`, `undefined`, and no other value.
->>>>>>> 6a4c4193
 
 ### Eludere i problemi
 
