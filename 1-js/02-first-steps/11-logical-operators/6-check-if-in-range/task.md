--- conflicted
+++ resolved
@@ -4,10 +4,6 @@
 
 # Controlla l'intervallo
 
-<<<<<<< HEAD
-Scrivi una condizione "if" per controllare che `age` sia compresa tra `14` e `90` estremi inclusi.
-=======
-Write an `if` condition to check that `age` is between `14` and `90` inclusively.
->>>>>>> 872cc6ad
+Scrivi una condizione `if` per controllare che `age` sia compresa tra `14` e `90` estremi inclusi.
 
 "Inclusi" significa che `age` può valere anche `14` o `90`.