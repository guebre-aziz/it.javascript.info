# Operatori logici

In JavaScript ci sono quattro operatori logici: `||` (OR), `&&` (AND), e `!` (NOT), `??` (Nullish Coalescing). Qui abbiamo trattato i primi tre, l'operatore `??` sarà approfondito nel prossimo articolo. 

Nonostante si chiamino "logici", possono essere applicati a valori di qualsiasi tipo, non solo ai booleani (i risultati stessi possono essere di qualunque tipo).

Vediamoli nei dettagli.

## || (OR)

L'operatore "OR" viene rappresentato da due linee verticali:

```js
result = a || b;
```

Nella programmazione classica, l'OR logico è utilizzato per manipolare solo tipi booleani. Se almeno un argomento è `true`, allora il risultato sarà `true`, altrimenti sarà `false`.

In JavaScript questo operatore è un po' più potente. Ma prima vediamo come si comporta con i valori booleani.

Ci sono quattro combinazioni logiche possibili:

```js run
alert( true || true );   // true
alert( false || true );  // true
alert( true || false );  // true
alert( false || false ); // false
```

Come possiamo vedere, il risultato è sempre `true`, tranne nei casi in cui entrambi gli operandi sono `false`.

Se un operando non è di tipo booleano, allora viene momentaneamente convertito per la valutazione.

Ad esempio, il numero `1` viene considerato come `true`, il numero `0` come `false`:

```js run
if (1 || 0) { // funziona proprio come ( true || false )
  alert( 'truthy!' );
}
```

La maggior parte delle volte, OR `||` viene utilizzato in un `if` per verificare se *almeno una* delle condizioni è vera.

Ad esempio:

```js run
let hour = 9;

*!*
if (hour < 10 || hour > 18) {
*/!*
  alert( 'The office is closed.' );
}
```

Possiamo passare molteplici condizioni:

```js run
let hour = 12;
let isWeekend = true;

if (hour < 10 || hour > 18 || isWeekend) {
  alert( 'The office is closed.' ); // l'Ufficio è chiuso
}
```

<<<<<<< HEAD
## OR "||" trova il primo valore vero
=======
## OR "||" finds the first truthy value [#or-finds-the-first-truthy-value]
>>>>>>> e01998ba

La logica descritta sopra è ovvia. Adesso proviamo ad addentrarci in qualche caratteristica "extra" di JavaScript.

Si può estendere l'algoritmo come segue.

Dati svariati operandi: 

```js
result = value1 || value2 || value3;
```

L'operatore OR `||` si comporta come segue:

- Valuta gli operandi da sinistra a destra.
- Ogni operando viene convertito a booleano. Se il risultato è `true`, il logical OR si ferma e ritorna il valore originale dell'operando.
- Se tutti gli operandi sono stati valutati e nessuno è `true`, ritorna l'ultimo operando.

Un valore viene ritornato nella sua forma originale, non nella sua conversione booleana.

In altre parole, una catena di OR `"||"` ritorna il primo valore vero; se invece non ce ne sono ritorna l'ultimo valore.

Ad esempio:

```js run
alert( 1 || 0 ); // 1 (1 è vero)

alert( null || 1 ); // 1 (1 è il primo valore true)
alert( null || 0 || 1 ); // 1 (il primo valore true)

alert( undefined || null || 0 ); // 0 (tutti falsi, ritorna l'ultimo valore)
```

Questo ci permette alcuni utilizzi interessanti rispetto al "puro e classico OR booleano"boolean-only OR".

1. **Trovare il primo valore vero in una lista di variabili o espressioni.**

    Immaginiamo di avere diverse variabili, `firstName`, `lastName` e `nickName`, tutte opzionali (possono quindi essere *undefined* o avere valori falsi).

    Possiamo utilizzare OR `||` per selezionare quella che contiene un valore e mostrarlo (oppure mostrare `"Anonymous"` se nessuna variabile è definita):

    ```js run
    let firstName = "";
    let lastName = "";
    let nickName = "SuperCoder";

    *!*
    alert( firstName || lastName || nickName || "Anonymous"); // SuperCoder
    */!*
    ```

    Se tutte le variabili sono false, verrà mostrato `"Anonymous"`.

2. **Valutazione a Corto-Circuito.**

    Gli operandi, oltre che valori, possono essere anche espressioni arbitrarie. L'operatore OR esegue la valutazione da sinistra a destra e si ferma al primo risultato vero, il quale viene ritornato. Il processo è chiamato "valutazione a corto-circuito" perché cerca di concludersi il prima possibile, senza dover elaborare tutti gli operandi. 

    Il logical OR è particolarmente utile quando il secondo argomento causerebbe un *side-effect* come l'assegnazione di una variabile o la chiamata a una funzione.
    Nell'esempio che segue solo il secondo messaggio verrà mostrato. 

    ```js run no-beautify
    *!*true*/!* || alert("not printed");
    *!*false*/!* || alert("printed");
    ```
   Nella prima linea l'operatore OR trova subito un valore vero e ferma immediatamente la valutazione, quindi *alert* non viene eseguito.
   Si può utilizzare questa funzionalità per eseguire un commando nel caso in cui la prima parte della condizione sia falsa. 

## && (AND)

L'operatore AND viene rappresentato con `&&`:

```js
result = a && b;
```

Nella programmazione classica AND ritorna `true` se entrambi gli operandi sono veri, altrimenti ritorna `false`:

```js run
alert( true && true );   // true
alert( false && true );  // false
alert( true && false );  // false
alert( false && false ); // false
```

Un esempio con `if`:

```js run
let hour = 12;
let minute = 30;

if (hour == 12 && minute == 30) {
  alert( 'The time is 12:30' );
}
```

Proprio come per OR, anche per AND è consentito qualsiasi valore come operando:

```js run
if (1 && 0) { // valutato come true && false
  alert( "won't work, because the result is falsy" );
}
```


## AND "&&" trova il primo valore falso

Dati svariati operandi:

```js
result = value1 && value2 && value3;
```

L'operatore AND `&&` si comporta come segue:

- Valuta gli operandi da sinistra a destra.
- Ogni operando viene convertito a booleano. Se il risultato è `false`, si ferma e ritorna il valore originale dell'operando.
- Se tutti gli operandi precedenti sono stati valutati e nessuno è `false`, ritorna l'ultimo operando.

In altre parole, AND ritorna il primo valore falso, altrimenti ritorna l'ultimo valore.

Le regole sono molto simili a quelle dell'OR. La differenza è che AND ritorna il primo valore *falso* mentre OR ritorna il primo valore *vero*.

Esempi:

```js run
// se il primo operando è vero,
// AND ritorna il secondo operando:
alert( 1 && 0 ); // 0
alert( 1 && 5 ); // 5

// se il primo operando è falso
// AND lo ritorna. Il secondo operando viene ignorato
alert( null && 5 ); // null
alert( 0 && "no matter what" ); // 0
```

Possiamo anche passare diversi valori in una sola riga. Nota come il primo valore falso viene ritornato non appena raggiunto:

```js run
alert( 1 && 2 && null && 3 ); // null
```

Quando tutti i valori sono veri, viene ritornato l'ultimo valore:

```js run
alert( 1 && 2 && 3 ); // 3, l'ultimo
```

````smart header="Precedenza di AND `&&` è maggiore dell'OR `||`"
La precedenza dell'operatore AND `&&` è maggiore di quella dell'OR `||`.

Quindi il codice `a && b || c && d` è analogo all'espressione: `(a && b) || (c && d)`.
````

````warn header="Non rimpiazzate `if` con `||` o `&&`"
Talvolta, le persone utilizzano l'operatore AND `&&` come una "scorciatoia" dell'espressione `if`".
Proprio come l'OR, anche AND `&&` può qualche volta rimpiazzare `if`.

Ad esempio:

```js run
let x = 1;

(x > 0) && alert( 'Greater than zero!' );
```

Le azioni nella parte destra di `&&` vengono eseguite solamente se la valutazione non si ferma prima. Cioè: solo se `(x > 0)` è vera.

Il codice sopra è sostanzialmente analogo a:

```js run
let x = 1;

if (x > 0) alert( 'Greater than zero!' );
```

La variante con `&&` sembra essere più corta. Ma l'istruzione `if` è più ovvia e tende ad essere più leggibile.

Quindi è consigliato usare ogni costrutto solo per i suoi scopi. Usate un `if` se volete imporre una condizione. Utilizzate invece `&&` se volete un AND.
````

## ! (NOT)

L'operatore booleano NOT viene rappresentato dal punto esclamativo `!`.

La sintassi è piuttosto semplice:

```js
result = !value;
```

L'operatore accetta un solo argomento e si comporta come segue:

1. Converte l'operando a booleano: `true/false`.
2. Ritorna il valore inverso.

Ad esempio:

```js run
alert( !true ); // false
alert( !0 ); // true
```

Un doppio NOT `!!` viene talvolta utilizzato per convertire un valore al tipo booleano:

```js run
alert( !!"non-empty string" ); // true
alert( !!null ); // false
```

Quello che accade è che il primo NOT converte l'operando a booleano e ritorna il suo inverso, e il secondo NOT lo *inverte nuovamente*. Il risultato è un valore di tipo booleano.

C'è un modo molto più lungo per fare la stessa cosa, usare la funzione `Boolean`, integrata in JavaScript:

```js run
alert( Boolean("non-empty string") ); // true
alert( Boolean(null) ); // false
```

La precedenza del NOT `!` è la più alta fra tutti gli operatori logici; viene sempre eseguita per prima e precede sia `&&` che `||`.<|MERGE_RESOLUTION|>--- conflicted
+++ resolved
@@ -64,11 +64,7 @@
 }
 ```
 
-<<<<<<< HEAD
-## OR "||" trova il primo valore vero
-=======
-## OR "||" finds the first truthy value [#or-finds-the-first-truthy-value]
->>>>>>> e01998ba
+## OR "||" trova il primo valore vero [#or-finds-the-first-truthy-value]
 
 La logica descritta sopra è ovvia. Adesso proviamo ad addentrarci in qualche caratteristica "extra" di JavaScript.
 
