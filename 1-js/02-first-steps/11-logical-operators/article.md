# Operatori logici

<<<<<<< HEAD
In JavaScript ci sono tre operatori logici: `||` (OR), `&&` (AND), e `!` (NOT).
=======
There are four logical operators in JavaScript: `||` (OR), `&&` (AND), `!` (NOT), `??` (Nullish Coalescing). Here we cover the first three, the `??` operator is in the next article.
>>>>>>> 7533c719

Nonostante si chiamino "logici", possono essere applicati a valori di qualsiasi tipo, non solo ai booleani (i risultati stessi possono essere di qualunque tipo).

Vediamoli nei dettagli.

## || (OR)

L'operatore "OR" viene rappresentato da due linee verticali:

```js
result = a || b;
```

Nella programmazione classica, l'OR logico è utilizzato per manipolare solo tipi booleani. Se almeno un argomento è `true`, allora il risultato sarà `true`, altrimenti sarà `false`.

In JavaScript questo operatore è un po' più potente. Ma prima vediamo come si comporta con i valori booleani.

Ci sono quattro combinazioni logiche possibili:

```js run
alert( true || true );   // true
alert( false || true );  // true
alert( true || false );  // true
alert( false || false ); // false
```

Come possiamo vedere, il risultato è sempre `true`, tranne nei casi in cui entrambi gli operandi sono `false`.

Se un operando non è di tipo booleano, allora viene momentaneamente convertito per la valutazione.

Ad esempio, il numero `1` viene considerato come `true`, il numero `0` come `false`:

```js run
if (1 || 0) { // funziona proprio come ( true || false )
  alert( 'truthy!' );
}
```

La maggior parte delle volte, OR `||` viene utilizzato in un `if` per verificare se *almeno una* delle condizioni è vera.

Ad esempio:

```js run
let hour = 9;

*!*
if (hour < 10 || hour > 18) {
*/!*
  alert( 'The office is closed.' );
}
```

Possiamo passare molteplici condizioni:

```js run
let hour = 12;
let isWeekend = true;

if (hour < 10 || hour > 18 || isWeekend) {
  alert( 'The office is closed.' ); // l'Ufficio è chiuso
}
```

## OR "||" trova il primo valore vero

La logica descritta sopra è ovvia. Adesso proviamo ad addentrarci in qualche caratteristica "extra" di JavaScript.

Si può estendere l'algoritmo come segue.

Dati svariati operandi: 

```js
result = value1 || value2 || value3;
```

L'operatore OR `||` si comporta come segue:

- Valuta gli operandi da sinistra a destra.
- Ogni operando viene convertito a booleano. Se il risultato è `true`, il logical OR si ferma e ritorna il valore originale dell'operando.
- Se tutti gli operandi sono stati valutati e nessuno è `true`, ritorna l'ultimo operando.

Un valore viene ritornato nella sua forma originale, non nella sua conversione booleana.

In altre parole, una catena di OR `"||"` ritorna il primo valore vero; se invece non ce ne sono ritorna l'ultimo valore.

Ad esempio:

```js run
alert( 1 || 0 ); // 1 (1 è vero)

alert( null || 1 ); // 1 (1 è il primo valore true)
alert( null || 0 || 1 ); // 1 (il primo valore true)

alert( undefined || null || 0 ); // 0 (tutti falsi, ritorna l'ultimo valore)
```

Questo ci permette alcuni utilizzi interessanti rispetto al "puro e classico OR booleano"boolean-only OR".

1. **Trovare il primo valore vero in una lista di variabili o espressioni.**

    Immaginiamo di avere diverse variabili, `firstName`, `lastName` e `nickName`, tutte opzionali (possono quindi essere *undefined* o avere valori falsi).

    Possiamo utilizzare OR `||` per selezionare quella che contiene un valore e mostrarlo (oppure mostrare `"Anonymous"` se nessua variabile è definita):

    ```js run
    let firstName = "";
    let lastName = "";
    let nickName = "SuperCoder";

    *!*
    alert( firstName || lastName || nickName || "Anonymous"); // SuperCoder
    */!*
    ```

    Se tutte le variabili sono false, verrà mostrato `"Anonymous"`.

2. **Valutazione a Corto-Circuito.**

    Gli operandi, oltre che valori, possono essere anche espressioni arbitrarie. L'operatore OR esegue la valutazione da sinistra a destra e si ferma al primo risultato vero, il quale viene ritornato. Il processo è chiamato "valutazione a corto-circuito" perché cerca di concludersi il prima possibile, senza dover elaborare tutti gli operandi. 

    Il logical OR è particolarmente utile quando il secondo argomento causerebbe un *side-effect* come l'assegnazione di una variabile o la chiamata a una funzione.
    Nell'esempio che segue solo il secondo messaggio verrà mostrato. 

    ```js run no-beautify
    *!*true*/!* || alert("not printed");
    *!*false*/!* || alert("printed");
    ```
   Nella prima linea l'operatore OR trova subito un valore vero e ferma immediatamente la valutazione, quindi *alert* non viene eseguito.
   Si può utilizzare questa funzionalità per eseguire un commando nel caso in cui la prima parte della condizione sia falsa. 

## && (AND)

L'operatore AND viene rappresentato con `&&`:

```js
result = a && b;
```

Nella programmazione classica AND ritorna `true` se entrambri gli operandi sono veri, altrimenti ritorna `false`:

```js run
alert( true && true );   // true
alert( false && true );  // false
alert( true && false );  // false
alert( false && false ); // false
```

Un esempio con `if`:

```js run
let hour = 12;
let minute = 30;

if (hour == 12 && minute == 30) {
  alert( 'The time is 12:30' );
}
```

Proprio come per OR, anche per AND è consentito qualsiasi valore come operando:

```js run
if (1 && 0) { // valutato come true && false
  alert( "won't work, because the result is falsy" );
}
```


## AND "&&" trova il primo valore falso

Dati svariati operandi:

```js
result = value1 && value2 && value3;
```

L'operatore AND `&&` si comporta come segue:

- Valuta gli operandi da sinistra a destra.
- Ogni operando viene convertito a booleano. Se il risultato è `false`, si ferma e ritorna il valore originale dell'operando.
- Se tutti gli operandi precedenti sono stati valutati e nessuno è `false`, ritorna l'ultimo operando.

In altre parole, AND ritorna il primo valore falso, altrimenti ritorna l'ultimo valore.

Le regole sono molto simili a quelle dell'OR. La differenza è che AND ritorna il primo valore *falso* mentre OR ritorna il primo valore *vero*.

Esempi:

```js run
// se il primo operando è vero,
// AND ritorna il secondo operando:
alert( 1 && 0 ); // 0
alert( 1 && 5 ); // 5

// se il primo operando è falso
// AND lo ritorna. Il secondo operando viene ignorato
alert( null && 5 ); // null
alert( 0 && "no matter what" ); // 0
```

Possiamo anche passare diversi valori in una sola riga. Nota come il primo valore falso viene ritornato non appena raggiunto:

```js run
alert( 1 && 2 && null && 3 ); // null
```

Quando tutti i valori sono veri, viene ritornato l'ultimo valore:

```js run
alert( 1 && 2 && 3 ); // 3, l'ultimo
```

````smart header="Precedenza di AND `&&` è maggiore dell'OR `||`"
La precedenza dell'operatore AND `&&` è maggiore di quella dell'OR `||`.

Quindi il codice `a && b || c && d` è analogo all'espressione: `(a && b) || (c && d)`.
````

````warn header="Non rimpiazzate `if` con `||` o `&&`"
Talvolta, le persone utilizzano l'operatore AND `&&` come una "scorcatoia" dell'espressione `if`".
Proprio come l'OR, anche AND `&&` può qualche volta rimpiazzare `if`.

Ad esempio:

```js run
let x = 1;

(x > 0) && alert( 'Greater than zero!' );
```

Le azioni nella parte destra di `&&` vengono eseguite solamente se la valutazione non si ferma prima. Cioè: solo se `(x > 0)` è vera.

Il codie sopra è sostanzialmente analogo a:

```js run
let x = 1;

if (x > 0) alert( 'Greater than zero!' );
```

La variante con `&&` sembra essere più corta. Ma l'istruzione `if` è più ovvia e tende ad essere più leggibile.

Quindi è consigliato usare ogni costrutto solo per i suoi scopi. Usate un `if` se volete imporre una condizione. Utilizzate invece `&&` se volete un AND.
````

## ! (NOT)

L'operatore booleano NOT viene rappresentato dal punto esclamativo `!`.

La sintassi è piuttosto semplice:

```js
result = !value;
```

L'operatore accetta un solo argomento e si comporta come segue:

1. Converte l'operando a booleano: `true/false`.
2. Ritorna il valore inverso.

Ad esempio:

```js run
alert( !true ); // false
alert( !0 ); // true
```

Un doppio NOT `!!` viene talvolta utilizzato per convertire un valore al tipo booleano:

```js run
alert( !!"non-empty string" ); // true
alert( !!null ); // false
```

Quello che accade è che il primo NOT converte l'operando a booleano e ritorna il suo inverso, e il secondo NOT lo *inverte nuovamente*. Il risultato è un valore di tipo booleano.

C'è un modo molto più lungo per fare la stessa cosa, usare la funzione `Boolean`, integrata in JavaScript:

```js run
alert( Boolean("non-empty string") ); // true
alert( Boolean(null) ); // false
```

La precedenza del NOT `!` è la più alta fra tutti gli operatori logici; viene sempre eseguita per prima e precede sia `&&` che `||`.<|MERGE_RESOLUTION|>--- conflicted
+++ resolved
@@ -1,10 +1,6 @@
 # Operatori logici
 
-<<<<<<< HEAD
-In JavaScript ci sono tre operatori logici: `||` (OR), `&&` (AND), e `!` (NOT).
-=======
-There are four logical operators in JavaScript: `||` (OR), `&&` (AND), `!` (NOT), `??` (Nullish Coalescing). Here we cover the first three, the `??` operator is in the next article.
->>>>>>> 7533c719
+In JavaScript ci sono quattro operatori logici: `||` (OR), `&&` (AND), e `!` (NOT), `??` (Nullish Coalescing). Qui abbiamo trattato i primi tre, l'operatore `??` sarà approfondito nel prossimo articolo. 
 
 Nonostante si chiamino "logici", possono essere applicati a valori di qualsiasi tipo, non solo ai booleani (i risultati stessi possono essere di qualunque tipo).
 
@@ -107,7 +103,7 @@
 
     Immaginiamo di avere diverse variabili, `firstName`, `lastName` e `nickName`, tutte opzionali (possono quindi essere *undefined* o avere valori falsi).
 
-    Possiamo utilizzare OR `||` per selezionare quella che contiene un valore e mostrarlo (oppure mostrare `"Anonymous"` se nessua variabile è definita):
+    Possiamo utilizzare OR `||` per selezionare quella che contiene un valore e mostrarlo (oppure mostrare `"Anonymous"` se nessuna variabile è definita):
 
     ```js run
     let firstName = "";
@@ -143,7 +139,7 @@
 result = a && b;
 ```
 
-Nella programmazione classica AND ritorna `true` se entrambri gli operandi sono veri, altrimenti ritorna `false`:
+Nella programmazione classica AND ritorna `true` se entrambi gli operandi sono veri, altrimenti ritorna `false`:
 
 ```js run
 alert( true && true );   // true
@@ -223,7 +219,7 @@
 ````
 
 ````warn header="Non rimpiazzate `if` con `||` o `&&`"
-Talvolta, le persone utilizzano l'operatore AND `&&` come una "scorcatoia" dell'espressione `if`".
+Talvolta, le persone utilizzano l'operatore AND `&&` come una "scorciatoia" dell'espressione `if`".
 Proprio come l'OR, anche AND `&&` può qualche volta rimpiazzare `if`.
 
 Ad esempio:
@@ -236,7 +232,7 @@
 
 Le azioni nella parte destra di `&&` vengono eseguite solamente se la valutazione non si ferma prima. Cioè: solo se `(x > 0)` è vera.
 
-Il codie sopra è sostanzialmente analogo a:
+Il codice sopra è sostanzialmente analogo a:
 
 ```js run
 let x = 1;
