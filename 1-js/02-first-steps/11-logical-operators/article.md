# Operatori logici

In JavaScript ci sono tre operatori logici: `||` (OR), `&&` (AND), `!` (NOT).

<<<<<<< HEAD
Nonostante si chiamino "logici", possono essere applicati a valori di qualsiasi tipo, non solo ai booleani. Il risultato stesso può essere di qualunque tipo.
=======
Although they are called "logical", they can be applied to values of any type, not only boolean. Their result can also be of any type.
>>>>>>> 273e47b7

Vediamoli nei dettagli.

## || (OR)

L'operatore "OR" viene rappresentato da due linee verticali:

```js
result = a || b;
```

<<<<<<< HEAD
Nella programmazione classica, l'OR logico è pensato per manipolare solo tipi booleani. Se almeno un argomento è `true`, allora il risultato sarà `true`, altrimenti sarà `false`.

In JavaScript questo operatore è un pò più potente. Ma prima guardiamo come si comporta con valori booleani.
=======
In classical programming, the logical OR is meant to manipulate boolean values only. If any of its arguments are `true`, it returns `true`, otherwise it returns `false`.

In JavaScript, the operator is a little bit trickier and more powerful. But first, let's see what happens with boolean values.
>>>>>>> 273e47b7

Ci sono quattro combinazioni logiche possibili:

```js run
alert( true || true );   // true
alert( false || true );  // true
alert( true || false );  // true
alert( false || false ); // false
```

Come possiamo vedere, il risultato è sempre `true` tranne nei casi in cui entrambi gli operandi sono `false`.

<<<<<<< HEAD
Se un operando non è booleano, allora viene convertito in booleano per essere valutato.

Ad esempio, il numero `1` viene visto come `true`, il numero `0` -- come `false`:
=======
If an operand is not a boolean, it's converted to a boolean for the evaluation.

For instance, the number `1` is treated as `true`, the number `0` as `false`:
>>>>>>> 273e47b7

```js run
if (1 || 0) { // works just like if( true || false )
  alert( 'truthy!' );
}
```

<<<<<<< HEAD
La maggior parte delle volte, OR `||` viene utilizzato in un `if` per verificare se *almeno una* delle condizioni è vera.
=======
Most of the time, OR `||` is used in an `if` statement to test if *any* of the given conditions is `true`.
>>>>>>> 273e47b7

Ad esempio:

```js run
let hour = 9;

*!*
if (hour < 10 || hour > 18) {
*/!*
  alert( 'The office is closed.' );
}
```

Possiamo passare molteplici condizioni:

```js run
let hour = 12;
let isWeekend = true;

if (hour < 10 || hour > 18 || isWeekend) {
  alert( 'The office is closed.' ); // it is the weekend
}
```

<<<<<<< HEAD
## OR preleva il primo valore vero

La logica descritta sopra è ovvia. Adesso proviamo ad addentrarci in qualche caratteristica "extra" di JavaScript.
=======
## OR finds the first truthy value

The logic described above is somewhat classical. Now, let's bring in the "extra" features of JavaScript.
>>>>>>> 273e47b7

Si può estendere l'algoritmo come segue:

Dando molti valori tramite OR:

```js
result = value1 || value2 || value3;
```

L'operatore OR `||` si comporta come segue:

<<<<<<< HEAD
- Valuta gli operandi da sinistra a destra.
- Ogni operando viene converito in booleano. Se il risultato è `true`, allora si ferma e ritorna il valore originale dell'operando.
- Se tutti gli altri operandi sono stati valutati (ad esempio tutti erano `false`), ritorna l'ultimo operando.
=======
- Evaluates operands from left to right.
- For each operand, converts it to boolean. If the result is `true`, stops and returns the original value of that operand.
- If all operands have been evaluated (i.e. all were `false`), returns the last operand.
>>>>>>> 273e47b7

Un valore viene ritornato nella sua forma originale, non nella sua conversione booleana.

In altra parole, una catena di OR `"||"` ritorna il primo valore vero, se invece non ce ne sono ritorna l'ultimo valore trovato.

Ad esempio:

```js run
alert( 1 || 0 ); // 1 (1 is truthy)
alert( true || 'no matter what' ); // (true is truthy)

alert( null || 1 ); // 1 (1 is the first truthy value)
alert( null || 0 || 1 ); // 1 (the first truthy value)
alert( undefined || null || 0 ); // 0 (all falsy, returns the last value)
```

<<<<<<< HEAD
Questo ci porta ad alcuni utilizzi interessanti rispetto al "puro e classico OR booleano".boolean-only OR".

1. **Prelevare il primo valore vero da una lista di variabili o espressioni.**

    Immaginiamo di avere diverse variabili, che possono contenere sia dati che `null/undefined`. Abbiamo bisogno di scegliere la prima che contiene dati.

    Possiamo utilizzare OR `||` per questo:
=======
This leads to some interesting usage compared to a "pure, classical, boolean-only OR".

1. **Getting the first truthy value from a list of variables or expressions.**

    Imagine we have several variables which can either contain data or be `null/undefined`. How can we find the first one with data?

    We can use OR `||`:
>>>>>>> 273e47b7

    ```js run
    let currentUser = null;
    let defaultUser = "John";

    *!*
    let name = currentUser || defaultUser || "unnamed";
    */!*

    alert( name ); // selects "John" – the first truthy value
    ```

<<<<<<< HEAD
    Se entrambe `currentUser` e `defaultUser` sono false allora il risultato sarà `"unnamed"`.
2. **Valutazione a Corto-Circuito.**

    Gli operandi non possono essere solo valori, ma anche espressioni arbitrarie. OR valuta ed esegue i test da sinistra a destra. La valutazione si ferma quando un viene trovato un valore vero, questo viene poi ritornato. Il processo è chiamata "valutazione a corto-circuito", perchè cerca di terminare il prima possibile partendo da sinistra verso destra.

    Questo si vede chiaramente quando il secondo argomento causerebbe side-effect. Come l'assegnazione di una variabile.

    Se proviamo ad eseguire l'esempio che segue, `x` non verrà assegnata:
=======
    If both `currentUser` and `defaultUser` were falsy, `"unnamed"` would be the result.
2. **Short-circuit evaluation.**

    Operands can be not only values, but arbitrary expressions. OR evaluates and tests them from left to right. The evaluation stops when a truthy value is reached, and the value is returned. This process is called "a short-circuit evaluation" because it goes as short as possible from left to right.

    This is clearly seen when the expression given as the second argument has a side effect like a variable assignment.

    In the example below, `x` does not get assigned:
>>>>>>> 273e47b7

    ```js run no-beautify
    let x;

    *!*true*/!* || (x = 1);

    alert(x); // undefined, because (x = 1) not evaluated
    ```

<<<<<<< HEAD
    ...Se il primo argomento è `false`, allora `OR` prosegue e valuta il secondo, in questo caso l'assegnazione funziona:
=======
    If, instead, the first argument is `false`, `||` evaluates the second one, thus running the assignment:
>>>>>>> 273e47b7

    ```js run no-beautify
    let x;

    *!*false*/!* || (x = 1);

    alert(x); // 1
    ```

<<<<<<< HEAD
    Un assegnazione è un caso semplice, potrebbero essere coinvolti altri tipi di side-effect.

    Quello che abbiamo visto, è un "modo breve di fare `if`". Il primo operando viene convertito a booleano e solo se è falso viene eseguito il secondo.

    La maggior parte delle volte è meglio utilizzare un " `if` "regolare", per mantenere il codice leggibile, in alcuni casi però può risultare utile.
=======
    An assignment is a simple case. Other side effects can also be involved.

    As we can see, such a use case is a "shorter way of doing `if`". The first operand is converted to boolean. If it's false, the second one is evaluated.

    Most of time, it's better to use a "regular" `if` to keep the code easy to understand, but sometimes this can be handy.
>>>>>>> 273e47b7

## && (AND)

L'operatore AND viene rappresentato con `&&`:

```js
result = a && b;
```

<<<<<<< HEAD
Nella programmazione classica AND ritorna `true` se entrambri gli operandi sono veri, altrimenti ritorna `false`:
=======
In classical programming, AND returns `true` if both operands are truthy and `false` otherwise:
>>>>>>> 273e47b7

```js run
alert( true && true );   // true
alert( false && true );  // false
alert( true && false );  // false
alert( false && false ); // false
```

Un esempio con `if`:

```js run
let hour = 12;
let minute = 30;

if (hour == 12 && minute == 30) {
  alert( 'The time is 12:30' );
}
```

<<<<<<< HEAD
Proprio come per OR, qualsiasi valore è consentito come operando per AND:
=======
Just as with OR, any value is allowed as an operand of AND:
>>>>>>> 273e47b7

```js run
if (1 && 0) { // evaluated as true && false
  alert( "won't work, because the result is falsy" );
}
```


<<<<<<< HEAD
## AND cerca il primo valore falso
=======
## AND finds the first falsy value
>>>>>>> 273e47b7

Fornire più valori AND:

```js
result = value1 && value2 && value3;
```

L'operatore AND `&&` si comporta come segue:

<<<<<<< HEAD
- Valuta gli operandi da sinistra a destra.
- Ogni operando viene convertito in booleano. Se il risultato è `false`, si ferma e ritorna il valore originale dell'operando.
- Se tutti gli operandi precedenti sono stati valutati (ad esempio nel caso siano tutti veri) , ritorna l'ultimo operando.
=======
- Evaluates operands from left to right.
- For each operand, converts it to a boolean. If the result is `false`, stops and returns the original value of that operand.
- If all operands have been evaluated (i.e. all were truthy), returns the last operand.
>>>>>>> 273e47b7

In altre parole, AND ritorna il primo valore falso se lo trova, altrimenti ritorna l'ultimo valore.

Le regole sono molto simili a quelle dell'OR. La differenza è che AND ritorna il primo valore *falso* mentre OR ritorna il primo valore *VERO*.

Esempi:

```js run
// if the first operand is truthy,
// AND returns the second operand:
alert( 1 && 0 ); // 0
alert( 1 && 5 ); // 5

// if the first operand is falsy,
// AND returns it. The second operand is ignored
alert( null && 5 ); // null
alert( 0 && "no matter what" ); // 0
```

Possiamo anche passare diversi valori in una sola riga. Vediamo come viene ritornato il primo valore falso:

```js run
alert( 1 && 2 && null && 3 ); // null
```

Quando tutti i valori sono veri, viene ritornato l'ultimo valore:

```js run
alert( 1 && 2 && 3 ); // 3, the last one
```

````smart header="Precedenza di AND `&&` è maggiore dell'OR `||`"
La precedenza dell'operatore AND`&&` è maggiore di quella dell'OR `||`.

<<<<<<< HEAD
Quindi il codice `a && b || c && d` è praticamente uguale all'espressione: `(a && b) || (c && d)`.
=======
So the code `a && b || c && d` is essentially the same as if the `&&` expressions were in parentheses: `(a && b) || (c && d)`.
>>>>>>> 273e47b7
````

Proprio come l'OR, anche AND `&&` può qualche volta rimpiazzare `if`.

Ad esempio:

```js run
let x = 1;

(x > 0) && alert( 'Greater than zero!' );
```

<<<<<<< HEAD
Le azione nella parte destra di `&&` vengono eseguite solamente se la valutazione non si ferma prima. Cioè: solo se `(x > 0)` è vera.
=======
The action in the right part of `&&` would execute only if the evaluation reaches it. That is, only if `(x > 0)` is true.
>>>>>>> 273e47b7

Quindi sostanzialmente è analogo a:

```js run
let x = 1;

if (x > 0) {
  alert( 'Greater than zero!' );
}
```

<<<<<<< HEAD
La variante con `&&` sembra essere più corta. Ma l'istruzione `if` è più ovvia e tende ad essere più leggibile.

Quindi è consigliato usare ogni costrutto solo per i suoi scopi. Usate un `if` se volete imporre una condizione. Utilizzate invece `&&` se volete un AND.
=======
The variant with `&&` appears shorter. But `if` is more obvious and tends to be a little bit more readable.

So we recommend using every construct for its purpose: use `if` if we want if and use `&&` if we want AND.
>>>>>>> 273e47b7

## ! (NOT)

L'operatore booleano NOT viene rappresentato dal punto esclamativo `!`.

La sintassi è piuttosto semplice:

```js
result = !value;
```

L'operatore accetta un solo argomento e si comporta come segue:

<<<<<<< HEAD
1. Converte l'operando al tipo booleano: `true/false`.
2. Ritorna il valore inverso.
=======
1. Converts the operand to boolean type: `true/false`.
2. Returns the inverse value.
>>>>>>> 273e47b7

Ad esempio:

```js run
alert( !true ); // false
alert( !0 ); // true
```

Un doppio NOT `!!` viene talvolta utilizzato per convertire un valore al tipo booleano:

```js run
alert( !!"non-empty string" ); // true
alert( !!null ); // false
```

<<<<<<< HEAD
Quello che accade è che il primo NOT converte il tipo a booleano e ritorna il suo inverso, il secondo NOT lo inverte nuovamente. Alla fine abbiamo un valore di tipo booleano.
=======
That is, the first NOT converts the value to boolean and returns the inverse, and the second NOT inverses it again. In the end, we have a plain value-to-boolean conversion.
>>>>>>> 273e47b7

C'è un modo molto più lungo per fare la stessa cosa -- una funzione del linguaggio `Boolean`:

```js run
alert( Boolean("non-empty string") ); // true
alert( Boolean(null) ); // false
```

<<<<<<< HEAD
La precedenza del NOT `!` è la più alta fra tutti gli operatori logici quindi viene sempre eseguita per prima, precede `&&`, `||`.
=======
The precedence of NOT `!` is the highest of all logical operators, so it always executes first, before `&&` or `||`.
>>>>>>> 273e47b7
<|MERGE_RESOLUTION|>--- conflicted
+++ resolved
@@ -2,11 +2,7 @@
 
 In JavaScript ci sono tre operatori logici: `||` (OR), `&&` (AND), `!` (NOT).
 
-<<<<<<< HEAD
 Nonostante si chiamino "logici", possono essere applicati a valori di qualsiasi tipo, non solo ai booleani. Il risultato stesso può essere di qualunque tipo.
-=======
-Although they are called "logical", they can be applied to values of any type, not only boolean. Their result can also be of any type.
->>>>>>> 273e47b7
 
 Vediamoli nei dettagli.
 
@@ -18,15 +14,9 @@
 result = a || b;
 ```
 
-<<<<<<< HEAD
 Nella programmazione classica, l'OR logico è pensato per manipolare solo tipi booleani. Se almeno un argomento è `true`, allora il risultato sarà `true`, altrimenti sarà `false`.
 
 In JavaScript questo operatore è un pò più potente. Ma prima guardiamo come si comporta con valori booleani.
-=======
-In classical programming, the logical OR is meant to manipulate boolean values only. If any of its arguments are `true`, it returns `true`, otherwise it returns `false`.
-
-In JavaScript, the operator is a little bit trickier and more powerful. But first, let's see what happens with boolean values.
->>>>>>> 273e47b7
 
 Ci sono quattro combinazioni logiche possibili:
 
@@ -39,15 +29,9 @@
 
 Come possiamo vedere, il risultato è sempre `true` tranne nei casi in cui entrambi gli operandi sono `false`.
 
-<<<<<<< HEAD
 Se un operando non è booleano, allora viene convertito in booleano per essere valutato.
 
 Ad esempio, il numero `1` viene visto come `true`, il numero `0` -- come `false`:
-=======
-If an operand is not a boolean, it's converted to a boolean for the evaluation.
-
-For instance, the number `1` is treated as `true`, the number `0` as `false`:
->>>>>>> 273e47b7
 
 ```js run
 if (1 || 0) { // works just like if( true || false )
@@ -55,11 +39,7 @@
 }
 ```
 
-<<<<<<< HEAD
 La maggior parte delle volte, OR `||` viene utilizzato in un `if` per verificare se *almeno una* delle condizioni è vera.
-=======
-Most of the time, OR `||` is used in an `if` statement to test if *any* of the given conditions is `true`.
->>>>>>> 273e47b7
 
 Ad esempio:
 
@@ -84,15 +64,9 @@
 }
 ```
 
-<<<<<<< HEAD
 ## OR preleva il primo valore vero
 
 La logica descritta sopra è ovvia. Adesso proviamo ad addentrarci in qualche caratteristica "extra" di JavaScript.
-=======
-## OR finds the first truthy value
-
-The logic described above is somewhat classical. Now, let's bring in the "extra" features of JavaScript.
->>>>>>> 273e47b7
 
 Si può estendere l'algoritmo come segue:
 
@@ -104,15 +78,9 @@
 
 L'operatore OR `||` si comporta come segue:
 
-<<<<<<< HEAD
 - Valuta gli operandi da sinistra a destra.
 - Ogni operando viene converito in booleano. Se il risultato è `true`, allora si ferma e ritorna il valore originale dell'operando.
 - Se tutti gli altri operandi sono stati valutati (ad esempio tutti erano `false`), ritorna l'ultimo operando.
-=======
-- Evaluates operands from left to right.
-- For each operand, converts it to boolean. If the result is `true`, stops and returns the original value of that operand.
-- If all operands have been evaluated (i.e. all were `false`), returns the last operand.
->>>>>>> 273e47b7
 
 Un valore viene ritornato nella sua forma originale, non nella sua conversione booleana.
 
@@ -129,7 +97,6 @@
 alert( undefined || null || 0 ); // 0 (all falsy, returns the last value)
 ```
 
-<<<<<<< HEAD
 Questo ci porta ad alcuni utilizzi interessanti rispetto al "puro e classico OR booleano".boolean-only OR".
 
 1. **Prelevare il primo valore vero da una lista di variabili o espressioni.**
@@ -137,15 +104,6 @@
     Immaginiamo di avere diverse variabili, che possono contenere sia dati che `null/undefined`. Abbiamo bisogno di scegliere la prima che contiene dati.
 
     Possiamo utilizzare OR `||` per questo:
-=======
-This leads to some interesting usage compared to a "pure, classical, boolean-only OR".
-
-1. **Getting the first truthy value from a list of variables or expressions.**
-
-    Imagine we have several variables which can either contain data or be `null/undefined`. How can we find the first one with data?
-
-    We can use OR `||`:
->>>>>>> 273e47b7
 
     ```js run
     let currentUser = null;
@@ -158,7 +116,6 @@
     alert( name ); // selects "John" – the first truthy value
     ```
 
-<<<<<<< HEAD
     Se entrambe `currentUser` e `defaultUser` sono false allora il risultato sarà `"unnamed"`.
 2. **Valutazione a Corto-Circuito.**
 
@@ -167,16 +124,6 @@
     Questo si vede chiaramente quando il secondo argomento causerebbe side-effect. Come l'assegnazione di una variabile.
 
     Se proviamo ad eseguire l'esempio che segue, `x` non verrà assegnata:
-=======
-    If both `currentUser` and `defaultUser` were falsy, `"unnamed"` would be the result.
-2. **Short-circuit evaluation.**
-
-    Operands can be not only values, but arbitrary expressions. OR evaluates and tests them from left to right. The evaluation stops when a truthy value is reached, and the value is returned. This process is called "a short-circuit evaluation" because it goes as short as possible from left to right.
-
-    This is clearly seen when the expression given as the second argument has a side effect like a variable assignment.
-
-    In the example below, `x` does not get assigned:
->>>>>>> 273e47b7
 
     ```js run no-beautify
     let x;
@@ -186,11 +133,7 @@
     alert(x); // undefined, because (x = 1) not evaluated
     ```
 
-<<<<<<< HEAD
-    ...Se il primo argomento è `false`, allora `OR` prosegue e valuta il secondo, in questo caso l'assegnazione funziona:
-=======
-    If, instead, the first argument is `false`, `||` evaluates the second one, thus running the assignment:
->>>>>>> 273e47b7
+    Se invece il primo argomento è `false`, allora `||` prosegue e valuta il secondo, in questo caso l'assegnazione funziona:
 
     ```js run no-beautify
     let x;
@@ -200,19 +143,11 @@
     alert(x); // 1
     ```
 
-<<<<<<< HEAD
     Un assegnazione è un caso semplice, potrebbero essere coinvolti altri tipi di side-effect.
 
     Quello che abbiamo visto, è un "modo breve di fare `if`". Il primo operando viene convertito a booleano e solo se è falso viene eseguito il secondo.
 
     La maggior parte delle volte è meglio utilizzare un " `if` "regolare", per mantenere il codice leggibile, in alcuni casi però può risultare utile.
-=======
-    An assignment is a simple case. Other side effects can also be involved.
-
-    As we can see, such a use case is a "shorter way of doing `if`". The first operand is converted to boolean. If it's false, the second one is evaluated.
-
-    Most of time, it's better to use a "regular" `if` to keep the code easy to understand, but sometimes this can be handy.
->>>>>>> 273e47b7
 
 ## && (AND)
 
@@ -222,11 +157,7 @@
 result = a && b;
 ```
 
-<<<<<<< HEAD
 Nella programmazione classica AND ritorna `true` se entrambri gli operandi sono veri, altrimenti ritorna `false`:
-=======
-In classical programming, AND returns `true` if both operands are truthy and `false` otherwise:
->>>>>>> 273e47b7
 
 ```js run
 alert( true && true );   // true
@@ -246,11 +177,7 @@
 }
 ```
 
-<<<<<<< HEAD
 Proprio come per OR, qualsiasi valore è consentito come operando per AND:
-=======
-Just as with OR, any value is allowed as an operand of AND:
->>>>>>> 273e47b7
 
 ```js run
 if (1 && 0) { // evaluated as true && false
@@ -259,11 +186,7 @@
 ```
 
 
-<<<<<<< HEAD
-## AND cerca il primo valore falso
-=======
-## AND finds the first falsy value
->>>>>>> 273e47b7
+## AND trova il primo valore falso
 
 Fornire più valori AND:
 
@@ -273,15 +196,9 @@
 
 L'operatore AND `&&` si comporta come segue:
 
-<<<<<<< HEAD
 - Valuta gli operandi da sinistra a destra.
 - Ogni operando viene convertito in booleano. Se il risultato è `false`, si ferma e ritorna il valore originale dell'operando.
 - Se tutti gli operandi precedenti sono stati valutati (ad esempio nel caso siano tutti veri) , ritorna l'ultimo operando.
-=======
-- Evaluates operands from left to right.
-- For each operand, converts it to a boolean. If the result is `false`, stops and returns the original value of that operand.
-- If all operands have been evaluated (i.e. all were truthy), returns the last operand.
->>>>>>> 273e47b7
 
 In altre parole, AND ritorna il primo valore falso se lo trova, altrimenti ritorna l'ultimo valore.
 
@@ -316,11 +233,7 @@
 ````smart header="Precedenza di AND `&&` è maggiore dell'OR `||`"
 La precedenza dell'operatore AND`&&` è maggiore di quella dell'OR `||`.
 
-<<<<<<< HEAD
-Quindi il codice `a && b || c && d` è praticamente uguale all'espressione: `(a && b) || (c && d)`.
-=======
-So the code `a && b || c && d` is essentially the same as if the `&&` expressions were in parentheses: `(a && b) || (c && d)`.
->>>>>>> 273e47b7
+Quindi il codice `a && b || c && d` esegue in maniera analoga all'espressione: `(a && b) || (c && d)`.
 ````
 
 Proprio come l'OR, anche AND `&&` può qualche volta rimpiazzare `if`.
@@ -333,11 +246,7 @@
 (x > 0) && alert( 'Greater than zero!' );
 ```
 
-<<<<<<< HEAD
 Le azione nella parte destra di `&&` vengono eseguite solamente se la valutazione non si ferma prima. Cioè: solo se `(x > 0)` è vera.
-=======
-The action in the right part of `&&` would execute only if the evaluation reaches it. That is, only if `(x > 0)` is true.
->>>>>>> 273e47b7
 
 Quindi sostanzialmente è analogo a:
 
@@ -349,15 +258,9 @@
 }
 ```
 
-<<<<<<< HEAD
 La variante con `&&` sembra essere più corta. Ma l'istruzione `if` è più ovvia e tende ad essere più leggibile.
 
 Quindi è consigliato usare ogni costrutto solo per i suoi scopi. Usate un `if` se volete imporre una condizione. Utilizzate invece `&&` se volete un AND.
-=======
-The variant with `&&` appears shorter. But `if` is more obvious and tends to be a little bit more readable.
-
-So we recommend using every construct for its purpose: use `if` if we want if and use `&&` if we want AND.
->>>>>>> 273e47b7
 
 ## ! (NOT)
 
@@ -371,13 +274,8 @@
 
 L'operatore accetta un solo argomento e si comporta come segue:
 
-<<<<<<< HEAD
 1. Converte l'operando al tipo booleano: `true/false`.
 2. Ritorna il valore inverso.
-=======
-1. Converts the operand to boolean type: `true/false`.
-2. Returns the inverse value.
->>>>>>> 273e47b7
 
 Ad esempio:
 
@@ -393,11 +291,7 @@
 alert( !!null ); // false
 ```
 
-<<<<<<< HEAD
 Quello che accade è che il primo NOT converte il tipo a booleano e ritorna il suo inverso, il secondo NOT lo inverte nuovamente. Alla fine abbiamo un valore di tipo booleano.
-=======
-That is, the first NOT converts the value to boolean and returns the inverse, and the second NOT inverses it again. In the end, we have a plain value-to-boolean conversion.
->>>>>>> 273e47b7
 
 C'è un modo molto più lungo per fare la stessa cosa -- una funzione del linguaggio `Boolean`:
 
@@ -406,8 +300,4 @@
 alert( Boolean(null) ); // false
 ```
 
-<<<<<<< HEAD
-La precedenza del NOT `!` è la più alta fra tutti gli operatori logici quindi viene sempre eseguita per prima, precede `&&`, `||`.
-=======
-The precedence of NOT `!` is the highest of all logical operators, so it always executes first, before `&&` or `||`.
->>>>>>> 273e47b7
+La precedenza del NOT `!` è la più alta fra tutti gli operatori logici quindi viene sempre eseguita per prima, precede `&&`, `||`.