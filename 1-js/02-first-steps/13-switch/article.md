# L'istruzione "switch"

L'istruzione `switch` può essere utile per rimpiazzare `if` multipli.

E' infatti un metodo molto più descrittivo per confrontare un valore che può assumere più varianti.

## La sintassi

Un istruzione `switch` possiede uno o più `case` ed opzionalmente un blocco default.

Appare cosi:

```js no-beautify
switch(x) {
  case 'value1':  // if (x === 'value1')
    ...
    [break]

  case 'value2':  // if (x === 'value2')
    ...
    [break]

  default:
    ...
    [break]
}
```

- Il valore di `x` viene controllato utilizzando l'uguaglianza stretta con il valore fornito dal primo blocco `case` (che è, `value1`) poi dal secondo (`value2`) e avanti cosi.
- Se l'uguaglianza viene trovata, `switch` inizia ad eseguire il codice partendo dal corrispondente blocco `case`, fino al `break` più vicino (oppure fino alla fine dello `switch`).
- Se non viene trovata nessuna uguaglianza allora viene eseguito il codice del blocco `default` (se questo è presente).

## Un esempio

Un esempio di `switch`:

```js run
let a = 2 + 2;

switch (a) {
  case 3:
    alert( 'Too small' );
    break;
*!*
  case 4:
    alert( 'Exactly!' );
    break;
*/!*
  case 5:
    alert( 'Too large' );
    break;
  default:
    alert( "I don't know such values" );
}
```

Qui lo `switch` inizia confrontando `a` con il primo `case`, la sua variante è `3`. Quindi il match fallisce.

Poi valuta `4`. Questo è un match riuscito, quindi l'esecuzione inizia da `case 4` fino al `break` più vicino.

**Se non c'è nessun `break` l'esecuzione procede al prossimo `case` senza alcun controllo.**

Un esempio senza `break`:

```js run
let a = 2 + 2;

switch (a) {
  case 3:
    alert( 'Too small' );
*!*
  case 4:
    alert( 'Exactly!' );
  case 5:
    alert( 'Too big' );
  default:
    alert( "I don't know such values" );
*/!*
}
```

Nell'esempio sopra abbiamo visto l'esecuzione sequenziale dei tre `alert`:

```js
alert( 'Exactly!' );
alert( 'Too big' );
alert( "I don't know such values" );
```

````smart header="Qualsiasi espressione può essere un argomento `switch/case`."
Sia `switch` che `case` accettano espressioni arbitrarie.

Ad esempio:

```js run
let a = "1";
let b = 0;

switch (+a) {
*!*
  case b + 1:
    alert("this runs, because +a is 1, exactly equals b+1");
    break;
*/!*

  default:
    alert("this doesn't run");
}
```
Qui `+a` viene convertito in `1`, che viene confrontato con `b + 1` nei `case`, ed il codice corrispondente viene eseguito.
````

## Raggruppare i "case"

Diverse varianti di `case` che condividono lo stesso codice possono essere raggruppate.

Ad esempio, se vogliamo eseguire lo stesso codice per `case 3` e `case 5`:

```js run no-beautify
let a = 2 + 2;

switch (a) {
  case 4:
    alert('Right!');
    break;

*!*
<<<<<<< HEAD
  case 3:                    // (*) raggruppiamo due casi
=======
  case 3: // (*) grouped two cases
>>>>>>> 9bfc8cfa
  case 5:
    alert('Wrong!');
    alert("Why don't you take a math class?");
    break;
*/!*

  default:
    alert('The result is strange. Really.');
}
```

Ora sia `3` che `5` mostreranno lo stesso messaggio.

L'abilità di "raggruppare" più case è un effetto collaterale di come `switch/case` funziona senza `break`. Qui l'esecuzione del case `case 3` inizia dalla linea `(*)` e prosegue fino a `case 5`, perchè non c'è alcun `break`.

## Il tipo conta

Mettiamo in risalto che il confronto di uguaglianza è sempre stretto. I valori devono essere dello stesso tipo perchè si possa avere un match.

Ad esempio, consideriamo il codice:

```js run
let arg = prompt("Enter a value?");
switch (arg) {
  case '0':
  case '1':
    alert( 'One or zero' );
    break;

  case '2':
    alert( 'Two' );
    break;

  case 3:
    alert( 'Never executes!' );
    break;
  default:
    alert( 'An unknown value' );
}
```

1. Per `0`, `1`, viene eseguito il primo `alert`.
2. Per `2` viene eseguito il secondo `alert`.
3. Ma per `3`, il risultato del `prompt` è una stringa `"3"`, che non è strettamente uguale `===` al numero `3`. Quindi qui abbiamo del codice morto in  `case 3`! Verrà quindi eseguita la variante `default`.<|MERGE_RESOLUTION|>--- conflicted
+++ resolved
@@ -125,11 +125,7 @@
     break;
 
 *!*
-<<<<<<< HEAD
-  case 3:                    // (*) raggruppiamo due casi
-=======
-  case 3: // (*) grouped two cases
->>>>>>> 9bfc8cfa
+  case 3: // (*) raggruppiamo due casi
   case 5:
     alert('Wrong!');
     alert("Why don't you take a math class?");
