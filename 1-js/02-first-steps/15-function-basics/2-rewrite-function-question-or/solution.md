Utilizzando l'operatore `?`:

```js
function checkAge(age) {
  return (age > 18) ? true : confirm('Did parents allow you?');
}
```

Utilizzando OR `||` (la variante più breve):

```js
function checkAge(age) {
  return (age > 18) || confirm('Did parents allow you?');
}
```

<<<<<<< HEAD
Nota che le parentesi su `age > 18` non sono richieste. Vengono utilizzate per migliorarne la leggibilità.
=======
Note that the parentheses around `age > 18` are not required here. They exist for better readability.
>>>>>>> 7b761858
<|MERGE_RESOLUTION|>--- conflicted
+++ resolved
@@ -14,8 +14,4 @@
 }
 ```
 
-<<<<<<< HEAD
-Nota che le parentesi su `age > 18` non sono richieste. Vengono utilizzate per migliorarne la leggibilità.
-=======
-Note that the parentheses around `age > 18` are not required here. They exist for better readability.
->>>>>>> 7b761858
+Nota che le parentesi che includono `age > 18` non sono obbligatorie. Vengono utilizzate per migliorare la leggibilità.