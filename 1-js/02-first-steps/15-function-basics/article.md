--- conflicted
+++ resolved
@@ -154,7 +154,7 @@
 
 Quando la funzione viene chiamata nelle righe `(*)` e `(**)`, il valore passato viene copiato nelle variabili locali `from` e `text`, che verranno utilizzate nella chiamata ad `alert`.
 
-Guardiamo un altro esempio: abbiamo una variabile `from` e la passiamo a una funzione. Da notare: la funzione cambia `from`, ma il cambiamento non è visibile all'esterno perchè la funzione usa sempre una copia del valore passato:
+Guardiamo un altro esempio: abbiamo una variabile `from` e la passiamo a una funzione. Da notare: la funzione cambia `from`, ma il cambiamento non è visibile all'esterno perché la funzione usa sempre una copia del valore passato:
 
 
 ```js run
@@ -232,7 +232,7 @@
 showMessage(); // empty message
 ```
 
-...Oppure utilizare l'operatore `||`:
+...Oppure utilizzare l'operatore `||`:
 
 ```js
 function showMessage(from, text) {
@@ -342,7 +342,7 @@
 return
  (some + long + expression + or + whatever * f(a) + f(b))
 ```
-Questo non funziona, perchè JavaScript interpreta un punto e virgola dopo `return`. E' come se dopo `return` ci fosse scritto:
+Questo non funziona, perché JavaScript interpreta un punto e virgola dopo `return`. E' come se dopo `return` ci fosse scritto:
 
 ```js
 return*!*;*/!*
@@ -370,7 +370,7 @@
 
 ```js no-beautify
 showMessage(..)     // mostra un messaggio
-getAge(..)          // ritonra l'età (prendendola da qualche parte)
+getAge(..)          // ritorna l'età (prendendola da qualche parte)
 calcSum(..)         // calcola la somma e ritorna il risultato
 createForm(..)      // crea un form (e solitamente lo ritorna)
 checkPermission(..) // controlla i permessi, ritorna true/false
@@ -397,18 +397,14 @@
 
 Ad esempio il framework [jQuery](http://jquery.com) definisce una funzione con `$`. La libreria [Lodash](http://lodash.com/) ha nel *core* una funzione denominata `_`.
 
-<<<<<<< HEAD
-Queste sono eccezioni. Generalmente i nomi delle funzioni sono precisi e descrittivi.
-=======
-These are exceptions. Generally function names should be concise and descriptive.
->>>>>>> 6ab384f2
+Queste sono eccezioni. Generalmente i nomi delle funzioni dovrebbero essere concisi e descrittivi.
 ```
 
 ## Funzioni == Commenti
 
 Le funzioni dovrebbero essere brevi ed eseguire un solo compito. Se invece risultano lunghe, forse varrebbe la pena spezzarle in funzioni più piccole. Qualche volta può non essere semplice seguire questa regola, anche se sarebbe la cosa migliore.
 
-Una funzione separata non è solo semplice da testare e debuggare -- la sua stessa esistenza è un commento!
+Una funzione separata non è solo semplice da testare e correggere -- la sua stessa esistenza è un commento!
 
 Ad esempio, osserviamo le due funzioni `showPrimes(n)` sotto . Entrambe ritornano i [numeri primi](https://en.wikipedia.org/wiki/Prime_number) fino a `n`.
 
