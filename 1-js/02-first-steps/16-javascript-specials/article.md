# Specialità di JavaScript

Questo capitolo ricapitola brevemente le caratteristiche di JavaScript apprese fino ad ora, prestando particolare attenzioni ai punti più sottili.

## Struttura del codice

Le istruzioni sono delimitate da un punto e virgola:

```js run no-beautify
alert('Hello'); alert('World');
```

Solitamente, un "a capo" viene considerato come nuova riga, quindi questo codice funzionerebbe ugualmente:

```js run no-beautify
alert('Hello')
alert('World')
```

Questo viene definito "inserimento automatico del punto e virgola". In qualche caso non funziona, ad esempio:

```js run
alert("There will be an error after this message")

[1, 2].forEach(alert)
```

Molte linee guida che descrivono lo stile del codice consigliano di mettere un punto e virgola alla fine di ogni istruzione.

Il punto e virgola non è richiesto dopo un blocco di codice `{...}` e i costrutti sintattici che le utilizzano, come i cicli:

```js
function f() {
  // no semicolon needed after function declaration
}

for(;;) {
  // no semicolon needed after the loop
}
```

...Anche se mettessimo un punto e virgola "extra" da qualche parte, non sarebbe un errore. Sarà semplicemente ignorato.

Più dettagli: <info:structure>.

## Strict mode
 
Per abilitare completamente tutte le caratteristiche del moderno JavaScript, dovremmo iniziare lo script con `"use strict"`.

```js
'use strict';

...
```

La direttiva deve essere posta all'inizio di ogni script o all'inizio di una funzione.

Senza `"use strict"`, tutto continuerebbe a funzionare, ma alcune caratteristiche si comporterebbero in vecchio-stile, per retrocompatibilità. Generalmente si preferisce la modalità con i comportamenti moderni.

Alcune caratteristiche moderne del linguaggio (come le classi che studieremo più avanti) attivano automaticamente la modalità script.

Di più: <info:strict-mode>.

## Variabili

Possono essere dichiarate utilizzando:

- `let`
- `const` (costante, non può essere modificata)
- `var` (vecchio stile, lo vedremo più avanti)

Il nome di una variabile può includere:
- Lettere e numeri, il primo carattere non può però essere un numero.
- I caratteri come `$` e `_` vengono considerati normalmente, come se fossero lettere.
- Alfabeti non-latini e geroglifici sono comunque consentiti, ma non vengono comunemente utilizzati.

Le variabili vengono tipizzate dinamicamente. Possono memorizzare qualsiasi valore:

```js
let x = 5;
x = "John";
```

Ci sono 7 tipi di dato:

- `number` si per i numeri in virgola mobile, che per quelli interi,
- `string` per le stringhe,
- `boolean` per i valori logici: `true/false`,
- `null` -- un tipo con un singolo valore `null`, che ha il significato di "vuoto" o "non esistente",
- `undefined` -- un tipo con un singolo valore `undefined`, che significa "non assegnato",
- `object` e `symbol` -- per strutture dati più complesse e identificatori unici, non li abbiamo ancora studiati.

L'operatore `typeof` ritorna il tipo di un valore, con due eccezioni:
```js
typeof null == "object" // error in the language
typeof function(){} == "function" // functions are treated specially
```

Di più in: <info:variables> e <info:types>.

## Interazioni

Abbiamo utilizzato solo il browser come ambiente di sviluppo, quindi le interfacce di base saranno:

<<<<<<< HEAD
[`prompt(question[, default])`](mdn:api/Window/prompt)
: Pone una domanda `question`, e ritorna quello che l'utente ha inserito oppure `null` se ha premuto "cancel".
=======
[`prompt(question, [default])`](mdn:api/Window/prompt)
: Ask a `question`, and return either what the visitor entered or `null` if they pressed "cancel".
>>>>>>> 273e47b7

[`confirm(question)`](mdn:api/Window/confirm)
: Pone una domanda `question` e fornisce la possibilità di scegliere tra Ok e Cancel. La scelta viene ritornata come `true/false`.

[`alert(message)`](mdn:api/Window/alert)
: Stampa un messaggio `message`.

Tutte queste funzioni sono dei *modal*, interrompono l'esecuzione e impediscono all'utente di interagire con una pagina fino a che il visitatore non risponde.

Ad esempio:

```js run
let userName = prompt("Your name?", "Alice");
let isTeaWanted = confirm("Do you want some tea?");

alert( "Visitor: " + userName ); // Alice
alert( "Tea wanted: " + isTeaWanted ); // true
```

Di più: <info:alert-prompt-confirm>.

## Operatori

JavaScript supporta i seguenti operatori:

Aritmetici
: Regolari: `* + - /`, anche `%` per la divisione con resto e `**` per le potenze.

    La somma binaria `+` che concatena stringhe. E se almeno uno degli operandi è una stringa, anche gli altri vengono convertiti a stringa:

    ```js run
    alert( '1' + 2 ); // '12', string
    alert( 1 + '2' ); // '12', string
    ```

Assegnazione
: Ci sono le assegnazioni semplici: `a = b` e quelle combinate `a *= 2`.

Bit a Bit
: Gli operatori bit a bit funzionano con gli interi a livello di bit: guarda la [documentazione](mdn:/JavaScript/Reference/Operators/Bitwise_Operators) se ne avrai bisogno.

Ternari
: C'è un solo operatore con tre parametri: `cond ? resultA : resultB`. Se `cond` è vera, ritorna `resultA`, altrimenti `resultB`.

<<<<<<< HEAD
Operatori logici
: AND logico `&&` e OR `||` eseguono delle valutazioni locali e ritornano un valore quando si fermano.
=======
Logical operators
: Logical AND `&&` and OR `||` perform short-circuit evaluation and then return the value where it stopped. Logical NOT `!` converts the operand to boolean type and returns the inverse value.
>>>>>>> 273e47b7

Confronto
: Confronto di uguaglianza `==` valori di tipi diversi vengono convertiti in numeri (ad eccezione di `null` e `undefined` che si eguagliano tra di loro e con nient'altro), quindi questi sono uguali:

    ```js run
    alert( 0 == false ); // true
    alert( 0 == '' ); // true
    ```

    Anche gli altri confronti convertono i valori in numeri.

    L'operatore di uguaglianza stretta `===` non esegue la conversione: tipi differenti vengono interpretati com valori differenti, quindi:

    I valori `null` e `undefined` sono speciali: sono uguali `==` tra di loro ma non con nessun altro.

    Maggiore/minore confrontano le stringhe carattere per carattere, gli altri valori vengono convertiti a numeri.

<<<<<<< HEAD
Operatori logici
: Ce ne sono altri, come l'operatore virgola.
=======
Other operators
: There are few others, like a comma operator.
>>>>>>> 273e47b7

Di più in: <info:operators>, <info:comparison>, <info:logical-operators>.

## Cicli

- Abbiamo studiato tre tipi di ciclo:

    ```js
    // 1
    while (condition) {
      ...
    }

    // 2
    do {
      ...
    } while (condition);

    // 3
    for(let i = 0; i < 10; i++) {
      ...
    }
    ```

- La variabile dichiarata nel ciclo `for(let...)` è visibile solo internamente al ciclo. Possiamo anche omettere `let` e riutilizzare una variabile esistente.
- Le direttive `break/continue` permettono di uscire dall'intero ciclo/iterazione. Con l'utilizzo di etichette si possono saltare cicli annidati.

Maggiori dettagli in: <info:while-for>.

Più avanti studieremo più tipi di ciclo per lavorare con gli oggetti.

## Il costrutto "switch" 

Il costrutto "switch" può rimpiazzare controlli multipli con `if`. Utilizza `===` (uguaglianza stretta) per i confronti.

Ad esempio:

```js run
let age = prompt('Your age?', 18);

switch (age) {
  case 18:
    alert("Won't work"); // the result of prompt is a string, not a number

  case "18":
    alert("This works!");
    break;

  default:
    alert("Any value not equal to one above");
}
```

Più dettagli in: <info:switch>.

## Funzioni

Abbiamo studiato tre modi per creare funzioni in JavaScript:

1. Dichiarazione di funzione: la funzione nel flusso principale

    ```js
    function sum(a, b) {
      let result = a + b;

      return result;
    }
    ```

2. Espressione di funzione: la funzione nel contesto di un espressione

    ```js
    let sum = function(a, b) {
      let result = a + b;

      return result;
    }
    ```

    Le espressioni di funzione possono avere un nome, come `sum = function name(a, b)`, questo `name` è visibile solamente all'interno della funzione.

3. Funzione freccia:

    ```js
    // expression at the right side
    let sum = (a, b) => a + b;

    // or multi-line syntax with { ... }, need return here:
    let sum = (a, b) => {
      // ...
      return a + b;
    }

    // without arguments
    let sayHi = () => alert("Hello");

    // with a single argument
    let double = n => n * 2;
    ```


- Le funzioni possono avere variabili locali: queste vengono dichiarate all'interno del ciclo. Queste variabili sono visibili solamente all'interno della funzione.
- I parametri possono avere valori di default: `function sum(a = 1, b = 2) {...}`.
- Le funzioni ritornano sempre qualcosa. Se non c'è nessuna istruzione `return`, allora il risultato `undefined`.


| Dichiarazione di Funzione | Espressione di Funzione |
|----------------------|---------------------|
| visibile nell'intero blocco di codice | creata quando l'esecuzione la incontra |
|   - | può avere un nome, visibile solamente all'interno della funzione |

Per più informazioni: vedi <info:function-basics>, <info:function-expressions-arrows>.

## C'è di più

Questa era solo una breve lista delle caratteristiche di JavaScript. Per ora abbiamo studiato solo le basi. Più avanti nel tutorial troverai caratteristiche più avanzate di JavaScript.<|MERGE_RESOLUTION|>--- conflicted
+++ resolved
@@ -102,13 +102,8 @@
 
 Abbiamo utilizzato solo il browser come ambiente di sviluppo, quindi le interfacce di base saranno:
 
-<<<<<<< HEAD
 [`prompt(question[, default])`](mdn:api/Window/prompt)
 : Pone una domanda `question`, e ritorna quello che l'utente ha inserito oppure `null` se ha premuto "cancel".
-=======
-[`prompt(question, [default])`](mdn:api/Window/prompt)
-: Ask a `question`, and return either what the visitor entered or `null` if they pressed "cancel".
->>>>>>> 273e47b7
 
 [`confirm(question)`](mdn:api/Window/confirm)
 : Pone una domanda `question` e fornisce la possibilità di scegliere tra Ok e Cancel. La scelta viene ritornata come `true/false`.
@@ -153,13 +148,8 @@
 Ternari
 : C'è un solo operatore con tre parametri: `cond ? resultA : resultB`. Se `cond` è vera, ritorna `resultA`, altrimenti `resultB`.
 
-<<<<<<< HEAD
 Operatori logici
-: AND logico `&&` e OR `||` eseguono delle valutazioni locali e ritornano un valore quando si fermano.
-=======
-Logical operators
-: Logical AND `&&` and OR `||` perform short-circuit evaluation and then return the value where it stopped. Logical NOT `!` converts the operand to boolean type and returns the inverse value.
->>>>>>> 273e47b7
+: AND logico `&&` e OR `||` eseguono delle valutazioni locali e ritornano un valore quando si fermano. La negazione logica NOT `!` converte il valore a tipo booleano e ne ritorna l'inverso.
 
 Confronto
 : Confronto di uguaglianza `==` valori di tipi diversi vengono convertiti in numeri (ad eccezione di `null` e `undefined` che si eguagliano tra di loro e con nient'altro), quindi questi sono uguali:
@@ -177,13 +167,8 @@
 
     Maggiore/minore confrontano le stringhe carattere per carattere, gli altri valori vengono convertiti a numeri.
 
-<<<<<<< HEAD
 Operatori logici
 : Ce ne sono altri, come l'operatore virgola.
-=======
-Other operators
-: There are few others, like a comma operator.
->>>>>>> 273e47b7
 
 Di più in: <info:operators>, <info:comparison>, <info:logical-operators>.
 
