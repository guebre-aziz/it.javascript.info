--- conflicted
+++ resolved
@@ -52,12 +52,7 @@
 
 In certe situazioni, `use strict` fa veramente la differenza, quindi potreste ottenere dei risultati indesiderati.
 
-<<<<<<< HEAD
-Anche se provate con `key:Shift+Enter` per inserire più righe di codice, ed inserite `use strict` in cima, non funzionerà. Questo accade a causa di come la console esegue il codice internamente.
-
-Un modo affidabile per assicurare il funzionamento di `use strict` è quello di inserire nella console un codice del tipo:
-=======
-You can try to press `key:Shift+Enter` to input multiple lines, and put `use strict` on top, like this:
+Potete provare con `key:Shift+Enter` per inserire più righe di codice, con `use strict` in cima, come nell'esempio:
 
 ```js
 'use strict'; <Shift+Enter for a newline>
@@ -65,10 +60,9 @@
 <Enter to run>
 ```
 
-It works in most browsers, namely Firefox and Chrome.
+Funziona nella maggior parte dei browser, tra cui Firefox Chrome.
 
-If it doesn't, the most reliable way to ensure `use strict` would be to input the code into console like this:
->>>>>>> 218ef36c
+Nel caso in cui non funzioni, la miglior strada da seguire è quella di assicurarsi che  `use strict` venga inserito, in questo modo:
 
 ```js
 (function() {
