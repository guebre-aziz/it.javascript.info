--- conflicted
+++ resolved
@@ -19,13 +19,9 @@
 ...
 ```
 
-<<<<<<< HEAD
 Impareremo presto le funzioni(un modo per raggruppare le istruzioni).
 
 Guardando avanti, notiamo che `"use strict"` può essere applicato all'inizio di una funzione(la maggior parte) piuttosto che all'intero script. La modalità strict sarà quindi attiva solo all'interno di quella funzione. Solitamente si utilizza nell'intero script.
-=======
-Quite soon we're going to learn functions (a way to group commands), so let's note in advance that `"use strict"` can be put at the beginning of a function. Doing that enables strict mode in that function only. But usually people use it for the whole script.
->>>>>>> 872cc6ad
 
 ````warn header="Assicurati che \"use strict\" sia all'inizio"
 Assicurati `"use strict"` sia all'inizio dello script, altrimenti la modalità script non verrà abilitata.
@@ -47,30 +43,16 @@
 ```warn header="Non c'e nessun modo per annullare `use strict`"
 Non esiste nessuna direttiva `"no use strict"` o simile, che possa riportare lo script alla vecchia modalità.
 
-<<<<<<< HEAD
 Una volta abilitata la modalità strict, non c'e ritorno.
-=======
-Once we enter strict mode, there's no going back.
->>>>>>> 872cc6ad
 ```
 
 ## Browser console
 
-<<<<<<< HEAD
 In futuro, quando utilizzerete la console integrata in un browser, dovete tenere a mente che di default non vale `use strict`.
-=======
-When you use a [developer console](info:devtools) to run code, please note that it doesn't `use strict` by default.
->>>>>>> 872cc6ad
 
 In certe situazioni, `use strict` fa veramente la differenza, quindi potreste ottenere dei risultati indesiderati.
 
-<<<<<<< HEAD
 Potete provare con `key:Shift+Enter` per inserire più righe di codice, con `use strict` in cima, come nell'esempio:
-=======
-So, how to actually `use strict` in the console?
-
-First, you can try to press `key:Shift+Enter` to input multiple lines, and put `use strict` on top, like this:
->>>>>>> 872cc6ad
 
 ```js
 'use strict'; <Shift+Enter for a newline>
@@ -80,24 +62,14 @@
 
 Funziona nella maggior parte dei browser, tra cui Firefox Chrome.
 
-<<<<<<< HEAD
 Nel caso in cui non funzioni, la miglior strada da seguire è quella di assicurarsi che  `use strict` venga inserito, in questo modo:
-=======
-If it doesn't, e.g. in an old browser, there's an ugly, but reliable way to ensure `use strict`. Put it inside this kind of wrapper:
->>>>>>> 872cc6ad
 
 ```js
 (function() {
   'use strict';
 
-<<<<<<< HEAD
   // ...codice...
-=======
-  // ...your code here...
->>>>>>> 872cc6ad
 })()
-
-<<<<<<< HEAD
 
 
 ## Utilizzare sempre "use strict"
@@ -111,21 +83,4 @@
 1. L'utilizzo della direttiva `"use strict"` cambia la modalità del motore JavaScript al il metodo moderno, cambiando i comportamenti di alcune caratteristiche integrate. Vedremo meglio i dettagli man mano che studiamo.
 2. La modalità strict viene abilitata tramite l'istruzione `"use strict"` posta all'inizio. In ogni caso ci sono alcune caratteristiche del linguaggio come "classi" e "moduli" che attivano la modalità strict in automatico.
 3. La modalità strict è supportata da tutti i moderni browser.
-4. E' sempre raccomandato iniziare lo script con `"use strict"`. Tutti gli esempi del tutorial assumo che esso sia attivo, tranne in alcuni esempi(veramente pochi) in cui verrà specificato esplicitamente.
-=======
-## Should we "use strict"?
-
-The question may sound obvious, but it's not so.
-
-One could recommend to start scripts with `"use strict"`... But you know what's cool?
-
-Modern JavaScript supports "classes" and "modules" - advanced language structures (we'll surely get to them), that enable `use strict` automatically. So we don't need to add the `"use strict"` directive, if we use them.
-
-**So, for now `"use strict";` is a welcome guest at the top of your scripts. Later, when your code is all in classes and modules, you may omit it.**
-
-As of now, we've got to know about `use strict` in general.
-
-In the next chapters, as we learn language features, we'll see the differences between the strict and old modes. Luckily, there aren't many and they actually make our lives better.
-
-All examples in this tutorial assume strict mode unless (very rarely) specified otherwise.
->>>>>>> 872cc6ad
+4. E' sempre raccomandato iniziare lo script con `"use strict"`. Tutti gli esempi del tutorial assumo che esso sia attivo, tranne in alcuni esempi(veramente pochi) in cui verrà specificato esplicitamente.