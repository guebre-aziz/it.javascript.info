# Hello, world!

Il seguente tutorial tratta del core (nucleo) JavaScript, che è indipendente dalla piattaforma.

Abbiamo bisogno di un ambiente di lavoro per eseguire i nostri script, e il fatto che questo libro sia online, rende il browser un ottima scelta. Cercheremo di mantenere al minimo l'utilizzo dei comandi specifici per browser (come `alert`), cosi non dovrai perdere la testa se deciderai di spostarti in altri ambienti come Node.JS. In ogni caso, i dettagli browser vengono spiegati in dettaglio nella [prossima parte](/ui) del tutorial.

Quindi prima di tutto, vediamo come inserire uno script in una pagina web. Per ambienti server-side, è sufficiente eseguirli con un comando come `"node my.js"` in Node.JS.

## Il tag "script"

I programmi JavaScript possono essere inseriti in qualunque parte di un documento HTML, con l'utilizzo del tag `<script>`.

Ad esempio:

```html run height=100
<!DOCTYPE HTML>
<html>

<body>

  <p>Before the script...</p>

*!*
  <script>
    alert( 'Hello, world!' );
  </script>
*/!*

  <p>...After the script.</p>

</body>

</html>
```

```online
Puoi eseguire l'esempio cliccando su "Play" tramite il bottone in altro a destra.
```

Il tag `<script>` contiene codice JavaScript che viene automaticamente eseguito quando il browser incontra il tag.

## La segnatura moderna

<<<<<<< HEAD
Il tag `<script>` ha un paio di attributi che vengono utilizzati raramente, ma è comunque possibile trovarli nei vecchi codici:
=======
The `type` attribute: <code>&lt;script <u>type</u>=...&gt;</code>
: The old HTML standard, HTML4, required a script to have a `type`. Usually it was `type="text/javascript"`. It's not required anymore. Also, the modern HTML standard totally changed the meaning of this attribute. Now, it can be used for JavaScript modules. But that's an advanced topic, we'll talk about modules in another part of the tutorial.
>>>>>>> 872cc6ad

 L'attributo `type`: <code>&lt;script <u>type</u>=...&gt;</code>

: Nei più vecchi libri, è possibile trovare un commento all'interno dell'elemento `<script>`, come segue:

    ```html no-beautify
    <script type="text/javascript"><!--
        ...
    //--></script>
    ```

<<<<<<< HEAD
    Questo trucco non viene più utilizzato nel moderno JavaScript. I commenti venivano utilizzati per nascondere il codice JavaScript dai vecchi browser che non conoscevano il tag `<script>`.I browser rilasciati negli utlimi 15 anni non hanno questo problema, questo tipo di strategia può aiutarti a riconsocere i vecchi codici.
=======
    This trick isn't used in modern JavaScript. These comments hide JavaScript code from old browsers that didn't know how to process the `<script>` tag. Since browsers released in the last 15 years don't have this issue, this kind of comment can help you identify really old code.
>>>>>>> 872cc6ad

## Script esterni

Se abbiamo molto codice JavaScript, possiamo inserirlo in un file separato.

Il file dello script viene integrato nel codice HTML tramtie l'attributo `src`:

```html
<script src="/path/to/script.js"></script>
```

Questo `/path/to/script.js` è il percorso assoluto al file che contiene lo script (dalla root del sito).

E' anche possibile fornire un percorso relativo a partire dalla pagina corrente. Per esempio `src="script.js"` significa che il file `"script.js"` si trova nella cartella corrente.

Possiamo anche fornire un URL. Per esempio:

```html
<script src="https://cdnjs.cloudflare.com/ajax/libs/lodash.js/4.17.11/lodash.js"></script>
```

Per integrare più script, utilzzate più volte il tag:

```html
<script src="/js/script1.js"></script>
<script src="/js/script2.js"></script>
…
```

```smart
Come regola da seguire, solo gli script molto semplici vanno inseriti all'interno dell'HTML. Quelli più complessi vanno inseriti in file separati.

Il beneficio di inserire gli script in file separati è che il browser andrà a scaricarli e li memorizzerà nella sua [cache](https://en.wikipedia.org/wiki/Web_cache).

Cosi facendo, le altre pagine che vorranno utilizzare lo stesso script lo preleveranno dallacache invece che riscaricarlo. Quindi il file verrà scaricato una sola volta.

Questo risparmierà traffico e renderà le pagine più veloci.
```

````warn header="Se `src` è impostato, il contenuto all'interno di script verrà ignorato."
Quindi un tag `<script>` non può avere sia `src` che codice incorporato.

Questo non funziona:

```html
<script *!*src*/!*="file.js">
  alert(1); // il contenuto viene ignorato, perchè src è impostato
</script>
```

Dobbiamo scegliere: o esterno `<script src="…">` o il semplice tag `<script>` con all'interno il codice.

L'esempio precedete può essere diviso in due script:

```html
<script src="file.js"></script>
<script>
  alert(1);
</script>
```

## Riepilogo

- Possiamo usare il tag `<script>` per aggiungere codice JavaScript alla pagina.
- Gli attributi `type` e `language` non sono richiesti.
- Uno script in un file esterno può essere inserito con `<script src="path/to/script.js"></script>`.

C'e ancora molto da imparare riguaro gli script browser e la loro interazione con le pagine web. Ma tenete a mente che questa parte del tutorial è dedicata al linguaggio JavaScript, quindi non dobbiamo distrarci da questo obbiettivo. Andremo ad utilizzare il browser come piattaforma in cui eseguire JavaScript, che è molto utile, ma è solo uno dei tanti modi. <|MERGE_RESOLUTION|>--- conflicted
+++ resolved
@@ -41,12 +41,7 @@
 
 ## La segnatura moderna
 
-<<<<<<< HEAD
 Il tag `<script>` ha un paio di attributi che vengono utilizzati raramente, ma è comunque possibile trovarli nei vecchi codici:
-=======
-The `type` attribute: <code>&lt;script <u>type</u>=...&gt;</code>
-: The old HTML standard, HTML4, required a script to have a `type`. Usually it was `type="text/javascript"`. It's not required anymore. Also, the modern HTML standard totally changed the meaning of this attribute. Now, it can be used for JavaScript modules. But that's an advanced topic, we'll talk about modules in another part of the tutorial.
->>>>>>> 872cc6ad
 
  L'attributo `type`: <code>&lt;script <u>type</u>=...&gt;</code>
 
@@ -58,11 +53,7 @@
     //--></script>
     ```
 
-<<<<<<< HEAD
     Questo trucco non viene più utilizzato nel moderno JavaScript. I commenti venivano utilizzati per nascondere il codice JavaScript dai vecchi browser che non conoscevano il tag `<script>`.I browser rilasciati negli utlimi 15 anni non hanno questo problema, questo tipo di strategia può aiutarti a riconsocere i vecchi codici.
-=======
-    This trick isn't used in modern JavaScript. These comments hide JavaScript code from old browsers that didn't know how to process the `<script>` tag. Since browsers released in the last 15 years don't have this issue, this kind of comment can help you identify really old code.
->>>>>>> 872cc6ad
 
 ## Script esterni
 
