# Hello, world!

<<<<<<< HEAD
Il seguente tutorial tratta del core(nucleo) JavaScript, che è indipendente dalla piattaforma. Inoltre, più avanti, imparerai Node.JS e altre piattaforme che ne fanno utilizzo.

Abbiamo bisogno di un ambiente di lavoro per eseguire i nostri script, e il fatto che questo libro sia online, rende il browser un ottima scelta. Cercheremo di mantenere al minimo l'utilizzo dei comandi specifici per browser (come `alert`), cosi non dovrai perdere la testa se deciderai di spostarti in altri ambienti come Node.JS. In ogni caso, i dettagli browser vengono spiegati in dettaglio nella [prossima parte](/ui) del tutorial.

Quindi prima di tutto, vediamo come inserire uno script in una pagina web. Per ambienti server-side, è sufficiente eseguirli con un comando come `"node my.js"` in Node.JS.
=======
The tutorial that you're reading is about core JavaScript, which is platform-independent. Later on, you'll learn about Node.js and other platforms that use it.

But we need a working environment to run our scripts and, since this book is online, the browser is a good choice. We'll keep the amount of browser-specific commands (like `alert`) to a minimum so that you don't spend time on them if you plan to concentrate on another environment (like Node.js). We'll focus on JavaScript in the browser in the [next part](/ui) of the tutorial.

So first, let's see how we attach a script to a webpage. For server-side environments (like Node.js), you can execute the script with a command like `"node my.js"`.
>>>>>>> 273e47b7

## Il tag "script"

I programmi JavaScript possono essere inseriti in qualunque parte di un documento HTML, con l'utilizzo del tag `<script>`.

<<<<<<< HEAD
Ad esempio:
=======
JavaScript programs can be inserted into any part of an HTML document with the help of the `<script>` tag.

For instance:
>>>>>>> 273e47b7

```html run height=100
<!DOCTYPE HTML>
<html>

<body>

  <p>Before the script...</p>

*!*
  <script>
    alert( 'Hello, world!' );
  </script>
*/!*

  <p>...After the script.</p>

</body>

</html>
```

```online
<<<<<<< HEAD
Puoi eseguire l'esempio cliccando su "Play" tramite il bottone in altro a destra.
```

Il tag `<script>` contiene codice JavaScript che viene automaticamente eseguito quando il browser incontra il tag.

## La segnatura moderna

Il tag `<script>` ha un paio di attributi che vengono utilizzati raramente, ma è comunque possibile trovarli nei vecchi codici:

 L'attributo `type`: <code>&lt;script <u>type</u>=...&gt;</code>

 : Il vecchio standard HTML4 richiedeva che ogni script avesse un tipo. Solitamente era `type="text/javascript"`. Ora non è più richiesto. Infatti, i nuobi standard hanno completamente cambiato il significato di questo attributo. Adesso viene utilizzato per i moduli JavaScript. Questo è un argomento avanzato e ne parleremo più avanti in un'altra parte del tutorial.

 L'attributo `language`: <code>&lt;script <u>language</u>=...&gt;</code>
  : Questo attributo intendeva mostrare il linguaggio dello script. Questo attributo ormai non ha più signigicato, poichè JavaScript è il linguaggio di default. Non è necessario utilizzarlo.

Commenti prima e dopo lo script.
: Nei più vecchi libri, è possibile trovare un commento all'interno dell'elemento `<script>`, come segue:
=======
You can run the example by clicking the "Play" button in the right-top corner of the box above.
```

The `<script>` tag contains JavaScript code which is automatically executed when the browser processes the tag.


## Modern markup

The `<script>` tag has a few attributes that are rarely used nowadays but can still be found in old code:

The `type` attribute: <code>&lt;script <u>type</u>=...&gt;</code>
: The old HTML standard, HTML4, required a script to have a `type`. Usually it was `type="text/javascript"`. It's not required anymore. Also, the modern HTML standard, HTML5, totally changed the meaning of this attribute. Now, it can be used for JavaScript modules. But that's an advanced topic; we'll talk about modules in another part of the tutorial. 

The `language` attribute: <code>&lt;script <u>language</u>=...&gt;</code>
: This attribute was meant to show the language of the script. This attribute no longer makes sense because JavaScript is the default language. There is no need to use it.

Comments before and after scripts.
: In really ancient books and guides, you may find comments inside `<script>` tags, like this:
>>>>>>> 273e47b7

    ```html no-beautify
    <script type="text/javascript"><!--
        ...
    //--></script>
    ```

<<<<<<< HEAD
    Questo trucco non viene più utilizzato nel moderno JavaScript. I commenti venivano utilizzati per nascondere il codice JavaScript dai vecchi browser che non conoscevano il tag `<script>`.I browser rilasciati negli utlimi 15 anni non hanno questo problema, questo tipo di strategia può aiutarti a riconsocere i vecchi codici.
=======
    This trick isn't used in modern JavaScript. These comments hid JavaScript code from old browsers that didn't know how to process the `<script>` tag. Since browsers released in the last 15 years don't have this issue, this kind of comment can help you identify really old code.
>>>>>>> 273e47b7

## Script esterni

Se abbiamo molto codice JavaScript, possiamo inserirlo in un file separato.

<<<<<<< HEAD
Il file dello script viene integrato nel codice HTML tramtie l'attributo `src`:
=======
If we have a lot of JavaScript code, we can put it into a separate file.

Script files are attached to HTML with the `src` attribute:
>>>>>>> 273e47b7

```html
<script src="/path/to/script.js"></script>
```

<<<<<<< HEAD
Questo `/path/to/script.js` è il percorso assoluto al file che contiene lo script (dalla root del sito).

E' anche possibile fornire un percorso relativo a partire dalla pagina corrente. Per esempio `src="script.js"` significa che il file `"script.js"` si trova nella cartella corrente.
=======
Here, `/path/to/script.js` is an absolute path to the script file (from the site root).

You can also provide a relative path from the current page. For instance, `src="script.js"` would mean a file `"script.js"` in the current folder.
>>>>>>> 273e47b7

Possiamo anche fornire un URL. Per esempio:

```html
<script src="https://cdnjs.cloudflare.com/ajax/libs/lodash.js/3.2.0/lodash.js"></script>
```

Per integrare più script, utilzzate più volte il tag:

```html
<script src="/js/script1.js"></script>
<script src="/js/script2.js"></script>
…
```

```smart
Come regola da seguire, solo gli script molto semplici vanno inseriti all'interno dell'HTML. Quelli più complessi vanno inseriti in file separati.

<<<<<<< HEAD
Il beneficio di inserire gli script in file separati è che il browser andrà a scaricarli e li memorizzerà nella sua [cache](https://en.wikipedia.org/wiki/Web_cache).

Cosi facendo, le altre pagine che vorranno utilizzare lo stesso script lo preleveranno dallacache invece che riscaricarlo. Quindi il file verrà scaricato una sola volta.

Questo risparmierà traffico e renderà le pagine più veloci.
```

````warn header="Se `src` è impostato, il contenuto all'interno di script verrà ignorato."
Quindi un tag `<script>` non può avere sia `src` che codice incorporato.
=======
The benefit of a separate file is that the browser will download it and store it in its [cache](https://en.wikipedia.org/wiki/Web_cache).

Other pages that reference the same script will take it from the cache instead of downloading it, so the file is actually downloaded only once.

That reduces traffic and makes pages faster.
```

````warn header="If `src` is set, the script content is ignored."
A single `<script>` tag can't have both the `src` attribute and code inside.
>>>>>>> 273e47b7

Questo non funziona:

```html
<script *!*src*/!*="file.js">
  alert(1); // the content is ignored, because src is set
</script>
```

<<<<<<< HEAD
Dobbiamo scegliere: o esterno `<script src="…">` o il semplice tag `<script>` con all'interno il codice.
=======
We must choose either an external `<script src="…">` or a regular `<script>` with code.
>>>>>>> 273e47b7

L'esempio precedete può essere diviso in due script:

```html
<script src="file.js"></script>
<script>
  alert(1);
</script>
```

<<<<<<< HEAD
## Riepilogo
=======
- We can use a `<script>` tag to add JavaScript code to a page.
- The `type` and `language` attributes are not required.
- A script in an external file can be inserted with `<script src="path/to/script.js"></script>`.
>>>>>>> 273e47b7

- Possiamo usare il tag `<script>` per aggiungere codice JavaScript alla pagina.
- Gli attributi `type` e `language` non sono richiesti.
- Uno script in un file esterno può essere inserito con `<script src="path/to/script.js"></script>`.

<<<<<<< HEAD
C'e ancora molto da imparare riguaro gli script browser e la loro interazione con le pagine web. Ma tenete a mente che questa parte del tutorial è dedicata al linguaggio JavaScript, quindi non dobbiamo distrarci da questo obbiettivo. Andremo ad utilizzare il browser come piattaforma in cui eseguire JavaScript, che è molto utile, ma è solo uno dei tanti modi. 
=======
There is much more to learn about browser scripts and their interaction with the webpage. But let's keep in mind that this part of the tutorial is devoted to the JavaScript language, so we shouldn't distract ourselves with browser-specific implementations of it. We'll be using the browser as a way to run JavaScript, which is very convenient for online reading, but only one of many.
>>>>>>> 273e47b7
<|MERGE_RESOLUTION|>--- conflicted
+++ resolved
@@ -1,30 +1,16 @@
 # Hello, world!
 
-<<<<<<< HEAD
-Il seguente tutorial tratta del core(nucleo) JavaScript, che è indipendente dalla piattaforma. Inoltre, più avanti, imparerai Node.JS e altre piattaforme che ne fanno utilizzo.
+Il seguente tutorial tratta del core (nucleo) JavaScript, che è indipendente dalla piattaforma. Inoltre, più avanti, imparerai Node.JS e altre piattaforme che ne fanno utilizzo.
 
 Abbiamo bisogno di un ambiente di lavoro per eseguire i nostri script, e il fatto che questo libro sia online, rende il browser un ottima scelta. Cercheremo di mantenere al minimo l'utilizzo dei comandi specifici per browser (come `alert`), cosi non dovrai perdere la testa se deciderai di spostarti in altri ambienti come Node.JS. In ogni caso, i dettagli browser vengono spiegati in dettaglio nella [prossima parte](/ui) del tutorial.
 
 Quindi prima di tutto, vediamo come inserire uno script in una pagina web. Per ambienti server-side, è sufficiente eseguirli con un comando come `"node my.js"` in Node.JS.
-=======
-The tutorial that you're reading is about core JavaScript, which is platform-independent. Later on, you'll learn about Node.js and other platforms that use it.
-
-But we need a working environment to run our scripts and, since this book is online, the browser is a good choice. We'll keep the amount of browser-specific commands (like `alert`) to a minimum so that you don't spend time on them if you plan to concentrate on another environment (like Node.js). We'll focus on JavaScript in the browser in the [next part](/ui) of the tutorial.
-
-So first, let's see how we attach a script to a webpage. For server-side environments (like Node.js), you can execute the script with a command like `"node my.js"`.
->>>>>>> 273e47b7
 
 ## Il tag "script"
 
 I programmi JavaScript possono essere inseriti in qualunque parte di un documento HTML, con l'utilizzo del tag `<script>`.
 
-<<<<<<< HEAD
 Ad esempio:
-=======
-JavaScript programs can be inserted into any part of an HTML document with the help of the `<script>` tag.
-
-For instance:
->>>>>>> 273e47b7
 
 ```html run height=100
 <!DOCTYPE HTML>
@@ -48,7 +34,6 @@
 ```
 
 ```online
-<<<<<<< HEAD
 Puoi eseguire l'esempio cliccando su "Play" tramite il bottone in altro a destra.
 ```
 
@@ -67,26 +52,6 @@
 
 Commenti prima e dopo lo script.
 : Nei più vecchi libri, è possibile trovare un commento all'interno dell'elemento `<script>`, come segue:
-=======
-You can run the example by clicking the "Play" button in the right-top corner of the box above.
-```
-
-The `<script>` tag contains JavaScript code which is automatically executed when the browser processes the tag.
-
-
-## Modern markup
-
-The `<script>` tag has a few attributes that are rarely used nowadays but can still be found in old code:
-
-The `type` attribute: <code>&lt;script <u>type</u>=...&gt;</code>
-: The old HTML standard, HTML4, required a script to have a `type`. Usually it was `type="text/javascript"`. It's not required anymore. Also, the modern HTML standard, HTML5, totally changed the meaning of this attribute. Now, it can be used for JavaScript modules. But that's an advanced topic; we'll talk about modules in another part of the tutorial. 
-
-The `language` attribute: <code>&lt;script <u>language</u>=...&gt;</code>
-: This attribute was meant to show the language of the script. This attribute no longer makes sense because JavaScript is the default language. There is no need to use it.
-
-Comments before and after scripts.
-: In really ancient books and guides, you may find comments inside `<script>` tags, like this:
->>>>>>> 273e47b7
 
     ```html no-beautify
     <script type="text/javascript"><!--
@@ -94,37 +59,21 @@
     //--></script>
     ```
 
-<<<<<<< HEAD
     Questo trucco non viene più utilizzato nel moderno JavaScript. I commenti venivano utilizzati per nascondere il codice JavaScript dai vecchi browser che non conoscevano il tag `<script>`.I browser rilasciati negli utlimi 15 anni non hanno questo problema, questo tipo di strategia può aiutarti a riconsocere i vecchi codici.
-=======
-    This trick isn't used in modern JavaScript. These comments hid JavaScript code from old browsers that didn't know how to process the `<script>` tag. Since browsers released in the last 15 years don't have this issue, this kind of comment can help you identify really old code.
->>>>>>> 273e47b7
 
 ## Script esterni
 
 Se abbiamo molto codice JavaScript, possiamo inserirlo in un file separato.
 
-<<<<<<< HEAD
 Il file dello script viene integrato nel codice HTML tramtie l'attributo `src`:
-=======
-If we have a lot of JavaScript code, we can put it into a separate file.
-
-Script files are attached to HTML with the `src` attribute:
->>>>>>> 273e47b7
 
 ```html
 <script src="/path/to/script.js"></script>
 ```
 
-<<<<<<< HEAD
 Questo `/path/to/script.js` è il percorso assoluto al file che contiene lo script (dalla root del sito).
 
 E' anche possibile fornire un percorso relativo a partire dalla pagina corrente. Per esempio `src="script.js"` significa che il file `"script.js"` si trova nella cartella corrente.
-=======
-Here, `/path/to/script.js` is an absolute path to the script file (from the site root).
-
-You can also provide a relative path from the current page. For instance, `src="script.js"` would mean a file `"script.js"` in the current folder.
->>>>>>> 273e47b7
 
 Possiamo anche fornire un URL. Per esempio:
 
@@ -143,7 +92,6 @@
 ```smart
 Come regola da seguire, solo gli script molto semplici vanno inseriti all'interno dell'HTML. Quelli più complessi vanno inseriti in file separati.
 
-<<<<<<< HEAD
 Il beneficio di inserire gli script in file separati è che il browser andrà a scaricarli e li memorizzerà nella sua [cache](https://en.wikipedia.org/wiki/Web_cache).
 
 Cosi facendo, le altre pagine che vorranno utilizzare lo stesso script lo preleveranno dallacache invece che riscaricarlo. Quindi il file verrà scaricato una sola volta.
@@ -153,17 +101,6 @@
 
 ````warn header="Se `src` è impostato, il contenuto all'interno di script verrà ignorato."
 Quindi un tag `<script>` non può avere sia `src` che codice incorporato.
-=======
-The benefit of a separate file is that the browser will download it and store it in its [cache](https://en.wikipedia.org/wiki/Web_cache).
-
-Other pages that reference the same script will take it from the cache instead of downloading it, so the file is actually downloaded only once.
-
-That reduces traffic and makes pages faster.
-```
-
-````warn header="If `src` is set, the script content is ignored."
-A single `<script>` tag can't have both the `src` attribute and code inside.
->>>>>>> 273e47b7
 
 Questo non funziona:
 
@@ -173,11 +110,7 @@
 </script>
 ```
 
-<<<<<<< HEAD
 Dobbiamo scegliere: o esterno `<script src="…">` o il semplice tag `<script>` con all'interno il codice.
-=======
-We must choose either an external `<script src="…">` or a regular `<script>` with code.
->>>>>>> 273e47b7
 
 L'esempio precedete può essere diviso in due script:
 
@@ -188,20 +121,10 @@
 </script>
 ```
 
-<<<<<<< HEAD
 ## Riepilogo
-=======
-- We can use a `<script>` tag to add JavaScript code to a page.
-- The `type` and `language` attributes are not required.
-- A script in an external file can be inserted with `<script src="path/to/script.js"></script>`.
->>>>>>> 273e47b7
 
 - Possiamo usare il tag `<script>` per aggiungere codice JavaScript alla pagina.
 - Gli attributi `type` e `language` non sono richiesti.
 - Uno script in un file esterno può essere inserito con `<script src="path/to/script.js"></script>`.
 
-<<<<<<< HEAD
-C'e ancora molto da imparare riguaro gli script browser e la loro interazione con le pagine web. Ma tenete a mente che questa parte del tutorial è dedicata al linguaggio JavaScript, quindi non dobbiamo distrarci da questo obbiettivo. Andremo ad utilizzare il browser come piattaforma in cui eseguire JavaScript, che è molto utile, ma è solo uno dei tanti modi. 
-=======
-There is much more to learn about browser scripts and their interaction with the webpage. But let's keep in mind that this part of the tutorial is devoted to the JavaScript language, so we shouldn't distract ourselves with browser-specific implementations of it. We'll be using the browser as a way to run JavaScript, which is very convenient for online reading, but only one of many.
->>>>>>> 273e47b7
+C'e ancora molto da imparare riguaro gli script browser e la loro interazione con le pagine web. Ma tenete a mente che questa parte del tutorial è dedicata al linguaggio JavaScript, quindi non dobbiamo distrarci da questo obbiettivo. Andremo ad utilizzare il browser come piattaforma in cui eseguire JavaScript, che è molto utile, ma è solo uno dei tanti modi. 