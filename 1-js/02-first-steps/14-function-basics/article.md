--- conflicted
+++ resolved
@@ -380,11 +380,7 @@
 ```smart header="Nomi di funzioni ultra-corti"
 Funzioni che vengono utilizzate *molto spesso* potrebbero avere nomi molto corti.
 
-<<<<<<< HEAD
-Ad esempio il framework [jQuery](http://jquery.com) definisce una funzione con `$`. La libreria [LoDash](http://lodash.com/) ha nel core una funzione denominata `_`.
-=======
-For example, the [jQuery](http://jquery.com) framework defines a function with `$`. The [Lodash](http://lodash.com/) library has its core function named `_`.
->>>>>>> b10274c9
+Ad esempio il framework [jQuery](http://jquery.com) definisce una funzione con `$`. La libreria [Lodash](http://lodash.com/) ha nel core una funzione denominata `_`.
 
 Queste sono eccezioni. Generalmente i nomi delle funzioni sono precisi e descrittivi.
 ```
