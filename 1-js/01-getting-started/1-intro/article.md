# Introduzione a JavaScript

Vediamo cosa rende JavaScript così speciale, cosa è possibile ottenere tramite il suo utilizzo e tutte le tecnologie che possono essere applicate per renderlo adatto ad ogni necessità.

## Cos'è JavaScript?

*JavaScript* è stato creato con lo scopo di "dare vita alle pagine web".

I programmi che sfruttano questo linguaggio vengono chiamati *script*. Possono essere scritti direttamente nel documento HTML ed eseguiti in automatico al caricamento della pagina.

Gli script vengono scritti ed eseguiti come testo semplice. Per questo non richiedono alcuna fase di preparazione o compilazione per essere eseguiti.

Sotto questo aspetto, JavaScript è molto differente da un altro linguaggio chiamato [Java](https://en.wikipedia.org/wiki/Java_(programming_language)).

```smart header="Perché si chiama <u>Java</u>Script?"
In origine JavaScript aveva un altro nome: "LiveScript". In quel periodo Java era molto popolare, per questo si è pensato che identificare Javascript come il "fratello minore" di Java potesse aiutare alla sua diffusione.

Evolvendosi, JavaScript è diventato un linguaggio completamente indipendente, le cui specifiche sono definite da [ECMAScript](http://en.wikipedia.org/wiki/ECMAScript), e adesso non ha quasi nulla in comune con Java.
```

Attualmente, JavaScript può essere eseguito non solo nei browser, ma anche nei server web e in altri ambienti che supportano il [motore JavaScript](https://en.wikipedia.org/wiki/JavaScript_engine) (JavaScript engine).

Il browser ha un suo motore JavaScript integrato, chiamato alle volte "JavaScript Virtual Machine".

Esistono altri motori JavaScript, tra cui:

<<<<<<< HEAD
- [V8](https://en.wikipedia.org/wiki/V8_(JavaScript_engine)) -- per Chrome e Opera.
- [SpiderMonkey](https://en.wikipedia.org/wiki/SpiderMonkey) -- per Firefox.
- ...Ci sono altri codenames come "Chakra" per IE, "ChakraCore" specifico per Microsoft Edge, "Nitro" e "SquirrelFish" per Safari, etc.
=======
- [V8](https://en.wikipedia.org/wiki/V8_(JavaScript_engine)) -- in Chrome and Opera.
- [SpiderMonkey](https://en.wikipedia.org/wiki/SpiderMonkey) -- in Firefox.
- ...There are other codenames like "Chakra" for IE, "JavaScriptCore", "Nitro" and "SquirrelFish" for Safari, etc.
>>>>>>> fb4fc33a

I nomi citati sopra possono essere utili da ricordare, poiché si possono trovare spesso in articoli che trattano di sviluppo web. Anche noi li useremo. Ad esempio, se "una caratteristica X è supportata da V8", probabilmente funzioneranno senza problemi in Chrome e Opera.

```smart header="Come funzionano questi motori?"

Il funzionamento di questi motori è complicato, ma i concetti alla base sono semplici.


1. I motori (integrati nei browser) leggono ("analizzano") lo script.
2. Successivamente convertono ("compilano") lo script nel linguaggio della macchina.
3. Infine il "codice macchina" viene eseguito, molto rapidamente.

Il motore ottimizza il codice ad ogni passaggio del processo, anche durante l'esecuzione dello script già compilato, quando ne analizza il flusso dati. Nonostante tutto l'esecuzione dello script risulta essere molto veloce.
```

## Cosa può fare JavaScript a livello browser?

JavaScript, al giorno d'oggi, è un linguaggio di programmazione "sicuro". Non consente alcun accesso di basso livello alla memoria o alla CPU. Questo perché è stato creato con lo scopo di funzionare nei browser, che non richiedono questi tipi di privilegi.

Le capacità di JavaScript dipendono molto dall'ambiente in cui lo si esegue. Ad esempio, [Node.js](https://wikipedia.org/wiki/Node.js) supporta funzioni che consentono a JavaScript di scrivere/leggere file, eseguire richieste web, etc.

Integrato nel browser Javascript può fare qualsiasi cosa legata alla manipolazione della pagina, all'interazione con l'utente e con il server.

Ad esempio, è possibile:

- Aggiungere HTML alla pagina, cambiare il contenuto esistente, modificare lo stile.
- Reagire alle azioni dell'utente, click del mouse, movimenti del cursore, input da tastiera.
- Inviare richieste al server tramite la rete, caricare e scaricare file (con l'ausilio di[AJAX](https://en.wikipedia.org/wiki/Ajax_(programming)) e [COMET](https://en.wikipedia.org/wiki/Comet_(programming))).
- Prelevare e impostare cookies, interrogare l'utente, mostrare messaggi.
- Memorizzare i dati client-side ("memorizzazione locale").

## Cosa NON può fare JavaScript a livello browser?

Per la sicurezza dell'utente, le possibilità di JavaScript nel browser sono limitate. L'intento è di prevenire che una pagina "maligna" tenti di accedere alle informazioni personali o di danneggiare i dati degli utenti.

Esempi di queste restrizioni possono essere:

- JavaScript, in una pagina web, non può leggere o scrivere in qualsiasi file nell'hard disk, né copiare o eseguire programmi. Non ha accesso diretto alle funzioni del sistema operativo.

    I moderni browser gli consentono di lavorare con i file, sempre con un accesso limitato e comunque solo se il comando proviene da utente, come il "dropping" di un file nella finestra del browser, o con la selezione  tramite il tag `<input>`.

    Ci sono anche funzionalità che consentono di interagire con la camera/microfono e altri dispositivi, ma in ogni caso richiedono il permesso esplicito dell'utente. Quindi una pagina con JavaScript abilitato non può attivare la web-cam di nascosto, osservare i nostri comportamenti e inviare  informazioni alla [CIA](https://it.wikipedia.org/wiki/Central_Intelligence_Agency).
- Pagine o schede diverse generalmente non sono a conoscenza dell'esistenza delle altre. In certi casi, tuttavia, può capitare; ad esempio quando una finestra ne apre un'altra tramite JavaScript. Ma anche in questo caso, il codice JavaScript non può accedere all'altra pagina se non appartiene allo stesso sito (stesso dominio, protocollo o porta).

    Questa viene definita la  "Same Origin Policy" ("Politica di Appartenenza alla Stessa Origine"). Per poter aggirare questo limite, *entrambe le pagine* devono contenere uno speciale codice JavaScript che consente di gestire lo scambio di dati.

    Questa limitazione è sempre dovuta alla sicurezza dell'utente. Una pagina proveniente da `http://anysite.com` che è stata aperta da un utente, ad esempio, non deve essere in grado di accedere ad un'altra scheda del browser con l'URL `http://gmail.com`  e rubarne le informazioni.
- JavaScript può facilmente comunicare con il server da cui la pagina proviene. Ma la sua abilità di ricevere dati da altri siti/domini è limitata. Sebbene sia possibile, sono richieste esplicite autorizzazioni (passate tramite HTTP headers) dall'indirizzo remoto. Ancora una volta, una limitazione dovuta alla sicurezza.

![](limitations.svg)

Queste limitazioni non si pongono se JavaScript viene eseguito fuori dal browser, ad esempio in un server. I browser moderni permettono l'installazione di plugin ed estensioni che consentono di estendere vari permessi.

## Cosa rende JavaScript unico?

Ci sono almeno *tre* cose che rendono JavaScript cosi unico:

```compare
+ Completa integrazione con HTML/CSS.
+ Operazioni semplici vengono eseguite semplicemente.
+ Supportato dai maggiori browser ed integrato di default.
```
JavaScript è l'unica tecnologia in ambiente browser che combina queste tre caratteristiche.

Questo rende JavaScript unico. Ed è il motivo per cui è lo strumento più diffuso per creare interfacce web.

Quando si ha in programma di imparare una nuova tecnologia, è fondamentale verificare le sue prospettive. Quindi diamo uno sguardo alle nuove tendenze che includono nuovi linguaggi e tecnologie.

## Linguaggi "oltre" JavaScript

La sintassi di JavaScript non soddisfa le necessità di tutti. Alcune persone necessitano di caratteristiche differenti.

Questo è prevedibile, poiché i progetti e i requisiti sono diversi da persona a persona.

Recentemente, per questo motivo, sono nati molti nuovi linguaggi che vengono *convertiti* in JavaScript prima di essere eseguiti nel browser.

Gli strumenti moderni rendono la conversione molto veloce e pulita, consentendo agli sviluppatori di programmare in un altro linguaggio e di auto-convertirlo *under the hood*.

Esempi di alcuni linguaggi:

- [CoffeeScript](http://coffeescript.org/) è un linguaggio che introduce una sintassi semplificata che consente di scrivere codice più leggibile. Amato dagli sviluppatori provenienti da Ruby.
- [TypeScript](http://www.typescriptlang.org/) si occupa di aggiungere la "tipizzazione", per semplificare lo sviluppo e supportare sistemi più complessi. E' stato sviluppato da Microsoft.
- [Flow](http://flow.org/) anche'esso aggiunge la tipizzazione dei dati, ma in un modo differente. Sviluppato da Facebook.
- [Dart](https://www.dartlang.org/) è un linguaggio autonomo che possiede il suo motore, che esegue in ambienti esterni al browser (come mobile apps). E' stato introdotto da Google come alternativa a JavaScript, ma attualmente i browser richiedono la conversione in JavaScript, proprio come i precedenti.
- [Brython](https://brython.info/) è un *transpiler*, scritto in Python, che consente di scrivere applicazioni in quest'ultimo senza utilizzare JavaScript.
- [Kotlin](https://kotlinlang.org/docs/reference/js-overview.html) è un moderno, conciso e sicuro linguaggio di programmazione mirato ai browsers o a Node.

Ce ne sono molti altri. Ovviamente, per comprendere cosa stiamo facendo, se utilizziamo uno di questi linguaggi dovremmo altresì conoscere JavaScript.

## Riepilogo

- JavaScript è stato creato specificamente per i browser, ma attualmente viene utilizzato con efficacia in molti altri ambienti.
- Attualmente, per quanto riguarda lo sviluppo del web, JavaScript si trova in una posizione unica grazie ad una completa integrazione con HTML/CSS.
- Ci sono molti linguaggi che possono essere "convertiti" in JavaScript; essi provvedono le stesse funzionalità e risolvono gli stessi problemi. E' fortemente consigliato di leggere brevemente le funzionalità di alcuni di essi, dopo avert studiato e compreso JavaScript.<|MERGE_RESOLUTION|>--- conflicted
+++ resolved
@@ -24,15 +24,9 @@
 
 Esistono altri motori JavaScript, tra cui:
 
-<<<<<<< HEAD
 - [V8](https://en.wikipedia.org/wiki/V8_(JavaScript_engine)) -- per Chrome e Opera.
 - [SpiderMonkey](https://en.wikipedia.org/wiki/SpiderMonkey) -- per Firefox.
-- ...Ci sono altri codenames come "Chakra" per IE, "ChakraCore" specifico per Microsoft Edge, "Nitro" e "SquirrelFish" per Safari, etc.
-=======
-- [V8](https://en.wikipedia.org/wiki/V8_(JavaScript_engine)) -- in Chrome and Opera.
-- [SpiderMonkey](https://en.wikipedia.org/wiki/SpiderMonkey) -- in Firefox.
-- ...There are other codenames like "Chakra" for IE, "JavaScriptCore", "Nitro" and "SquirrelFish" for Safari, etc.
->>>>>>> fb4fc33a
+- ...Ci sono altri codenames come "Chakra" per IE, "JavaScriptCore", "Nitro" e "SquirrelFish" per Safari, etc.
 
 I nomi citati sopra possono essere utili da ricordare, poiché si possono trovare spesso in articoli che trattano di sviluppo web. Anche noi li useremo. Ad esempio, se "una caratteristica X è supportata da V8", probabilmente funzioneranno senza problemi in Chrome e Opera.
 
