--- conflicted
+++ resolved
@@ -26,11 +26,7 @@
 
 - [V8](https://en.wikipedia.org/wiki/V8_(JavaScript_engine)) -- in Chrome and Opera.
 - [SpiderMonkey](https://en.wikipedia.org/wiki/SpiderMonkey) -- in Firefox.
-<<<<<<< HEAD
 - ...There are other codenames like "Trident" and "Chakra" for different versions of IE, "ChakraCore" for Microsoft Edge, "Nitro" and "SquirrelFish" for Safari, etc.
-=======
-- ...There are other codenames like "Trident", "Chakra" for different versions of IE, "ChakraCore" for Microsoft Edge, "Nitro" and "SquirrelFish" for Safari, etc.
->>>>>>> 6fb018f0
 
 The terms above are good to remember, because they are used in developer articles on the internet. We'll use them too. For instance, if "a feature X is supported by V8", then it probably works in Chrome and Opera.
 
