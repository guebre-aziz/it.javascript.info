--- conflicted
+++ resolved
@@ -9,11 +9,7 @@
 Molto spesso gli sviluppatori tendono ad utilizzare Chrome o Firefox poichè questi browser forniscono i migliori strumenti per lo sviluppo. Anche gli altri browser contengono gli strumenti per lo sviluppo, talvolta con caratteristiche speciali, ma più che altro giocano ad "avvicinarsi" a Chrome e Firefox.
 Quindi molte perone hanno un browser "preferito" e utilizzano gli altri solo quando un problema è specifico di quel browser.
 
-<<<<<<< HEAD
-Gli strumenti da sviluppatore sono potenti; hanno molte caratteristiche. Prima di tutto, dobbiamo capire come ottenerli, come cercare errori e come eseguire comandi JavaScript.
-=======
-Developer tools are potent, they have many features. To start, we'll learn how to open them, look at errors, and run JavaScript commands.
->>>>>>> 23da191b
+Gli strumenti da sviluppatore sono molto potenti; possiedono molte caratteristiche. Prima di tutto, dobbiamo capire come accedervi, come cercare errori e come eseguire comandi JavaScript.
 
 ## Google Chrome
 
