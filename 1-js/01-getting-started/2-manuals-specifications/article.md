--- conflicted
+++ resolved
@@ -17,24 +17,17 @@
 
 ## Manuali
 
-<<<<<<< HEAD
 - **MDN (Mozilla) JavaScript Reference** è il manuale principale, corredato di spiegazioni teoriche, esempi ed altre informazioni utili. E' ottimo per avere informazioni dettagliate riguardo le funzioni e altre caratteristiche del linguaggio.
 
     Può essere consultato a <https://developer.mozilla.org/en-US/docs/Web/JavaScript/Reference>.
 
     Tuttavia, spesso è meglio fare una ricerca su internet. E' sufficiente cercare "MDN", seguito dal termine da ricercare, e.g. <https://google.com/search?q=MDN+parseInt> per ricercare la funzione `parseInt`, oppure frasi come "RegExp MSDN" o "RegExp MSDN jscript".
-=======
 
-- **MDN (Mozilla) JavaScript Reference** è il principale manuale con esempi ed altre informazioni utili. E' ottimo per avere informazioni dettagliate riguardo le funzioni e i metodi del linguaggio.
->>>>>>> f300bd46
 
     Può essere consultato al link <https://developer.mozilla.org/en-US/docs/Web/JavaScript/Reference>.
 
-<<<<<<< HEAD
 - **MSDN** – Manuale Microsoft con molte informazioni, tra cui su JavaScript (a cui viene fatto riferimento con il termine JScript). Se si ha bisogno di ottenere qualche informazione specifica per Internet Explorer, meglio consultare la guida: <http://msdn.microsoft.com/>.
-=======
-Sebbene spesso sia meglio eseguire una ricerca internet, è' sufficiente inserire il termine "MDN" nella stringa da ricercare, e.g. <https://google.com/search?q=MDN+parseInt> per ricercare la funzione `parseInt`.
->>>>>>> f300bd46
+
 
 
 ## Tabelle di compatibilità
