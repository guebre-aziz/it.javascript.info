--- conflicted
+++ resolved
@@ -255,11 +255,7 @@
 
 Una guida di stile contiene  regole generali riguardo a "come scrivere" il codice, ad esempio quali apici utilizzare, di quanti spazi indentare, quando andare a capo, etc. Molti altri dettagli.
 
-<<<<<<< HEAD
 Quando tutti i membri del team utilizzano lo stesso stile tende ad essere uniforme.
-=======
-When all members of a team use the same style guide, the code looks uniform, regardless of which team member wrote it.
->>>>>>> 273e47b7
 
 Certamente, un team può utilizzare il proprio stile guida. Molte volte non serve. Ci sono molte opzioni tra cui scegliere, quindi scegliere tra una di queste generalmente è la scelta migliore.
 
@@ -291,17 +287,10 @@
 
 Ad esempio, per ESLint dovreste seguire quanto segue:
 
-<<<<<<< HEAD
-1. Installare [Node.JS](https://nodejs.org/).
+1. Installare [Node.js](https://nodejs.org/).
 2. Installare ESLint con il comando `npm install -g eslint` (npm è package installer di JavaScript).
 3. Create un file di configurazione e rinominatelo `.eslintrc` nella root del vostro progetto JavaScript (la cartella che contiene tutti i file).
 4. Installa/abilita il plugin per il tuo editor per integrare ESLint. La maggior parte degli editor ne ha uno.
-=======
-1. Install [Node.js](https://nodejs.org/).
-2. Install ESLint with the command `npm install -g eslint` (npm is a JavaScript package installer).
-3. Create a config file named `.eslintrc` in the root of your JavaScript project (in the folder that contains all your files).
-4. Install/enable the plugin for your editor that integrates with ESLint. The majority of editors have one.
->>>>>>> 273e47b7
 
 Qui un esempio di di un file `.eslintrc`:
 
