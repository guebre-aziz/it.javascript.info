# Test automatici con Mocha

Il test automatico sarà utilizzato per molte attività.

<<<<<<< HEAD
Fa parte della "preparazione minima" di uno sviluppatore.
=======
## Why do we need tests?
>>>>>>> 6ab384f2

## Perché sono necessari i test?

Quando scriviamo una funzione, spesso possiamo immaginare quello che deve fare: i parametri necessari e i risultati restituiti.

Durante lo sviluppo, possiamo controllare le funzioni eseguendole e controllando se i risultati sono quelli aspettati. Ad esempio possiamo farlo tramite la console.

Se qualcosa non funziona -- allora possiamo sistemare il codice, rieseguirlo e controllare nuovamente il risultato -- e continuare a ripetere questa procedura fino a risolvere il bug.

Ma alcuni test manuali non sono sempre perfetti.

**Quando testiamo il codice manualmente rieseguendolo, è facile dimenticare qualcosa.**

Ad esempio, stiamo creando una funzione `f`. Scriviamo del codice, lo testiamo con: `f(1)` e funziona, ma con `f(2)` non funziona. Sistemiamo il codice e ora `f(2)` funziona. Il test sembra completo? Invece ci siamo dimenticati di ri-testare `f(1)`. Questo infatti potrebbe contenere un errore.

Questo è un errore tipico. Quando sviluppiamo qualcosa, cerchiamo di tenere a mente molti possibili casi di utilizzo. Ma è difficile aspettarsi che un programmatore controlli a mano il risultato dopo ogni cambiamento. Diventa quindi facile sistemare una bug e crearne uno di nuovo.

**Test automatici significa che i test vengono scritti separati, e sono complementari al codice. Possono essere facilmente eseguiti ed utilizzati per controllare i principali casi di utilizzo.**

## Behavior Driven Development (BDD)

Utilizziamo una tecnica chiamata [Behavior Driven Development](http://en.wikipedia.org/wiki/Behavior-driven_development) o, in breve, BDD. Questo approccio viene utilizzato in moltissimi progetti. BDD non offre solo testing, ha molte altre funzionalità.

**BDD contiene tre cose in una: test, documentazione ed esempi.**

Abbiamo parlato abbastanza. Vediamo degli esempi.

## Sviluppo di "pow": le specifiche

Vogliamo creare una funzione `pow(x, n)` che calcola la potenza di `x` per un intero `n`. Assumiamo che `n≥0`.

Questo è solo un esempio: infatti l'operatore `**` svolge quest'azione, ma concentriamoci sul flusso di sviluppo, che potremmo poi applicare a funzioni più complesse.

Prima di scrivere il codice di `pow`, possiamo immaginare cosa vogliamo che la funzione faccia e descriverlo.

Questa descrizione viene chiamata *specifica* o, in breve, spec, ed appare cosi:

```js
describe("pow", function() {

  it("raises to n-th power", function() {
    assert.equal(pow(2, 3), 8);
  });

});
```

Una spec ha tre principali blocchi:

`describe("title", function() { ... })`
: Viene descritta la funzionalità. Utilizzata per raggruppare le "attività" -- i blocchi `it`. Nel nostro caso descriviamo la funzione `pow`.

`it("title", function() { ... })`
: Nel titolo di `it` descriviamo il particolare caso d'uso *leggibile per gli umani*, come secondo argomento una funzione che lo testa.

`assert.equal(value1, value2)`
: Il codice all'interno del blocco `it`, se l'implementazione è corretta, dovrebbe eseguire senza errori.

    Le funzioni `assert.*` vengono utilizzate per controllare che `pow` funzioni come dovrebbe. Proprio qui ne utilizziamo una -- `assert.equal`, che confronta gli argomenti e ritorna un errore se questi non sono uguali. Qui verifichiamo che il risultato di `pow(2, 3)` sia uguale `8`.

    Ci sono molti altri tipi di confronto e controllo che vederemo più avanti.

## Il flusso di sviluppo

Il flusso di sviluppo solitamente segue i passi:

1. Viene scritta una spec iniziale, con dei test per le funzionalità di base.
2. Si crea un implementazione di base.
3. Per verificare che questa funzioni, utilizziamo un framework di testing come [Mocha](http://mochajs.org/) (presto maggiori dettagli) che esegue le spec. Vengono mostrati gli errori. Facciamo le correzioni e riproviamo finché tutto funziona correttamente.
4. Ora abbiamo un'implementazione iniziale che funziona bene con i test.
5. Aggiungiamo più casi d'uso alla spec, magari ancora non supportate dall'implementazione. Cosi i test inizieranno a fallire.
6. Quindi tornate al passo 3, aggiornate l'implementazione e continuate finché tutto non funziona correttamente.
7. Ripetete gli step 3-6 fino ad ottenere la funzionalità desiderata.

Quindi la fase di sviluppo è *iterativa*. Scriviamo la specifica, la implementiamo, ci accertiamo che passi i test, ci assicuriamo che faccia ciò che deve. Al termine di questa procedura avremmo un implementazione già testata e funzionante.

Nel nostro caso, il primo step è completo: abbiamo un specifica iniziale di `pow`. Quindi ora passiamo all'implementazione. Come prima cosa facciamo l'esecuzione "zero" con le specifiche scritte, per essere sicuri che tutto funzioni (ovviamente i test dovrebbero fallire tutti).

## La spec in azione

In questo guida utilizzeremo le seguenti librerie JavaScript per fare test:

- [Mocha](http://mochajs.org/) -- un core framework: fornisce le maggiori funzioni di test come `describe` e `it` e le principali funzioni che eseguono i test.
- [Chai](http://chaijs.com) -- una libreria con molte asserzioni. Ci consente di utilizzare molte asserzioni differenti, per ora ci servirà solamente `assert.equal`.
- [Sinon](http://sinonjs.org/) -- una libreria per il controllo oltre le funzioni, emula funzioni integrate e molto altro, la utilizzeremo più avanti.

Queste librerie sono utili sia per per il test browser, sia per il test lato server. Qui considereremo la variante browser.

La pagina HTML con questi framework e le spec di pow `pow`:

```html src="index.html"
```

La pagina può essere suddivisa in cinque parti:

1. `<head>` -- aggiunge librerie di terze parti e un po di stile utile per i test.
2. `<script>` con la funzione da testare, nel nostro caso -- con il codice di `pow`.
3. i test -- nel nostro caso uno script esterno `test.js` che contiene `describe("pow", ...)` visti sopra.
4. L'elemento HTML `<div id="mocha">` verrà utilizzato da Mocha per mostrare i risultati.
5. Il test viene iniziato dal comando `mocha.run()`.

Il risultato:

[iframe height=250 src="pow-1" border=1 edit]

Per ora, i test falliscono, ci sono quindi errori. Questo è ovvio: abbiamo una funzione `pow` vuota, quindi `pow(2,3)` ritorna `undefined` invece di `8`.

Per il futuro, vi faccio notare che ci sono dei test più avanzati, come [karma](https://karma-runner.github.io/) e altri. Quindi solitamente non ci saranno problemi a impostare differenti test.

## Implementazione iniziale

Proviamo a fornire una semplice implementazione di `pow`, per passare il test:

```js
function pow(x, n) {
  return 8; // :) abbiamo barato!
}
```

Wow, funziona!

[iframe height=250 src="pow-min" border=1 edit]

## Miglioriamo le spec

Quello che abbiamo fatto finora è barare. La funzione non "funziona": un tentativo di calcolare `pow(3,4)` fornirebbe un risultato scorretto, ma il test risulta comunque passato.

...Questa situazione è fra le più tipiche, nella pratica succede molto spesso. I test vengono passati ma le funzioni non lavorano correttamente. La nostra spec è imperfetta. Abbiamo bisogno di introdurre un numero maggiore di casi d'uso.

Aggiungiamo un altro test per verificare se `pow(3, 4) = 81`.

Possiamo selezionare uno dei due metodi per organizzare i test:

1. La prima variante -- aggiunger un ulteriore `assert` all'interno dello stesso `it`:

    ```js
    describe("pow", function() {

      it("raises to n-th power", function() {
        assert.equal(pow(2, 3), 8);
    *!*
        assert.equal(pow(3, 4), 81);
    */!*
      });

    });
    ```
2. La seconda -- scrivere due test separati:

    ```js
    describe("pow", function() {

      it("2 raised to power 3 is 8", function() {
        assert.equal(pow(2, 3), 8);
      });

      it("3 raised to power 4 is 81", function() {
        assert.equal(pow(3, 4), 81);
      });

    });
    ```

La principale differenza è che quando `assert` trova un errore, `it` si blocca e il test viene terminato. Quindi nella prima variante se il primo `assert` fallisce, allora non potremo vedere il risultato del secondo `assert`.

Scrivere test separati è utile per ottenere maggiori informazioni riguardo ciò che sta succedendo, quindi la seconda variante è la migliore.

Ed oltre a questo ci sono altre regole che sono utili da seguire.

**Un test controlla una sola cosa.**

Se guardiamo al codice di un test e vediamo che controlla due cose differenti, è meglio dividerlo in due test più semplici.

Quindi continuiamo con l'idea che la seconda variante risulta essere la migliore.

Il risultato:

[iframe height=250 src="pow-2" edit border="1"]

Proprio come ci aspettavamo, il secondo test è fallito. Ovvio, la nostra funzione ritorna sempre `8`, mentre l'`assert` si aspetta `81`.

## Migliorare l'implementazione

Proviamo a scrivere qualcosa di più sensato per passare i test:

```js
function pow(x, n) {
  let result = 1;

  for (let i = 0; i < n; i++) {
    result *= x;
  }

  return result;
}
```

Per essere sicuri che la funzione svolga il suo lavoro correttamente, vanno testati più valori. Piuttosto che scrivere i blocchi `it` manualmente, possiamo generarli con un ciclo `for`:

```js
describe("pow", function() {

  function makeTest(x) {
    let expected = x * x * x;
    it(`${x} in the power 3 is ${expected}`, function() {
      assert.equal(pow(x, 3), expected);
    });
  }

  for (let x = 1; x <= 5; x++) {
    makeTest(x);
  }

});
```

Il risultato:

[iframe height=250 src="pow-3" edit border="1"]

## Describe annidati

Adesso aggiungeremo ulteriori test. Prima di tutto ci rendiamo conto che la funzione di supporto `makeTest` e il ciclo `for` dovrebbero essere raggruppati. Non abbiamo bisogno di una funzione `makeTest` negli altri test, è utile solo nel `for`: il loro scopo è solo di controllare come `pow` si comporta al crescere delle potenze.

Il raggruppamento viene effettuato con un `describe` annidato:

```js
describe("pow", function() {

*!*
  describe("raises x to power 3", function() {
*/!*

    function makeTest(x) {
      let expected = x * x * x;
      it(`${x} in the power 3 is ${expected}`, function() {
        assert.equal(pow(x, 3), expected);
      });
    }

    for (let x = 1; x <= 5; x++) {
      makeTest(x);
    }

*!*
  });
*/!*

  // ... altri test
});
```

Il `describe` annidato definisce un nuovo "sotto-gruppo" di test. Nell'output potremmo vedere l'indentazione:

[iframe height=250 src="pow-4" edit border="1"]

In futuro potremmo aggiungere più `it` e `describe` allo stesso livello, ognugo di questi avrà le proprie funzioni di supporto ma non potranno vedere `makeTest`.

````smart header="`before/after` and `beforeEach/afterEach`"
Possiamo impostare le funzione `before/after` (prima/dopo) che vengono eseguite prima/dopo i test, o addirittura le funzioni `beforeEach/afterEach` (prima di ogni/dopo di ogni) che verranno eseguite prima di *ogni* `it`.

Ad esempio:

```js no-beautify
describe("test", function() {

  before(() => alert("Testing started – before all tests"));
  after(() => alert("Testing finished – after all tests"));

  beforeEach(() => alert("Before a test – enter a test"));
  afterEach(() => alert("After a test – exit a test"));

  it('test 1', () => alert(1));
  it('test 2', () => alert(2));

});
```

La sequenza d'esecuzione sarà:

```
Testing started – before all tests (before)
Before a test – enter a test (beforeEach)
1
After a test – exit a test   (afterEach)
Before a test – enter a test (beforeEach)
2
After a test – exit a test   (afterEach)
Testing finished – after all tests (after)
```

[edit src="beforeafter" title="Open the example in the sandbox."]

Solitamente, `beforeEach/afterEach` (`before/each`) vengono utilizzati per eseguire inizializzazioni, azzerare i contatori o fare qualcosa prima di iniziare il prossimo test.
````

## Estendere le spec

La funzionalità di base di `pow` è completa. La prima iterazione di sviluppo è fatta. Dopo aver festeggiato e bevuto champagne -- andiamo avanti provando ad aggiungere funzionalità.

Come abbiamo detto, la funzione `pow(x, n)` è stata sviluppata per funzionare con interi positivi `n`.

Per indicare un errore matematico, JavaScript solitamente ritorna `NaN`. Facciamo lo stesso per valori non validi di `n`.

Come prima cosa aggiungiamo il nuovo comportamento alle spec(!):

```js
describe("pow", function() {

  // ...

  it("for negative n the result is NaN", function() {
*!*
    assert.isNaN(pow(2, -1));
*/!*
  });

  it("for non-integer n the result is NaN", function() {
*!*
    assert.isNaN(pow(2, 1.5));    
*/!*
  });

});
```
Il risultato con il nuovo test sarà:

[iframe height=530 src="pow-nan" edit border="1"]

I nuovi test aggiunti falliranno, perché la nostra implementazione non li supporta ancora. Cosi è come funziona BDD: prima si scrivono test in modo che falliscano, e successivamente si lavora sull'implementazione.

```smart header="Altre asserzioni"

Metto in evidenza l'asserzione `assert.isNaN`: che effettua controlli di tipo `NaN`.

In Chai sono presenti molte altre asserzioni, ad esempio:

- `assert.equal(value1, value2)` -- controlla l'uguaglianza  `value1 == value2`.
- `assert.strictEqual(value1, value2)` -- verifica l'uguaglianza stretta `value1 === value2`.
- `assert.notEqual`, `assert.notStrictEqual` -- controllo inverso a quello dell'uguaglianza stretta.
- `assert.isTrue(value)` -- esegue il controllo `value === true`
- `assert.isFalse(value)` -- verifica che `value === false`
- ...l'inter lista è disponibile nella [documentazione](http://chaijs.com/api/assert/)
```

Dovremmo quindi aggiungere un paio di linee a `pow`:

```js
function pow(x, n) {
*!*
  if (n < 0) return NaN;
  if (Math.round(n) != n) return NaN;
*/!*

  let result = 1;

  for (let i = 0; i < n; i++) {
    result *= x;
  }

  return result;
}
```

Ora funziona, tutti i test vengono passati:

[iframe height=300 src="pow-full" edit border="1"]

[edit src="pow-full" title="Open the full final example in the sandbox."]

## Riepilogo

In BDD, le specifiche (spec) vengono come primo passo, vengono seguite dall'implementazione. Alla fine avremmo sia le specifiche che il codice.

Le spec vengono utilizzate in tre modi:

1. **Tests** garantire che il codice funzioni correttamente.
2. **Docs** -- il titolo di `describe` e `it` specificano cosa la funzione faccia.
3. **Examples** -- i test sono dei veri e propri esempi su come la funzione si comporti e come può essere utilizzata.

Con le spec, possiamo migliorare, cambiare e anche riscrivere il codice da zero in totale sicurezza ed essere sicuri che tutto continui a funzionare come dovrebbe.

Questo è particolarmente importante specie nei grandi progetti, quando le funzioni vengono utilizzate più volte in posti diversi. Quando cambiamo una di queste funzioni, non c'è un modo pratico per controllare che queste continuino a funzionare ovunque.

Senza i test, le persone avrebbero due possibilità:

1. Cambiare qualcosa, non importa cosa. E successivamente gli utenti dovrebbero fare un rapporto quando incontrano un bug. Non sempre possiamo permetterci di farlo.
2. Essere impauriti dai cambiamenti, soprattutto se la punizione in caso di errori è severa. Un giorno queste funzioni diventeranno vecchie, e coperte di ragnatele, nessuno vorrà più utilizzarle, questa opzione non è quindi ottimale.

**Il codice testato automaticamente evita questi problemi!**

Se il progetto viene coperto dai test, non ci saranno problemi. Infatti possiamo eseguire i test ed eseguire molte verifiche in un paio di secondi.

**Inoltre, un codice ben testato ha un architettura più robusta.**

Ovvio, poiché è codice semplice da migliorare. Ma non è solo questo.

Per scrivere dei test, il codice dovrebbe essere organizzato in un modo tale che ogni funzione venga chiaramente descritta, con input e output ben definiti. Questo si ottiene progettano una buona architettura fin dal principio.

Nella vita reale qualche volta non è cosi semplice. Talvolta risulta difficile scrivere una spec prima del codice, perché non è ancora molto chiaro come dovrebbe comportarsi. Ma in generale scrivere i test rende lo sviluppo più rapido e stabile.

## E ora?

Più avanti nel tutorial incontrerai molte funzioni con i test integrati. Cosi imparerai con degli esempi pratici.

Scrivere dei test richiede delle buone conoscenze di JavaScript. Per ora possiamo imparare ad utilizzarli un passo per volta. Quindi, per ora non vi è richiesto di essere in grado di scrivere test, ma dovreste almeno essere in grado di leggerli, anche se risultano essere poco più complessi di quelli di questo capitolo.<|MERGE_RESOLUTION|>--- conflicted
+++ resolved
@@ -2,11 +2,7 @@
 
 Il test automatico sarà utilizzato per molte attività.
 
-<<<<<<< HEAD
 Fa parte della "preparazione minima" di uno sviluppatore.
-=======
-## Why do we need tests?
->>>>>>> 6ab384f2
 
 ## Perché sono necessari i test?
 
@@ -263,7 +259,7 @@
 
 [iframe height=250 src="pow-4" edit border="1"]
 
-In futuro potremmo aggiungere più `it` e `describe` allo stesso livello, ognugo di questi avrà le proprie funzioni di supporto ma non potranno vedere `makeTest`.
+In futuro potremmo aggiungere più `it` e `describe` allo stesso livello, ognuno di questi avrà le proprie funzioni di supporto ma non potranno vedere `makeTest`.
 
 ````smart header="`before/after` and `beforeEach/afterEach`"
 Possiamo impostare le funzione `before/after` (prima/dopo) che vengono eseguite prima/dopo i test, o addirittura le funzioni `beforeEach/afterEach` (prima di ogni/dopo di ogni) che verranno eseguite prima di *ogni* `it`.
