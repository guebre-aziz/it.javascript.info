--- conflicted
+++ resolved
@@ -296,11 +296,7 @@
 
 [edit src="beforeafter" title="Open the example in the sandbox."]
 
-<<<<<<< HEAD
 Solitamente, `beforeEach/afterEach` (`before/each`) vengono utilizzari per eseguire inizializzazioni, azzerare i contatori o fare qualcosa prima di iniziare il prossimo test.
-=======
-Usually, `beforeEach/afterEach` (`before/after`) are used to perform initialization, zero out counters or do something else between the tests (or test groups).
->>>>>>> 273e47b7
 ````
 
 ## Estendere le spec
