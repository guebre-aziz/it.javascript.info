--- conflicted
+++ resolved
@@ -1,7 +1,7 @@
 
 # Polyfills and transpilers
 
-Il linguaggio JavaScript si evolte costantemente. Nuove proposte per il linguaggio arrivano regolarmente, vengono analizzatte, e successivamente se ritenute valide vengono aggiunte alla lista <https://tc39.github.io/ecma262/> fino a diventare delle [specifiche](http://www.ecma-international.org/publications/standards/Ecma-262.htm).
+Il linguaggio JavaScript si evolve costantemente. Nuove proposte per il linguaggio arrivano regolarmente, vengono analizzate, e successivamente se ritenute valide vengono aggiunte alla lista <https://tc39.github.io/ecma262/> fino a diventare delle [specifiche](http://www.ecma-international.org/publications/standards/Ecma-262.htm).
 
 I team che stanno dietro il motore di JavaScript hanno le loro personali idee riguardo cosa implementare. Potrebbero quindi decidere di implementare delle proposte recenti e posticipare quelle più vecchie a causa di difficoltà nell'implementazione.
 
@@ -9,127 +9,81 @@
 
 Se si vuole rimanere aggiornati riguardo lo stato di supporto delle caratteristiche si può controllare la pagina <https://kangax.github.io/compat-table/es6/> (è molt grande, dovremmo studiare ancora molto).
 
-As programmers, we'd like to use most recent features. The more good stuff - the better!
+Come programmatori, amiamo utilizzare le più recenti caratteristiche del linguaggio, ma come si può fare per farle funzionare sui vecchi motori Javascript che non le comprendono ed interpretano?
 
-<<<<<<< HEAD
-Quando utilizziamo caratteristiche moderne del linguaggio, alcuni motori potrebbero non supportarle. Infatti, non tutte le caratteristiche sono implementate ovunque.
-
-Qui Babel ci viene in soccorso.
-
-[Babel](https://babeljs.io) è un [transpiler](https://en.wikipedia.org/wiki/Source-to-source_compiler). Riscrive il codice da JavaScript moderno ad uno standard precedente.
-
-Babel è composto da due parti:
-
-1. Primo, il programma che esegue la traduzione, che riscrive quindi il codice. Lo sviluppatore lo esegue sul computer personale. Questo si occuperà di tradurre il codice nei vecchi standard. Verrà poi fornito al sito per gli utenti. Esistono dei progetti di sistemi come [webpack](http://webpack.github.io/) che si occupano di eseguire la traduzione ad ogni cambiamente, evitando perdite di tempo al programmatore.
-
-2. Secondo, il polyfill.
-
-    Il transpiler riscrive il codice, quindi la sintassi utilizzata è riconosciuta. Ma per le nuove funzionalità abbiamo bisogno di scrivere uno speciale script che le implementi. JavaScript è un linguaggio altamente dinamico, gli script potrebbero non solo aggiungere nuove funzionalità, ma modificare anche quelle integrate, queste devono quindi essere conformi allo standard.
-
-    Esiste un termine "polyfill" per gli script che "riempiono" il vuoto aggiungendo funzionalità mancanti.
-
-    Due polyfill importanti sono:
-    - [core js](https://github.com/zloirock/core-js) ha molto supporto, consente di includere solamente le caratteristiche necessarie.
-    - [polyfill.io](http://polyfill.io) servizio che consente di caricare costrutti polyfills, in base alle nostre necessità.
-
-Quindi è necessario settare il transplier e aggiungere polyfill per i vecchi motori di JavaScript, per far si che supportino le caratteristiche moderne.
-
-Se ci spostiamo nella direzione dei moderni motori e non utilizziamo altre caratteristiche se non quelle supportate ovunque, allora non abbiamo bisogno di Babel.
-
-## Esempi nel tutorial
-=======
-From the other hand, how to make out modern code work on older engines that don't understand recent features yet?
-
-There are two tools for that:
+Esistono due strumenti per questo:
 
 1. Transpilers.
 2. Polyfills.
 
-Here, in this chapter, our purpose is to get the gist of how they work, and their place in web development.
+In questo capitolo cercheremo di capire il loro funzionamento ed il loro ruolo nello sviluppo web.
 
 ## Transpilers
 
-A [transpiler](https://en.wikipedia.org/wiki/Source-to-source_compiler) is a special piece of software that can parse ("read and understand") modern code, and rewrite it using older syntax constructs, so that the result would be the same.
+Un [transpiler](https://en.wikipedia.org/wiki/Source-to-source_compiler) è un particolare software capace di analizzare il codice moderno e di riscriverlo utilizzando sintassi e costrutti meno recenti, facendo in modo che alla fine funzioni nello stesso modo.
 
-E.g. JavaScript before year 2020 didn't have the "nullish coalescing operator" `??`. So, if a visitor uses an outdated browser, it may fail to understand the code like `height = height ?? 100`.
+Es. JavaScript prima del 2020 non aveva "l'operatore di coalescenza nullo" `??`. Quindi, se un visitatore utilizza un vecchio browser, questo non potrebbe comprendere `height = height ?? 100`.
 
-A transpiler would analyze our code and rewrite `height ?? 100` into `(height !== undefined && height !== null) ? height : 100`.
+Un transpiler analizzerebbe il codice e riscriverebbe `height ?? 100` in `(height !== undefined && height !== null) ? height : 100`.
 
 ```js
-// before running the transpiler
+// prima dell'analisi del transpiler
 height = height ?? 100;
 
-// after running the transpiler
+// dopo l'analisi del transpiler
 height = (height !== undefined && height !== null) ? height : 100;
 ```
 
-Now the rewritten code is suitable for older JavaScript engines.
->>>>>>> 42ee1488
+Ora il codice riscritto è adatto anche ai vecchi motori JavaScript
 
-Usually, a developer runs the transpiler on their own computer, and then deploys the transpiled code to the server.
+In genere lo sviluppatore fa girare il transpiler in locale sul proprio computer, quindi distribuisce sul server il codice riscritto.
 
-<<<<<<< HEAD
-````online
-Molti esempi sono eseguibili sul posto, come questi:
-=======
-Speaking of names, [Babel](https://babeljs.io) is one of the most prominent transpilers out there. 
->>>>>>> 42ee1488
+Facendo qualche nome, [Babel](https://babeljs.io) è uno dei più diffusi transpilers del momento. 
 
-Modern project build systems, such as [webpack](http://webpack.github.io/), provide means to run transpiler automatically on every code change, so it's very easy to integrate into development process.
+I moderni 'bundler' utilizzati per 'assemblare' progetti, come [webpack](http://webpack.github.io/), possono eseguire il transpiler automaticamente ad ogni modifica del codice, è quindi molto facile integrarlo nei processi di sviluppo.
 
 ## Polyfills
 
-New language features may include not only syntax constructs and operators, but also built-in functions.
+Nuove caratteristiche di un linguaggio possono riguardare, oltre alla sintassi, operatori e costrutti, anche funzioni integrate.
 
-For example, `Math.trunc(n)` is a function that "cuts off" the decimal part of a number, e.g `Math.trunc(1.23) = 1`.
+Ad esempio, `Math.trunc(n)` è una funziona che "taglia" la parte decimale di un numero, es. `Math.trunc(1.23) = 1`.
 
-In some (very outdated) JavaScript engines, there's no `Math.trunc`, so such code will fail.
+In alcuni (vecchissimi) motori JavaScript, non esiste `Math.trunc`, quindi il codice non funzionerebbe.
 
-As we're talking about new functions, not syntax changes, there's no need to transpile anything here. We just need to declare the missing function.
+Poiché stiamo parlando di nuove funzioni, non di modifiche alla sintassi, in questo caso non ci serve un transpiler. Dobbiamo solo dichiarare la funzione mancante.
 
-A script that updates/adds new functions is called "polyfill". It "fills in" the gap and adds missing implementations.
+Uno script che aggiorna/aggiunge nuove funzioni è chiamato "polyfill". Questo colma il gap ed aggiunge le implementazioni mancanti.
 
-<<<<<<< HEAD
-Gli esempio che utilizzano il moderno JS funzioneranno solo se il vostr browser li supporta.
-````
-
-```offline
-Se satate leggendo la versione offline, gli esempi non sono eseguibili.  In EPUB alcuni riescono ad eseguire.
-```
-
-Google Chrome solitamente è quello più aggiornato con le caratteristiche del linguaggio, è ottimo per fare tutti gli esperimenti senza transpilers, ma anche gli altri browser moderni dovrebbero andare bene.
-=======
-For this particular case, the polyfill for `Math.trunc` is a script that implements it, like this:
+In questo particolare caso, il polyfill per `Math.trunc` è uno script che implementa la funzione in questo modo :
 
 ```js
-if (!Math.trunc) { // if no such function
-  // implement it
+if (!Math.trunc) { // se la funzione non esiste
+  // implementala
   Math.trunc = function(number) {
-    // Math.ceil and Math.floor exist even in ancient JavaScript engines
-    // they are covered later in the tutorial
+    // Math.ceil e Math.floor sono presenti anche in vecchi motori JavaScript
+    // verranno trattati più avanti in questo tutorial
     return number < 0 ? Math.ceil(number) : Math.floor(number);
   };
 }
 ```
 
-JavaScript is a highly dynamic language, scripts may add/modify any functions, even including built-in ones. 
+JavaScript è un linguaggio altamente dinamico, gli script possono aggiungere/modificare qualsiasi funzione, anche quelle integrate.
 
-Two interesting libraries of polyfills are:
-- [core js](https://github.com/zloirock/core-js) that supports a lot, allows to include only needed features.
-- [polyfill.io](http://polyfill.io) service that provides a script with polyfills, depending on the features and user's browser.
+Due interessanti librerie polyfills sono:
+- [core js](https://github.com/zloirock/core-js) ha molte funzioni e consente di includere solo le funzionalità necessarie.
+- [polyfill.io](http://polyfill.io) servizio che fornisce uno script con polyfill, a seconda delle funzionalità e del browser dell'utente.
 
 
-## Summary
+## Riepilogo
 
-In this chapter we'd like to motivate you to study modern and even "bleeding-edge" language features, even if they aren't yet well-supported by JavaScript engines.
+In questo capitolo vorremmo motivarvi a studiare le funzionalità più moderne ed all'avanguardia" del linguaggio, anche se non sono ancora ben supportate dai motori JavaScript.
 
-Just don't forget to use transpiler (if using modern syntax or operators) and polyfills (to add functions that may be missing). And they'll ensure that the code works.
+Basta non dimenticare di usare transpiler (se si utilizza la sintassi o gli operatori moderni) e i polyfill (per aggiungere funzioni che potrebbero mancare). Questi si assicureranno che il codice funzioni.
 
-For example, later when you're familiar with JavaScript, you can setup a code build system based on [webpack](http://webpack.github.io/) with [babel-loader](https://github.com/babel/babel-loader) plugin.
+Ad esempio, in seguito, quando avrai familiarità con JavaScript, potrai configurare un sistema di compilazione del codice basato su [webpack](http://webpack.github.io/) con [babel-loader](https://github.com/babel/babel-loader) plugin.
 
-Good resources that show the current state of support for various features:
-- <https://kangax.github.io/compat-table/es6/> - for pure JavaScript.
-- <https://caniuse.com/> - for browser-related functions.
+Buone risorse che mostrano lo stato attuale del supporto per varie funzionalità:
+- <https://kangax.github.io/compat-table/es6/> - per puro JavaScript.
+- <https://caniuse.com/> - per le funzioni integrate dei browsers.
 
-P.S. Google Chrome is usually the most up-to-date with language features, try it if a tutorial demo fails. Most tutorial demos work with any modern browser though.
->>>>>>> 42ee1488
+P.S. Google Chrome è solitamente il browser più aggiornato con le funzionalità del linguaggio, provalo se una demo tutorial fallisce. Tuttavia, la maggior parte delle demo dei tutorial funziona con qualsiasi browser moderno.