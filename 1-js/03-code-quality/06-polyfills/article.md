--- conflicted
+++ resolved
@@ -48,11 +48,7 @@
 
 Nuove caratteristiche di un linguaggio possono riguardare, oltre alla sintassi, operatori e costrutti, anche funzioni integrate.
 
-<<<<<<< HEAD
-Ad esempio, `Math.trunc(n)` è una funziona che "tronca" la parte decimale di un numero, es. `Math.trunc(1.23) = 1`.
-=======
-For example, `Math.trunc(n)` is a function that "cuts off" the decimal part of a number, e.g `Math.trunc(1.23)` returns `1`.
->>>>>>> 6ab384f2
+Ad esempio, `Math.trunc(n)` è una funziona che "tronca" la parte decimale di un numero, es. `Math.trunc(1.23)` ritorna `1`.
 
 In alcuni (vecchissimi) motori JavaScript, non esiste `Math.trunc`, quindi il codice non funzionerebbe.
 
