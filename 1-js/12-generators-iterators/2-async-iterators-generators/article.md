# Iteratori e generatori asincroni

<<<<<<< HEAD
Gli iteratori asincroni consentono di iterare su dati che arrivano in modo asincrono, a richiesta. Per esempio, quando eseguiamo una serie di download parziali dalla rete. I generatori asincroni ci consentono di semplificare questo processo.

Vediamo prima un semplice esempio per prendere confidenza con la sintassi, dopodiché analizzeremo un caso d'uso reale.
=======
# Async iteration and generators

Asynchronous iteration allow us to iterate over data that comes asynchronously, on-demand. Like, for instance, when we download something chunk-by-chunk over a network. And asynchronous generators make it even more convenient.
>>>>>>> 74d6397c

## Iteratori asincroni

<<<<<<< HEAD
Gli iteratori asincroni sono simili ai comuni iteratori, con alcune differenze sintattiche.

Gli oggetti iteratori "comuni", come abbiamo detto nel capitolo [iteratori](info:iterable), si presentano in questo modo:
=======
## Recall iterables

Let's recall the topic about iterables. 

The idea is that we have an object, such as `range` here:
```js
let range = {
  from: 1,
  to: 5
};
```

...And we'd like to use `for..of` loop on it, such as `for(value of range)`, to get values from `1` to `5`.

In other words, we want to add an *iteration ability* to the object.

That can be implemented using a special method with the name `Symbol.iterator`:

- This method is called in by the `for..of` construct when the loop is started, and it should return an object with the `next` method.
- For each iteration, the `next()` method is invoked for the next value.
- The `next()` should return a value in the form `{done: true/false, value:<loop value>}`, where `done:true` means the end of the loop.

Here's an implementation for the iterable `range`:
>>>>>>> 74d6397c

```js run
let range = {
  from: 1,
  to: 5,

<<<<<<< HEAD
  // for..of invoca questo metodo una sola volta all'inizio dell'esecuzione
=======
>>>>>>> 74d6397c
*!*
  [Symbol.iterator]() { // called once, in the beginning of for..of
*/!*
<<<<<<< HEAD
    // ...ritorna l'oggetto iteratore:
    // dopodich&eacute;, for..of interagisce solo con questo oggetto,
    // chiedendogli i valori successivi tramite il metodo next()
=======
>>>>>>> 74d6397c
    return {
      current: this.from,
      last: this.to,

<<<<<<< HEAD
      // next() viene invocato ad ogni iterazione dal ciclo for..of
*!*
      next() { // (2)
        // dovrebbe ritornare il valore come un oggetto {done:.., value:..}
=======
*!*
      next() { // called every iteration, to get the next value
>>>>>>> 74d6397c
*/!*
        if (this.current <= this.last) {
          return { done: false, value: this.current++ };
        } else {
          return { done: true };
        }
      }
    };
  }
};

for(let value of range) {
  alert(value); // 1 poi 2, poi 3, poi 4, poi 5
}
```

<<<<<<< HEAD
Se necessario, rileggersi il [capitolo sugli iteratori](info:iterable) per avere maggiori dettagli circa gli iteratori comuni.

Per rendere l'oggetto iteratore asincrono:

1. Dobbiamo usare `Symbol.asyncIterator` anzich&eacute; `Symbol.iterator`.
2. `next()` dovrebbe ritornare una promise.
3. Per iterare sui valori di tale oggetto, dobbiamo usare un ciclo del tipo: `for await (let item of iterable)`.

Rendiamo l'oggetto `range` iterabile, come nell'esempio precedente ma, questa volta, ritorner&agrave; i valori in modo asincrono, uno ogni secondo:
=======
If anything is unclear, please visit the chapter [](info:iterable), it gives all the details about regular iterables.

## Async iterables

Asynchronous iteration is needed when values come asynchronously: after `setTimeout` or another kind of delay. 

The most common case is that the object needs to make a network request to deliver the next value, we'll see a real-life example of it a bit later.

To make an object iterable asynchronously:

1. Use `Symbol.asyncIterator` instead of `Symbol.iterator`.
2. The `next()` method should return a promise (to be fulfilled with the next value).
    - The `async` keyword handles it, we can simply make `async next()`.
3. To iterate over such an object, we should use a `for await (let item of iterable)` loop.
    - Note the `await` word.

As a starting example, let's make an iterable `range` object, similar like the one before, but now it will return values asynchronously, one per second.

All we need to do is to perform a few replacements in the code above:
>>>>>>> 74d6397c

```js run
let range = {
  from: 1,
  to: 5,

<<<<<<< HEAD
  // for await..of invoca questo metodo una sola volta all'inizio dell'esecuzione
*!*
  [Symbol.asyncIterator]() { // (1)
*/!*
    // ...ritorna l'oggetto iteratore:
    // dopodich&egrave;, for await..of interagisce solo con questo oggetto,
    // chiedendogli i valori successivi tramite il metodo next()
=======
*!*
  [Symbol.asyncIterator]() { // (1)
*/!*
>>>>>>> 74d6397c
    return {
      current: this.from,
      last: this.to,

<<<<<<< HEAD
      // next() viene invocato ad ogni iterazione dal ciclo for await..of
*!*
      async next() { // (2)
        // dovrebbe ritornare il valore come un oggetto {done:.., value:..}
        // (automaticamente racchiuso in una promise dal momento che siamo un metodo 'async')
*/!*

        // possiamo utilizzare await all'interno per eseguire codice asincrono:
=======
*!*
      async next() { // (2)
*/!*

*!*
        // note: we can use "await" inside the async next:
>>>>>>> 74d6397c
        await new Promise(resolve => setTimeout(resolve, 1000)); // (3)
*/!*

        if (this.current <= this.last) {
          return { done: false, value: this.current++ };
        } else {
          return { done: true };
        }
      }
    };
  }
};

(async () => {

*!*
  for await (let value of range) { // (4)
    alert(value); // 1,2,3,4,5
  }
*/!*

})()
```

Possiamo notare che la struttura &egrave; simile a quella dei comuni iteratori:

<<<<<<< HEAD
1. Per rendere un oggetto iterabile in modo asincrono, esso deve contenere un metodo `Symbol.asyncIterator` `(1)`.
2. Questo metodo deve ritornare un oggetto contenente il metodo `next()`, che ritorna a sua volta una promise `(2)`.
3. Il metodo `next()` non deve necessariamente essere `async`; pu&ograve; essere un metodo normale che ritorna una promise, anche se `async` ci
   consentirebbe di utilizzare `await`, che pu&ograve; tornarci utile. Nell'esempio, abbiamo utilizzato un ritardo di un secondo `(3)`.
4. Per iterare dobbiamo utilizzare il ciclo `for await(let value of range)` `(4)`, si tratta di aggiungere "await" dopo il "for". Questo ciclo invoca il metodo `range[Symbol.asyncIterator]()` una sola volta, dopodich&eacute; il metodo invocher&agrave; `next()` per ottenere i valori.

Ecco una semplice tabella di riepilogo:
=======
1. To make an object asynchronously iterable, it must have a method `Symbol.asyncIterator` `(1)`.
2. This method must return the object with `next()` method returning a promise `(2)`.
3. The `next()` method doesn't have to be `async`, it may be a regular method returning a promise, but `async` allows us to use `await`, so that's convenient. Here we just delay for a second `(3)`.
4. To iterate, we use `for await(let value of range)` `(4)`, namely add "await" after "for". It calls `range[Symbol.asyncIterator]()` once, and then its `next()` for values.

Here's a small table with the differences:
>>>>>>> 74d6397c

|                                                 | Iteratori         | Iteratori asincroni    |
| ----------------------------------------------- | ----------------- | ---------------------- |
| Metodo dell'oggetto che restituisce l'iteratore | `Symbol.iterator` | `Symbol.asyncIterator` |
| Il valore ritornato da `next()` &egrave;        | qualsiasi valore  | `Promise`              |
| ciclo da utilizzare                             | `for..of`         | `for await..of`        |

<<<<<<< HEAD
````warn header="Lo spread operator '...' non funziona in modo asincrono"
Le funzionalit&agrave; offerte dai comuni iteratori (sincroni) non sono disponibili per gli iteratori asincroni.

Per esempio, lo spread operator non pu&agrave; essere utilizzato:

=======
````warn header="The spread syntax `...` doesn't work asynchronously"
Features that require regular, synchronous iterators, don't work with asynchronous ones.

For instance, a spread syntax won't work:
>>>>>>> 74d6397c
```js
alert([...range]); // Errore, non c'&agrave; Symbol.iterator
```

<<<<<<< HEAD
Questo &egrave; prevedibile, dal momento che lo spread operator ha bisogno di `Symbol.iterator` anzich&eacute; `Symbol.asyncIterator`. Lo stesso vale per `for..of` (senza `await`).

````

## Generatori asincroni

Come gi&agrave; sappiamo, JavaScript supporta anche i cosiddetti generatori, che sono anche iteratori.

Ricordiamo l'esempio del generatore di una sequenza di numeri da `start` a `end`, nel capitolo [generatori](info:generators):
=======
That's natural, as it expects to find `Symbol.iterator`, not `Symbol.asyncIterator`.

It's also the case for `for..of`: the syntax without `await` needs `Symbol.iterator`.
````

## Recall generators

Now let's recall generators, as they allow to make iteration code much shorter. Most of the time, when we'd like to make an iterable, we'll use generators.

For sheer simplicity, omitting some important stuff, they are "functions that generate (yield) values". They are explained in detail in the chapter [](info:generators).

Generators are labelled with `function*` (note the star) and use `yield` to generate a value, then we can use `for..of` to loop over them.

This example generates a sequence of values from `start` to `end`:
>>>>>>> 74d6397c

```js run
function* generateSequence(start, end) {
  for (let i = start; i <= end; i++) {
    yield i;
  }
}

for (let value of generateSequence(1, 5)) {
  alert(value); // 1, poi 2, poi 3, poi 4, poi 5
}
```

<<<<<<< HEAD
Nei normali generatori non possiamo usare `await`. Tutti i valori devono essere ritornati in modo sincrono: non c'&egrave; modo di ritornare valori "futuri" utilizzando il ciclo `for..of`, dal momento che si tratta di un costrutto di tipo sincrono.

Cosa fare se avessimo bisogno di usare `await` all'interno di un generatore? Per eseguire, ad esempio, una richiesta dalla rete?

Non c'&egrave; problema, sar&agrave; sufficiente anteporre la parola chiave `async`, come nell'esempio seguente:
=======
As we already know, to make an object iterable, we should add `Symbol.iterator` to it.

```js
let range = {
  from: 1,
  to: 5,
*!*
  [Symbol.iterator]() {
    return <object with next to make range iterable>
  }
*/!*
}
```

A common practice for `Symbol.iterator` is to return a generator, it makes the code shorter, as you can see:

```js run
let range = {
  from: 1,
  to: 5,

  *[Symbol.iterator]() { // a shorthand for [Symbol.iterator]: function*()
    for(let value = this.from; value <= this.to; value++) {
      yield value;
    }
  }
};

for(let value of range) {
  alert(value); // 1, then 2, then 3, then 4, then 5
}
```

Please see the chapter [](info:generators) if you'd like more details.

In regular generators we can't use `await`. All values must come synchronously, as required by the `for..of` construct.

What if we'd like to generate values asynchronously? From network requests, for instance. 

Let's switch to asynchronous generators to make it possible.

## Async generators (finally)

For most practical applications, when we'd like to make an object that asynchronously generates a sequence of values, we can use an asynchronous generator.

The syntax is simple: prepend `function*` with `async`. That makes the generator asynchronous.

And then use `for await (...)` to iterate over it, like this:
>>>>>>> 74d6397c

```js run
*!*async*/!* function* generateSequence(start, end) {

  for (let i = start; i <= end; i++) {

*!*
    // Wow, can use await!
    await new Promise(resolve => setTimeout(resolve, 1000));
*/!*

    yield i;
  }

}

(async () => {

  let generator = generateSequence(1, 5);
  for *!*await*/!* (let value of generator) {
<<<<<<< HEAD
    alert(value); // 1, poi 2, poi 3, poi 4, poi 5
  }

})();
```

In questo modo abbiamo ottenuto il generatore asincrono, che possiamo usare nelle iterazioni con il ciclo `for await..of`.

E' molto semplice. Aggiungiamo la parola chiave `async` ed ecco che il generatore pu&ograve; utilizzare `await` al suo interno e trarre vantaggio delle promise, cos&igrave; come di tutte le altre funzioni asincrone.

Tecnicamente, un'altra importante caratteristica dei generatori asincroni &egrave; che anche il relativo metodo `generator.next()` diventa asincrono, ritornando delle promise.
=======
    alert(value); // 1, then 2, then 3, then 4, then 5 (with delay between)
  }

})();
```

As the generator is asynchronous, we can use `await` inside it, rely on promises, perform network requests and so on.

````smart header="Under-the-hood difference"
Technically, if you're an advanced reader who remembers the details about generators, there's an internal difference.

For async generators, the `generator.next()` method is asynchronous, it returns promises.
>>>>>>> 74d6397c

Con un generatore normale utilizzeremmo `result = generator.next()` per ottenere i valori ritornati. Con i generatori asincroni dobbiamo, invece, aggiungere `await`, come nell'esempio:

```js
result = await generator.next(); // result = {value: ..., done: true/false}
```
That's why async generators work with `for await...of`.
````

<<<<<<< HEAD
## Iteratori asincroni

Come gi&agrave; sappiamo, per rendere un semplice oggetto un oggetto iteratore, dobbiamo aggiungere il metodo `Symbol.iterator`:

```js
let range = {
  from: 1,
  to: 5,
*!*
  [Symbol.iterator]() {
    return <oggetto che abbia un metodo next() per trasformare l'oggetto in un iteratore>
  }
*/!*
}
```

Un approccio comune &egrave; quello di far ritornare a `Symbol.iterator` un generatore anzich&eacute; un normale oggetto con il metodo `next`, come nell'esempio precedente.

Ricordiamo di seguito un esempio dal capitolo [](info:generators):

```js run
let range = {
  from: 1,
  to: 5,

  *[Symbol.iterator]() {
    // sintassi compatta di [Symbol.iterator]: function*()
    for (let value = this.from; value <= this.to; value++) {
      yield value;
    }
  },
};

for (let value of range) {
  alert(value); // 1, poi 2, poi 3, poi 4, poi 5
}
```

In questo esempio l'oggetto `range` &egrave; un iteratore e il generatore `*[Symbol.iterator]` implementa la logica per elencare i valori.

Se volessimo aggiungere delle funzionalit&agrave; asincrone al generatore, dovremmo sostituire `Symbol.iterator` con async `Symbol.asyncIterator`:
=======
### Async iterable range

Regular generators can be used as `Symbol.iterator` to make the iteration code shorter.

Similar to that, async generators can be used as `Symbol.asyncIterator` to implement the asynchronous iteration.

For instance, we can make the `range` object generate values asynchronously, once per second, by replacing synchronous `Symbol.iterator` with asynchronous `Symbol.asyncIterator`:
>>>>>>> 74d6397c

```js run
let range = {
  from: 1,
  to: 5,

  // this line is same as [Symbol.asyncIterator]: async function*() {
*!*
<<<<<<< HEAD
  async *[Symbol.asyncIterator]() { // come per [Symbol.asyncIterator]: async function*()
=======
  async *[Symbol.asyncIterator]() {
>>>>>>> 74d6397c
*/!*
    for(let value = this.from; value <= this.to; value++) {

      // mettiamo una pausa tra i volori ritornati, aspettando un secondo
      await new Promise(resolve => setTimeout(resolve, 1000));

      yield value;
    }
  }
};

(async () => {

  for *!*await*/!* (let value of range) {
    alert(value); // 1, poi 2, poi 3, poi 4, poi 5
  }

})();
```

Adesso i valori verranno ritornati con un ritardo di 1 secondo tra l'uno e l'altro.

<<<<<<< HEAD
## Esempio reale

Finora abbiamo visto esempi molto semplici, tanto per prendere confidenza. Vediamo ora un esempio di caso d'uso reale.

Ci sono molti servizi online che restituiscono dati paginati. Per esempio, quando abbiamo bisogno di una lista di utenti, una richiesta ritorna un numero predefinito di risultati (ad esempio 100 utenti) - "una pagina", e ci ritorna anche una URL per ottenere la pagina successiva.

E' un modello molto comune, non solo per gli utenti, ma per qualsiasi cosa. Ad esempio, GitHub consente di ottenere la lista di commit allo stesso modo, tramite la paginazione:

- Eseguiamo una richiesta alla URL nella forma `https://api.github.com/repos/<repo>/commits`.
- Il server risponde con un JSON di 30 commit e ci ritorna anche un link alla pagina successiva nell'header `Link`.
- Dopodich&eacute; possiamo usare tale link per la richiesta successiva, ottenendo le commit successive e cos&igrave; via.

Ci piacerebbe, tuttavia, avere una API pi&ugrave; semplice: un oggetto iteratore per le commit, che ci consenta di elencarle nel seguente modo:

```js
let repo = "javascript-tutorial/en.javascript.info"; // repository GitHub dal quale ottenere le commit
=======
```smart
Technically, we can add both `Symbol.iterator` and `Symbol.asyncIterator` to the object, so it's both synchronously (`for..of`) and asynchronously (`for await..of`) iterable.

In practice though, that would be a weird thing to do.
```

## Real-life example: paginated data

So far we've seen basic examples, to gain understanding. Now let's review a real-life use case.

There are many online services that deliver paginated data. For instance, when we need a list of users, a request returns a pre-defined count (e.g. 100 users) - "one page", and provides a URL to the next page.

This pattern is very common. It's not about users, but just about anything. 

For instance, GitHub allows us to retrieve commits in the same, paginated fashion:

- We should make a request to `fetch` in the form `https://api.github.com/repos/<repo>/commits`.
- It responds with a JSON of 30 commits, and also provides a link to the next page in the `Link` header.
- Then we can use that link for the next request, to get more commits, and so on.

For our code, we'd like to have a simpler way to get commits.

Let's make a function `fetchCommits(repo)` that gets commits for us, making requests whenever needed. And let it care about all pagination stuff. For us it'll be a simple async iteration `for await..of`.

So the usage will be like this:
>>>>>>> 74d6397c

```js
for await (let commit of fetchCommits("username/repository")) {
  // process commit
}
```

<<<<<<< HEAD
Ci piacerebbe un'invocazione, come ad esempio `fetchCommits(repo)` per ottenere le commit, che esegua richieste ogni volta che ne abbiamo bisogno e senza preoccuparci della logica di paginazione. Ad esempio, una soluzione semplice del tipo `for await..of`.

Grazie ai generatori asincroni diventa piuttosto semplice da implementare:
=======
Here's such function, implemented as async generator:
>>>>>>> 74d6397c

```js
async function* fetchCommits(repo) {
  let url = `https://api.github.com/repos/${repo}/commits`;

  while (url) {
<<<<<<< HEAD
    const response = await fetch(url, {
      // (1)
      headers: { "User-Agent": "Our script" }, // github richiede un header user-agent
=======
    const response = await fetch(url, { // (1)
      headers: {'User-Agent': 'Our script'}, // github needs any user-agent header
>>>>>>> 74d6397c
    });

    const body = await response.json(); // (2) la risposta &egrave; un JSON (array di commit)

<<<<<<< HEAD
    // (3) la URL della pagina successiva &egrave; negli header, dunque dobbiamo estrarla
    let nextPage = response.headers.get("Link").match(/<(.*?)>; rel="next"/);
    nextPage = nextPage && nextPage[1];
=======
    // (3) the URL of the next page is in the headers, extract it
    let nextPage = response.headers.get('Link').match(/<(.*?)>; rel="next"/);
    nextPage = nextPage?.[1];
>>>>>>> 74d6397c

    url = nextPage;

    for (let commit of body) {
      // (4) restituisce (yield) le commit una ad una fino alla fine della pagina
      yield commit;
    }
  }
}
```

<<<<<<< HEAD
1. Utilizziamo il metodo [fetch](info:fetch) del browser per ottenere i dati dalla URL remota. Questo ci consente di fornire al server le autorizzazioni e le intestazioni (header) richieste. Ad esempio GitHub richiede `User-Agent`:
2. Il risultato di fetch viene interpretato come un JSON, altra caratteristica del metodo `fetch`.
3. Dovremmo, quindi, ottenere la URL alla pagina successiva dal header `Link` della risposta. Siccome ha un formato particolare, utilizziamo un'espressione regolare. La URL della pagina successiva potrebbe essere simile a `https://api.github.com/repositories/93253246/commits?page=2` e viene generata dallo stesso GitHub.
4. Infine, ritorniamo tutte le commit ricevute tramite `yield` e, una volta terminate, la successiva iterazione `while(url)` verr&agrave; invocata, eseguendo un'ulteriore richiesta.
=======
More explanations about how it works:

1. We use the browser [fetch](info:fetch) method to download the commits.

    - The initial URL is `https://api.github.com/repos/<repo>/commits`, and the next page will be in the `Link` header of the response.
    - The `fetch` method allows us to supply authorization and other headers if needed -- here GitHub requires `User-Agent`.
2. The commits are returned in JSON format.
3. We should get the next page URL from the `Link` header of the response. It has a special format, so we use a regular expression for that (we will lern this feature in [Regular expressions](info:regular-expressions)).
    - The next page URL may look like `https://api.github.com/repositories/93253246/commits?page=2`. It's generated by GitHub itself.
4. Then we yield the received commits one by one, and when they finish, the next `while(url)` iteration will trigger, making one more request.
>>>>>>> 74d6397c

Un esempio di utilizzo (visualizza gli autori delle commit nella console):

```js run
(async () => {
  let count = 0;

  for await (const commit of fetchCommits(
    "javascript-tutorial/en.javascript.info"
  )) {
    console.log(commit.author.login);

    if (++count == 100) {
      // let's stop at 100 commits
      break;
    }
  }
})();
```

<<<<<<< HEAD
Questo &egrave; esattamente quello che volevamo. I meccanismi interni delle richieste paginate sono invisibili dall'esterno. Per noi non &egrave; altro che un generatore asincrono che ritorna delle commit.
=======
That's just what we wanted. 

The internal mechanics of paginated requests is invisible from the outside. For us it's just an async generator that returns commits.
>>>>>>> 74d6397c

## Riepilogo

I normali iteratori e generatori funzionano bene con dati che non richiedono tempo per essere generati.

Quando i dati ci arrivano in modo asincrono, con dei ritardi, possiamo usare iteratori e generatori asincroni, tramite il ciclo `for await..of` anzich&eacute; `for..of`.

Differenze sintattiche tra iteratori sincroni e asincroni:

<<<<<<< HEAD
|                                    | Iteratori         | Iteratori asincroni    |
| ---------------------------------- | ----------------- | ---------------------- |
| Metodo che ci fornisce l'iteratore | `Symbol.iterator` | `Symbol.asyncIterator` |
| valore ritornato da `next()`       | qualsiasi valore  | `Promise`              |
=======
|       | Iterable | Async Iterable |
|-------|-----------|-----------------|
| Method to provide iterator | `Symbol.iterator` | `Symbol.asyncIterator` |
| `next()` return value is          | `{value:…, done: true/false}`         | `Promise` that resolves to `{value:…, done: true/false}`  |
>>>>>>> 74d6397c

Differenze sintattiche tra generatori asincroni e sincroni:

<<<<<<< HEAD
|                               | Generators                    | Async generators                                               |
| ----------------------------- | ----------------------------- | -------------------------------------------------------------- |
| Dichiarazione                 | `function*`                   | `async function*`                                              |
| `generator.next()` ritorna... | `{value:…, done: true/false}` | `Promise` che risolve ritornando `{value:…, done: true/false}` |
=======
|       | Generators | Async generators |
|-------|-----------|-----------------|
| Declaration | `function*` | `async function*` |
| `next()` return value is          | `{value:…, done: true/false}`         | `Promise` that resolves to `{value:…, done: true/false}`  |
>>>>>>> 74d6397c

Nello sviluppo web incontriamo spesso flussi di dati che vengono ritornati "in gruppi". Per esempio, il download o l'upload di file grandi.

<<<<<<< HEAD
Possiamo usare i generatori asincroni per processare questo tipo di dati but vale anche la pena di menzionare che c'&egrave; un'altra API, chiamata Streams, che ci fornisce delle interfacce speciali per gestire questi flussi di dati, per trasformarli e passarli ad altri flussi per ulteriori manipolazioni (ad esempio scaricare dati da qualche sorgente e poi immediatamente inviarli da qualche parte).

Le Streams API non fanno parte del linguaggio JavaScript standard.

```

```
=======
We can use async generators to process such data. It's also noteworthy that in some environments, like in browsers, there's also another API called Streams, that provides special interfaces to work with such streams, to transform the data and to pass it from one stream to another (e.g. download from one place and immediately send elsewhere).
>>>>>>> 74d6397c
<|MERGE_RESOLUTION|>--- conflicted
+++ resolved
@@ -1,78 +1,40 @@
 # Iteratori e generatori asincroni
 
-<<<<<<< HEAD
+
 Gli iteratori asincroni consentono di iterare su dati che arrivano in modo asincrono, a richiesta. Per esempio, quando eseguiamo una serie di download parziali dalla rete. I generatori asincroni ci consentono di semplificare questo processo.
 
 Vediamo prima un semplice esempio per prendere confidenza con la sintassi, dopodiché analizzeremo un caso d'uso reale.
-=======
-# Async iteration and generators
-
-Asynchronous iteration allow us to iterate over data that comes asynchronously, on-demand. Like, for instance, when we download something chunk-by-chunk over a network. And asynchronous generators make it even more convenient.
->>>>>>> 74d6397c
 
 ## Iteratori asincroni
 
-<<<<<<< HEAD
+
 Gli iteratori asincroni sono simili ai comuni iteratori, con alcune differenze sintattiche.
 
 Gli oggetti iteratori "comuni", come abbiamo detto nel capitolo [iteratori](info:iterable), si presentano in questo modo:
-=======
-## Recall iterables
-
-Let's recall the topic about iterables. 
-
-The idea is that we have an object, such as `range` here:
-```js
-let range = {
-  from: 1,
-  to: 5
-};
-```
-
-...And we'd like to use `for..of` loop on it, such as `for(value of range)`, to get values from `1` to `5`.
-
-In other words, we want to add an *iteration ability* to the object.
-
-That can be implemented using a special method with the name `Symbol.iterator`:
-
-- This method is called in by the `for..of` construct when the loop is started, and it should return an object with the `next` method.
-- For each iteration, the `next()` method is invoked for the next value.
-- The `next()` should return a value in the form `{done: true/false, value:<loop value>}`, where `done:true` means the end of the loop.
-
-Here's an implementation for the iterable `range`:
->>>>>>> 74d6397c
-
-```js run
-let range = {
-  from: 1,
-  to: 5,
-
-<<<<<<< HEAD
+
+```js run
+let range = {
+  from: 1,
+  to: 5,
+
   // for..of invoca questo metodo una sola volta all'inizio dell'esecuzione
-=======
->>>>>>> 74d6397c
+
 *!*
   [Symbol.iterator]() { // called once, in the beginning of for..of
 */!*
-<<<<<<< HEAD
+
     // ...ritorna l'oggetto iteratore:
     // dopodich&eacute;, for..of interagisce solo con questo oggetto,
     // chiedendogli i valori successivi tramite il metodo next()
-=======
->>>>>>> 74d6397c
+
     return {
       current: this.from,
       last: this.to,
 
-<<<<<<< HEAD
       // next() viene invocato ad ogni iterazione dal ciclo for..of
 *!*
       next() { // (2)
         // dovrebbe ritornare il valore come un oggetto {done:.., value:..}
-=======
-*!*
-      next() { // called every iteration, to get the next value
->>>>>>> 74d6397c
 */!*
         if (this.current <= this.last) {
           return { done: false, value: this.current++ };
@@ -89,7 +51,7 @@
 }
 ```
 
-<<<<<<< HEAD
+
 Se necessario, rileggersi il [capitolo sugli iteratori](info:iterable) per avere maggiori dettagli circa gli iteratori comuni.
 
 Per rendere l'oggetto iteratore asincrono:
@@ -99,34 +61,12 @@
 3. Per iterare sui valori di tale oggetto, dobbiamo usare un ciclo del tipo: `for await (let item of iterable)`.
 
 Rendiamo l'oggetto `range` iterabile, come nell'esempio precedente ma, questa volta, ritorner&agrave; i valori in modo asincrono, uno ogni secondo:
-=======
-If anything is unclear, please visit the chapter [](info:iterable), it gives all the details about regular iterables.
-
-## Async iterables
-
-Asynchronous iteration is needed when values come asynchronously: after `setTimeout` or another kind of delay. 
-
-The most common case is that the object needs to make a network request to deliver the next value, we'll see a real-life example of it a bit later.
-
-To make an object iterable asynchronously:
-
-1. Use `Symbol.asyncIterator` instead of `Symbol.iterator`.
-2. The `next()` method should return a promise (to be fulfilled with the next value).
-    - The `async` keyword handles it, we can simply make `async next()`.
-3. To iterate over such an object, we should use a `for await (let item of iterable)` loop.
-    - Note the `await` word.
-
-As a starting example, let's make an iterable `range` object, similar like the one before, but now it will return values asynchronously, one per second.
-
-All we need to do is to perform a few replacements in the code above:
->>>>>>> 74d6397c
-
-```js run
-let range = {
-  from: 1,
-  to: 5,
-
-<<<<<<< HEAD
+
+```js run
+let range = {
+  from: 1,
+  to: 5,
+
   // for await..of invoca questo metodo una sola volta all'inizio dell'esecuzione
 *!*
   [Symbol.asyncIterator]() { // (1)
@@ -134,16 +74,11 @@
     // ...ritorna l'oggetto iteratore:
     // dopodich&egrave;, for await..of interagisce solo con questo oggetto,
     // chiedendogli i valori successivi tramite il metodo next()
-=======
-*!*
-  [Symbol.asyncIterator]() { // (1)
-*/!*
->>>>>>> 74d6397c
+
     return {
       current: this.from,
       last: this.to,
 
-<<<<<<< HEAD
       // next() viene invocato ad ogni iterazione dal ciclo for await..of
 *!*
       async next() { // (2)
@@ -152,14 +87,7 @@
 */!*
 
         // possiamo utilizzare await all'interno per eseguire codice asincrono:
-=======
-*!*
-      async next() { // (2)
-*/!*
-
-*!*
-        // note: we can use "await" inside the async next:
->>>>>>> 74d6397c
+
         await new Promise(resolve => setTimeout(resolve, 1000)); // (3)
 */!*
 
@@ -186,7 +114,7 @@
 
 Possiamo notare che la struttura &egrave; simile a quella dei comuni iteratori:
 
-<<<<<<< HEAD
+
 1. Per rendere un oggetto iterabile in modo asincrono, esso deve contenere un metodo `Symbol.asyncIterator` `(1)`.
 2. Questo metodo deve ritornare un oggetto contenente il metodo `next()`, che ritorna a sua volta una promise `(2)`.
 3. Il metodo `next()` non deve necessariamente essere `async`; pu&ograve; essere un metodo normale che ritorna una promise, anche se `async` ci
@@ -194,14 +122,6 @@
 4. Per iterare dobbiamo utilizzare il ciclo `for await(let value of range)` `(4)`, si tratta di aggiungere "await" dopo il "for". Questo ciclo invoca il metodo `range[Symbol.asyncIterator]()` una sola volta, dopodich&eacute; il metodo invocher&agrave; `next()` per ottenere i valori.
 
 Ecco una semplice tabella di riepilogo:
-=======
-1. To make an object asynchronously iterable, it must have a method `Symbol.asyncIterator` `(1)`.
-2. This method must return the object with `next()` method returning a promise `(2)`.
-3. The `next()` method doesn't have to be `async`, it may be a regular method returning a promise, but `async` allows us to use `await`, so that's convenient. Here we just delay for a second `(3)`.
-4. To iterate, we use `for await(let value of range)` `(4)`, namely add "await" after "for". It calls `range[Symbol.asyncIterator]()` once, and then its `next()` for values.
-
-Here's a small table with the differences:
->>>>>>> 74d6397c
 
 |                                                 | Iteratori         | Iteratori asincroni    |
 | ----------------------------------------------- | ----------------- | ---------------------- |
@@ -209,23 +129,16 @@
 | Il valore ritornato da `next()` &egrave;        | qualsiasi valore  | `Promise`              |
 | ciclo da utilizzare                             | `for..of`         | `for await..of`        |
 
-<<<<<<< HEAD
+
 ````warn header="Lo spread operator '...' non funziona in modo asincrono"
 Le funzionalit&agrave; offerte dai comuni iteratori (sincroni) non sono disponibili per gli iteratori asincroni.
 
 Per esempio, lo spread operator non pu&agrave; essere utilizzato:
 
-=======
-````warn header="The spread syntax `...` doesn't work asynchronously"
-Features that require regular, synchronous iterators, don't work with asynchronous ones.
-
-For instance, a spread syntax won't work:
->>>>>>> 74d6397c
 ```js
 alert([...range]); // Errore, non c'&agrave; Symbol.iterator
 ```
 
-<<<<<<< HEAD
 Questo &egrave; prevedibile, dal momento che lo spread operator ha bisogno di `Symbol.iterator` anzich&eacute; `Symbol.asyncIterator`. Lo stesso vale per `for..of` (senza `await`).
 
 ````
@@ -235,22 +148,6 @@
 Come gi&agrave; sappiamo, JavaScript supporta anche i cosiddetti generatori, che sono anche iteratori.
 
 Ricordiamo l'esempio del generatore di una sequenza di numeri da `start` a `end`, nel capitolo [generatori](info:generators):
-=======
-That's natural, as it expects to find `Symbol.iterator`, not `Symbol.asyncIterator`.
-
-It's also the case for `for..of`: the syntax without `await` needs `Symbol.iterator`.
-````
-
-## Recall generators
-
-Now let's recall generators, as they allow to make iteration code much shorter. Most of the time, when we'd like to make an iterable, we'll use generators.
-
-For sheer simplicity, omitting some important stuff, they are "functions that generate (yield) values". They are explained in detail in the chapter [](info:generators).
-
-Generators are labelled with `function*` (note the star) and use `yield` to generate a value, then we can use `for..of` to loop over them.
-
-This example generates a sequence of values from `start` to `end`:
->>>>>>> 74d6397c
 
 ```js run
 function* generateSequence(start, end) {
@@ -264,62 +161,11 @@
 }
 ```
 
-<<<<<<< HEAD
 Nei normali generatori non possiamo usare `await`. Tutti i valori devono essere ritornati in modo sincrono: non c'&egrave; modo di ritornare valori "futuri" utilizzando il ciclo `for..of`, dal momento che si tratta di un costrutto di tipo sincrono.
 
 Cosa fare se avessimo bisogno di usare `await` all'interno di un generatore? Per eseguire, ad esempio, una richiesta dalla rete?
 
 Non c'&egrave; problema, sar&agrave; sufficiente anteporre la parola chiave `async`, come nell'esempio seguente:
-=======
-As we already know, to make an object iterable, we should add `Symbol.iterator` to it.
-
-```js
-let range = {
-  from: 1,
-  to: 5,
-*!*
-  [Symbol.iterator]() {
-    return <object with next to make range iterable>
-  }
-*/!*
-}
-```
-
-A common practice for `Symbol.iterator` is to return a generator, it makes the code shorter, as you can see:
-
-```js run
-let range = {
-  from: 1,
-  to: 5,
-
-  *[Symbol.iterator]() { // a shorthand for [Symbol.iterator]: function*()
-    for(let value = this.from; value <= this.to; value++) {
-      yield value;
-    }
-  }
-};
-
-for(let value of range) {
-  alert(value); // 1, then 2, then 3, then 4, then 5
-}
-```
-
-Please see the chapter [](info:generators) if you'd like more details.
-
-In regular generators we can't use `await`. All values must come synchronously, as required by the `for..of` construct.
-
-What if we'd like to generate values asynchronously? From network requests, for instance. 
-
-Let's switch to asynchronous generators to make it possible.
-
-## Async generators (finally)
-
-For most practical applications, when we'd like to make an object that asynchronously generates a sequence of values, we can use an asynchronous generator.
-
-The syntax is simple: prepend `function*` with `async`. That makes the generator asynchronous.
-
-And then use `for await (...)` to iterate over it, like this:
->>>>>>> 74d6397c
 
 ```js run
 *!*async*/!* function* generateSequence(start, end) {
@@ -340,7 +186,6 @@
 
   let generator = generateSequence(1, 5);
   for *!*await*/!* (let value of generator) {
-<<<<<<< HEAD
     alert(value); // 1, poi 2, poi 3, poi 4, poi 5
   }
 
@@ -352,20 +197,6 @@
 E' molto semplice. Aggiungiamo la parola chiave `async` ed ecco che il generatore pu&ograve; utilizzare `await` al suo interno e trarre vantaggio delle promise, cos&igrave; come di tutte le altre funzioni asincrone.
 
 Tecnicamente, un'altra importante caratteristica dei generatori asincroni &egrave; che anche il relativo metodo `generator.next()` diventa asincrono, ritornando delle promise.
-=======
-    alert(value); // 1, then 2, then 3, then 4, then 5 (with delay between)
-  }
-
-})();
-```
-
-As the generator is asynchronous, we can use `await` inside it, rely on promises, perform network requests and so on.
-
-````smart header="Under-the-hood difference"
-Technically, if you're an advanced reader who remembers the details about generators, there's an internal difference.
-
-For async generators, the `generator.next()` method is asynchronous, it returns promises.
->>>>>>> 74d6397c
 
 Con un generatore normale utilizzeremmo `result = generator.next()` per ottenere i valori ritornati. Con i generatori asincroni dobbiamo, invece, aggiungere `await`, come nell'esempio:
 
@@ -375,7 +206,6 @@
 That's why async generators work with `for await...of`.
 ````
 
-<<<<<<< HEAD
 ## Iteratori asincroni
 
 Come gi&agrave; sappiamo, per rendere un semplice oggetto un oggetto iteratore, dobbiamo aggiungere il metodo `Symbol.iterator`:
@@ -417,15 +247,6 @@
 In questo esempio l'oggetto `range` &egrave; un iteratore e il generatore `*[Symbol.iterator]` implementa la logica per elencare i valori.
 
 Se volessimo aggiungere delle funzionalit&agrave; asincrone al generatore, dovremmo sostituire `Symbol.iterator` con async `Symbol.asyncIterator`:
-=======
-### Async iterable range
-
-Regular generators can be used as `Symbol.iterator` to make the iteration code shorter.
-
-Similar to that, async generators can be used as `Symbol.asyncIterator` to implement the asynchronous iteration.
-
-For instance, we can make the `range` object generate values asynchronously, once per second, by replacing synchronous `Symbol.iterator` with asynchronous `Symbol.asyncIterator`:
->>>>>>> 74d6397c
 
 ```js run
 let range = {
@@ -434,11 +255,7 @@
 
   // this line is same as [Symbol.asyncIterator]: async function*() {
 *!*
-<<<<<<< HEAD
   async *[Symbol.asyncIterator]() { // come per [Symbol.asyncIterator]: async function*()
-=======
-  async *[Symbol.asyncIterator]() {
->>>>>>> 74d6397c
 */!*
     for(let value = this.from; value <= this.to; value++) {
 
@@ -461,7 +278,6 @@
 
 Adesso i valori verranno ritornati con un ritardo di 1 secondo tra l'uno e l'altro.
 
-<<<<<<< HEAD
 ## Esempio reale
 
 Finora abbiamo visto esempi molto semplici, tanto per prendere confidenza. Vediamo ora un esempio di caso d'uso reale.
@@ -478,33 +294,6 @@
 
 ```js
 let repo = "javascript-tutorial/en.javascript.info"; // repository GitHub dal quale ottenere le commit
-=======
-```smart
-Technically, we can add both `Symbol.iterator` and `Symbol.asyncIterator` to the object, so it's both synchronously (`for..of`) and asynchronously (`for await..of`) iterable.
-
-In practice though, that would be a weird thing to do.
-```
-
-## Real-life example: paginated data
-
-So far we've seen basic examples, to gain understanding. Now let's review a real-life use case.
-
-There are many online services that deliver paginated data. For instance, when we need a list of users, a request returns a pre-defined count (e.g. 100 users) - "one page", and provides a URL to the next page.
-
-This pattern is very common. It's not about users, but just about anything. 
-
-For instance, GitHub allows us to retrieve commits in the same, paginated fashion:
-
-- We should make a request to `fetch` in the form `https://api.github.com/repos/<repo>/commits`.
-- It responds with a JSON of 30 commits, and also provides a link to the next page in the `Link` header.
-- Then we can use that link for the next request, to get more commits, and so on.
-
-For our code, we'd like to have a simpler way to get commits.
-
-Let's make a function `fetchCommits(repo)` that gets commits for us, making requests whenever needed. And let it care about all pagination stuff. For us it'll be a simple async iteration `for await..of`.
-
-So the usage will be like this:
->>>>>>> 74d6397c
 
 ```js
 for await (let commit of fetchCommits("username/repository")) {
@@ -512,40 +301,25 @@
 }
 ```
 
-<<<<<<< HEAD
 Ci piacerebbe un'invocazione, come ad esempio `fetchCommits(repo)` per ottenere le commit, che esegua richieste ogni volta che ne abbiamo bisogno e senza preoccuparci della logica di paginazione. Ad esempio, una soluzione semplice del tipo `for await..of`.
 
 Grazie ai generatori asincroni diventa piuttosto semplice da implementare:
-=======
-Here's such function, implemented as async generator:
->>>>>>> 74d6397c
 
 ```js
 async function* fetchCommits(repo) {
   let url = `https://api.github.com/repos/${repo}/commits`;
 
   while (url) {
-<<<<<<< HEAD
     const response = await fetch(url, {
       // (1)
       headers: { "User-Agent": "Our script" }, // github richiede un header user-agent
-=======
-    const response = await fetch(url, { // (1)
-      headers: {'User-Agent': 'Our script'}, // github needs any user-agent header
->>>>>>> 74d6397c
     });
 
     const body = await response.json(); // (2) la risposta &egrave; un JSON (array di commit)
 
-<<<<<<< HEAD
     // (3) la URL della pagina successiva &egrave; negli header, dunque dobbiamo estrarla
     let nextPage = response.headers.get("Link").match(/<(.*?)>; rel="next"/);
     nextPage = nextPage && nextPage[1];
-=======
-    // (3) the URL of the next page is in the headers, extract it
-    let nextPage = response.headers.get('Link').match(/<(.*?)>; rel="next"/);
-    nextPage = nextPage?.[1];
->>>>>>> 74d6397c
 
     url = nextPage;
 
@@ -557,23 +331,10 @@
 }
 ```
 
-<<<<<<< HEAD
 1. Utilizziamo il metodo [fetch](info:fetch) del browser per ottenere i dati dalla URL remota. Questo ci consente di fornire al server le autorizzazioni e le intestazioni (header) richieste. Ad esempio GitHub richiede `User-Agent`:
 2. Il risultato di fetch viene interpretato come un JSON, altra caratteristica del metodo `fetch`.
 3. Dovremmo, quindi, ottenere la URL alla pagina successiva dal header `Link` della risposta. Siccome ha un formato particolare, utilizziamo un'espressione regolare. La URL della pagina successiva potrebbe essere simile a `https://api.github.com/repositories/93253246/commits?page=2` e viene generata dallo stesso GitHub.
 4. Infine, ritorniamo tutte le commit ricevute tramite `yield` e, una volta terminate, la successiva iterazione `while(url)` verr&agrave; invocata, eseguendo un'ulteriore richiesta.
-=======
-More explanations about how it works:
-
-1. We use the browser [fetch](info:fetch) method to download the commits.
-
-    - The initial URL is `https://api.github.com/repos/<repo>/commits`, and the next page will be in the `Link` header of the response.
-    - The `fetch` method allows us to supply authorization and other headers if needed -- here GitHub requires `User-Agent`.
-2. The commits are returned in JSON format.
-3. We should get the next page URL from the `Link` header of the response. It has a special format, so we use a regular expression for that (we will lern this feature in [Regular expressions](info:regular-expressions)).
-    - The next page URL may look like `https://api.github.com/repositories/93253246/commits?page=2`. It's generated by GitHub itself.
-4. Then we yield the received commits one by one, and when they finish, the next `while(url)` iteration will trigger, making one more request.
->>>>>>> 74d6397c
 
 Un esempio di utilizzo (visualizza gli autori delle commit nella console):
 
@@ -594,13 +355,7 @@
 })();
 ```
 
-<<<<<<< HEAD
 Questo &egrave; esattamente quello che volevamo. I meccanismi interni delle richieste paginate sono invisibili dall'esterno. Per noi non &egrave; altro che un generatore asincrono che ritorna delle commit.
-=======
-That's just what we wanted. 
-
-The internal mechanics of paginated requests is invisible from the outside. For us it's just an async generator that returns commits.
->>>>>>> 74d6397c
 
 ## Riepilogo
 
@@ -610,42 +365,21 @@
 
 Differenze sintattiche tra iteratori sincroni e asincroni:
 
-<<<<<<< HEAD
 |                                    | Iteratori         | Iteratori asincroni    |
 | ---------------------------------- | ----------------- | ---------------------- |
 | Metodo che ci fornisce l'iteratore | `Symbol.iterator` | `Symbol.asyncIterator` |
 | valore ritornato da `next()`       | qualsiasi valore  | `Promise`              |
-=======
-|       | Iterable | Async Iterable |
-|-------|-----------|-----------------|
-| Method to provide iterator | `Symbol.iterator` | `Symbol.asyncIterator` |
-| `next()` return value is          | `{value:…, done: true/false}`         | `Promise` that resolves to `{value:…, done: true/false}`  |
->>>>>>> 74d6397c
 
 Differenze sintattiche tra generatori asincroni e sincroni:
 
-<<<<<<< HEAD
+
 |                               | Generators                    | Async generators                                               |
 | ----------------------------- | ----------------------------- | -------------------------------------------------------------- |
 | Dichiarazione                 | `function*`                   | `async function*`                                              |
 | `generator.next()` ritorna... | `{value:…, done: true/false}` | `Promise` che risolve ritornando `{value:…, done: true/false}` |
-=======
-|       | Generators | Async generators |
-|-------|-----------|-----------------|
-| Declaration | `function*` | `async function*` |
-| `next()` return value is          | `{value:…, done: true/false}`         | `Promise` that resolves to `{value:…, done: true/false}`  |
->>>>>>> 74d6397c
 
 Nello sviluppo web incontriamo spesso flussi di dati che vengono ritornati "in gruppi". Per esempio, il download o l'upload di file grandi.
 
-<<<<<<< HEAD
 Possiamo usare i generatori asincroni per processare questo tipo di dati but vale anche la pena di menzionare che c'&egrave; un'altra API, chiamata Streams, che ci fornisce delle interfacce speciali per gestire questi flussi di dati, per trasformarli e passarli ad altri flussi per ulteriori manipolazioni (ad esempio scaricare dati da qualche sorgente e poi immediatamente inviarli da qualche parte).
 
-Le Streams API non fanno parte del linguaggio JavaScript standard.
-
-```
-
-```
-=======
-We can use async generators to process such data. It's also noteworthy that in some environments, like in browsers, there's also another API called Streams, that provides special interfaces to work with such streams, to transform the data and to pass it from one stream to another (e.g. download from one place and immediately send elsewhere).
->>>>>>> 74d6397c
+Le Streams API non fanno parte del linguaggio JavaScript standard.