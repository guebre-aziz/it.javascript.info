
# Sintassi base delle classi

```quote author="Wikipedia"
Nella programmazione orientata agli oggetti una classe è un costrutto di un linguaggio di programmazione usato come modello per creare oggetti. Il modello comprende attributi e metodi che saranno condivisi da tutti gli oggetti creati (istanze) a partire dalla classe. Un "oggetto" è, di fatto, l'istanza di una classe.
```

In pratica, spesso abbiamo bisogno di creare più oggetti dello stesso tipo, come utenti, beni o altro.

Come già sappiamo dal capitolo <info:constructor-new>, `new function` ci può aiutare in questo.

Ma nel JavaScript moderno c'è un costrutto "class" più avanzato, che introduce nuove possibilità molto utili per la programmazione ad oggetti.

## La sintassi di "class"

La sintassi base è:

```js
class MyClass {
  // metodi della classe
  constructor() { ... }
  method1() { ... }
  method2() { ... }
  method3() { ... }
  ...
}
```

`new MyClass()` creerà un nuovo oggetto con tutti i metodi presenti nella classe.

Il metodo `constructor()` viene chiamato automaticamente da `new`, dunque possiamo usarlo per inizializzare l'oggetto.

Per esempio:

```js run
class User {

  constructor(name) {
    this.name = name;
  }

  sayHi() {
    alert(this.name);
  }

}

// Utilizzo:
let user = new User("John");
user.sayHi();
```

Quando viene chiamato `new User("John")`:
1. Viene creato un nuovo oggetto;
2. Il metodo `constructor()` viene richiamato e assegna a `this.name` l'argomento dato.

...Ora possiamo chiamare i metodi, per esempio `user.sayHi`.

```warn header="Niente virgole tra i metodi"
Un errore comune per i principianti è separare i metodi con delle virgole, portando ad un syntax error.

La notazione delle classi non va confusa con la notazione letterale per gli oggetti. In una classe non sono richieste virgole.
```

## Cos'è una classe?

Dunque, cos'è esattamente una `class`? A differenza di ciò che si potrebbe pensare, non si tratta di un concetto completamente nuovo.

Vediamo quindi cos'è effettivamente una classe. Questo ci aiuterà a comprendere aspetti più complessi.

In JavaScript, una classe è una specie di funzione.

Osserva:

```js run
class User {
  constructor(name) { this.name = name; }
  sayHi() { alert(this.name); }
}

// prova: User è una funzione
*!*
alert(typeof User); // function
*/!*
```

Il costrutto `class User {...}` dunque:

1. Crea una funzione chiamata `User`, che diventa il risultato della dichiarazione della classe. Le istruzioni della funzione provengono dal metodo `constructor` (considerato vuoto se non presente);
2. Salva tutti i metodi (come `sayHi`) all'interno di `User.prototype`.

Quando richiameremo da un oggetto un metodo, questo verrà preso dal prototipo (prototype), come descritto nel capitolo <info:function-prototype>. Dunque un oggetto `new User` ha accesso ai metodi della classe.

Possiamo rappresentare il risultato della dichiarazione di `class User` come:

![class-user](class-user.svg)

Il codice seguente ti permetterà di analizzarlo:

```js run
class User {
  constructor(name) { this.name = name; }
  sayHi() { alert(this.name); }
}

// una classe è una funzione
alert(typeof User); // function

// ...o, più precisamente, il costruttore
alert(User === User.prototype.constructor); // true

// I metodi sono in User.prototype:
alert(User.prototype.sayHi); // il codice del metodo sayHi

// ci sono due funzioni all'interno del prototipo
alert(Object.getOwnPropertyNames(User.prototype)); // constructor, sayHi
```

## Non solo una semplificazione (syntax sugar)

Talvolta si pensa che `class` in JavaScript sia solo "syntax sugar" (una sintassi creata per semplificare la lettura, ma che non apporta nulla di nuovo), dato che potremmo potremmo dichiarare la stessa cosa senza utilizzare la parola chiave `class`:

```js run
// la classe User usando solo funzioni

// 1. Costruttore
function User(name) {
  this.name = name;
}
// tutte le funzioni hanno un costruttore predefinito (di default)
// dunque non va creato

// 2. Aggiungiamo un metodo al prototipo
User.prototype.sayHi = function() {
  alert(this.name);
};

// Utilizzo:
let user = new User("John");
user.sayHi();
```

Il risultato di questo codice è circa lo stesso. È quindi logico pensare che `class` sia solo una semplificazione sintattica (syntax sugar).

Ci sono però delle importanti differenze.

<<<<<<< HEAD
1. Una funzione creata attraverso `class` viene etichettata dalla proprietà interna `[[FunctionKind]]:"classConstructor"`.
=======
1. First, a function created by `class` is labelled by a special internal property `[[IsClassConstructor]]: true`. So it's not entirely the same as creating it manually.
>>>>>>> fb4fc33a

    A differenza di una normale funzione, il costruttore di una classe può essere richiamato solo attraverso la parola chiave `new`:

    ```js run
        class User {
          constructor() {}
        }

        alert(typeof User); // funzione
        User(); // Errore: Il costruttore della classe può essere richiamato solo attraverso 'new'
    ```

    Inoltre, nella maggior parte dei motori JavaScript il costruttore comincia con "class"

    ```js run
        class User {
          constructor() {}
        }

        alert(User); // class User { ... }
    ```
    There are other differences, we'll see them soon.

2. I metodi delle classi non sono     numerabili. La definizione di una classe imposta il flag `enumerable` a `false` per tutti i metodi all'interno di `"prototype"`.

    Questo è un bene, dato che non vogliamo visualizzare i metodi quando utilizziamo un ciclo `for..in` per visualizzare un oggetto.

3. Il contenuto di una classe viene sempre eseguito in `strict`.

    Oltre a queste, la sintassi `class` apporta altre caratteristiche, che esploreremo più avanti.

## L'espressione class

Come le funzioni, le classi possono essere definite all'interno di un'altra espressione, passata come parametro, essere ritornata (returned), assegnata (assigned) ecc.

Qui c'è un piccolo esempio:

```js
let User = class {
  sayHi() {
    alert("Hello");
  }
};
```

In maniera simile alle funzione nominate (Named Function Expression), le classi possono avere o meno un nome.

Se una classe ha un nome, esso è visibile solo all'interno della classe:

```js run
// "Named Class Expression"
// (la classe non ha un nome)
let User = class *!*MyClass*/!* {
  sayHi() {
    alert(MyClass); // MyClass è visibile solo all'interno della classe
  }
};

new User().sayHi(); // funziona, restituisce la definizione di MyClass

alert(MyClass); // errore, MyClass non è visibile al di fuori della classe
```

Possiamo anche creare delle classi "on-demand":

```js run
function makeClass(phrase) {
  // dichiara una classe e la restituisce
  return class {
    sayHi() {
      alert(phrase);
    }
  };
}

// Crea una nuova classe
let User = makeClass("Hello");

new User().sayHi(); // Hello
```

## Getters/setters e altre scorciatoie

Così come negli oggetti letterali (literal objects), le classi possono includere getters/setters, generatori, proprietà eccetera.

L'esempio seguente implementa `user.name` attraverso `get/set`:

```js run
class User {

  constructor(name) {
    // invoca il setter
    this.name = name;
  }

*!*
  get name() {
*/!*
    return this._name;
  }

*!*
  set name(value) {
*/!*
    if (value.length < 4) {
      alert("Name is too short.");
      return;
    }
    this._name = value;
  }

}

let user = new User("John");
alert(user.name); // John

user = new User(""); // Nome troppo corto.
```

La dichiarazione della classe crea i getter e i setter all'interno di `User.prototype`:

## Computed names [...]

A seguire un esempio con le proprietà:

```js run
function f() { return "sayHi"; }

class User {
  [f()]() {
    alert("Hello");
  }

}

new User().sayHi();
```

Per creare un metodo generatore è sufficiente aggiungere `*` prima del nome della funzione.

## Proprietà di una classe

```warn header="I vecchi browser potrebbero non supportarle"
Le proprietà di una classe dichiarata in questo modo sono una novità del linguaggio.
```

Negli esempi riportati sopra, la classe `User` conteneva solo dei metodi. Aggiungiamo una proprietà:

```js run
class User {
  name = "Anonymous";

  sayHi() {
    alert(`Hello, ${this.name}!`);
  }
}

new User().sayHi(); // Hello, John!
```

Quindi scriviamo semplicemente "<property name> = <value>" nella dichiarazione.

La differenza importante dei campi di una classe è che vengono impostati sull'oggetto individuale e non su `User.prototype`:

```js run
class User {
*!*
  name = "John";
*/!*
}

let user = new User();
alert(user.name); // John
alert(User.prototype.name); // undefined
```

Possiamo anche assegnare valori utilizzando espressioni più complesse e chiamate a funzioni:

```js run
class User {
*!*
  name = prompt("Name, please?", "John");
*/!*
}

let user = new User();
alert(user.name); // John
```


### Creazione di metodi vincolati a campi di classe

As demonstrated in the chapter <info:bind> functions in JavaScript have a dynamic `this`. It depends on the context of the call.

So if an object method is passed around and called in another context, `this` won't be a reference to its object any more.

For instance, this code will show `undefined`:

```js run
class Button {
  constructor(value) {
    this.value = value;
  }

  click() {
    alert(this.value);
  }
}

let button = new Button("hello");

*!*
setTimeout(button.click, 1000); // undefined
*/!*
```

Il problema viene chiamato "perdita del `this`".

Ci sono due differenti approcci per affrontare questo problema, come discusso nel capitolo <info:bind>:

1. Passare una funzione contenitore, come `setTimeout(() => button.click(), 1000)`.
2. Associare il metodo all'oggetto, e.g. nel costruttore.

I campi di una classe forniscono un'altra sintassi molto più elegante:

```js run
class Button {
  constructor(value) {
    this.value = value;
  }
*!*
  click = () => {
    alert(this.value);
  }
*/!*
}

let button = new Button("hello");

setTimeout(button.click, 1000); // hello
```

Il campo della classe `click = () => {...}` viene creato per ogni oggetto, abbiamo quindi una funzione diversa per ogni `Button`, con il riferimento `this` che punta all'oggetto. Possiamo passare `button.click` ovunque, e il valore di `this` sarà sempre quello corretto.

Questo è particolarmente utile in ambiente browser, per gli event listeners (ascoltatori di eventi).

## Riepilogo

Il seguente esempio riporta la sintassi base di una classe:

```js
class MyClass {
  prop = value; // proprietà

  constructor(...) { // costruttore
    // ...
  }

  method(...) {} // metodo

  get something(...) {} // metodo getter
  set something(...) {} // metodo setter

  [Symbol.iterator]() {} // metodo creato con un vettore relazionale
  // ...
}
```

`MyClass` è tecnicamente una funzione (che corrisponde a `constructor`), mentre i metodi vengono scritti in `MyClass.prototype`.

Nei prossimi capitoli impareremo altri dettagli riguardo alle classi, come l'ereditarietà.<|MERGE_RESOLUTION|>--- conflicted
+++ resolved
@@ -144,11 +144,7 @@
 
 Ci sono però delle importanti differenze.
 
-<<<<<<< HEAD
-1. Una funzione creata attraverso `class` viene etichettata dalla proprietà interna `[[FunctionKind]]:"classConstructor"`.
-=======
-1. First, a function created by `class` is labelled by a special internal property `[[IsClassConstructor]]: true`. So it's not entirely the same as creating it manually.
->>>>>>> fb4fc33a
+1. Una funzione creata attraverso `class` viene etichettata dalla speciale proprietà interna `[[IsClassConstructor]]: true`. Quindi non è esattamente uguale che crearla manualmente.
 
     A differenza di una normale funzione, il costruttore di una classe può essere richiamato solo attraverso la parola chiave `new`:
 
