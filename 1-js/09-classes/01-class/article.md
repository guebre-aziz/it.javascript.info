
# Sintassi base delle classi

```quote author="Wikipedia"
Nella programmazione orientata agli oggetti una classe è un costrutto di un linguaggio di programmazione usato come modello per creare oggetti. Il modello comprende attributi e metodi che saranno condivisi da tutti gli oggetti creati (istanze) a partire dalla classe. Un "oggetto" è, di fatto, l'istanza di una classe.
```

In pratica, spesso abbiamo bisogno di creare più oggetti dello stesso tipo, come utenti, beni o altro.

Come già sappiamo dal capitolo <info:constructor-new>, `new function` ci può aiutare in questo.

Ma nel JavaScript moderno c'è un costrutto "class" più avanzato, che introduce nuove possibilità molto utili per la programmazione ad oggetti.

## La sintassi di "class"

La sintassi base è:

```js
class MyClass {
  // metodi della classe
  constructor() { ... }
  method1() { ... }
  method2() { ... }
  method3() { ... }
  ...
}
```

`new MyClass()` creerà un nuovo oggetto con tutti i metodi presenti nella classe.

Il metodo `constructor()` viene chiamato automaticamente da `new`, dunque possiamo usarlo per inizializzare l'oggetto.

Per esempio:

```js run
class User {

  constructor(name) {
    this.name = name;
  }

  sayHi() {
    alert(this.name);
  }

}

// Utilizzo:
let user = new User("John");
user.sayHi();
```

<<<<<<< HEAD
Quando viene chiamato `new User("John")`:
=======
When `new User("John")` is called:
1. A new object is created.
2. The `constructor` runs with the given argument and assigns it to `this.name`.
>>>>>>> 97ef8624

1. Viene creato un nuovo oggetto;
2. Il metodo `constructor()` viene richiamato e assegna a `this.name` l'argomento dato.

...Ora possiamo chiamare i metodi, per esempio `user.sayHi`.

```warn header="Niente virgole tra i metodi"
Un errore comune per i principianti è separare i metodi con delle virgole, portando ad un syntax error.

La notazione delle classi non va confusa con la notazione letterale per gli oggetti. In una classe non sono richieste virgole.
```

## Cos'è una classe?

Dunque, cos'è esattamente una `class`? A differenza di ciò che si potrebbe pensare, non si tratta di un concetto completamente nuovo.

Vediamo quindi cos'è effettivamente una classe. Questo ci aiuterà a comprendere aspetti più complessi.

In JavaScript, una classe è una specie di funzione.

Osserva:

```js run
class User {
  constructor(name) { this.name = name; }
  sayHi() { alert(this.name); }
}

// prova: User è una funzione
*!*
alert(typeof User); // function
*/!*
```

Il costrutto `class User {...}` dunque:

1. Crea una funzione chiamata `User`, che diventa il risultato della dichiarazione della classe. Le istruzioni della funzione provengono dal metodo `constructor` (considerato vuoto se non presente);
2. Salva tutti i metodi (come `sayHi`) all'interno di `User.prototype`.

Quando richiameremo da un oggetto un metodo, questo verrà preso dal prototipo (prototype), come descritto nel capitolo <info:function-prototype>. Dunque un oggetto `new User` ha accesso ai metodi della classe.

Possiamo rappresentare il risultato della dichiarazione di `class User` come:

![class-user](class-user.svg)

Il codice seguente ti permetterà di analizzarlo:

```js run
class User {
  constructor(name) { this.name = name; }
  sayHi() { alert(this.name); }
}

// una classe è una funzione
alert(typeof User); // function

// ...o, più precisamente, il costruttore
alert(User === User.prototype.constructor); // true

// I metodi vengono salvati in User.prototype:
alert(User.prototype.sayHi); // alert(this.name);

// ci sono due funzioni all'interno del prototipo
alert(Object.getOwnPropertyNames(User.prototype)); // constructor, sayHi
```

## Non solo una semplificazione (syntax sugar)

Talvolta si pensa che `class` in JavaScript sia solo "syntax sugar" (una sintassi creata per semplificare la lettura, ma che non apporta nulla di nuovo), dato che potremmo potremmo dichiarare la stessa cosa senza utilizzare la parola chiave `class`:

```js run
// la classe User usando solo funzioni

// 1. Costruttore
function User(name) {
  this.name = name;
}
// tutte le funzioni hanno un costruttore predefinito (di default)
// dunque non va creato

// 2. Aggiungiamo un metodo al prototipo
User.prototype.sayHi = function() {
  alert(this.name);
};

// Utilizzo:
let user = new User("John");
user.sayHi();
```

Il risultato di questo codice è circa lo stesso. È quindi logico pensare che `class` sia solo una semplificazione sintattica (syntax sugar).

Ci sono però delle importanti differenze.

1. Una funzione creata attraverso `class` viene etichettata dalla proprietà interna `[[FunctionKind]]:"classConstructor"`.

    A differenza di una normale funzione, il costruttore di una classe può essere richiamato solo attraverso la parola chiave `new`:

    ```js run
        class User {
          constructor() {}
        }

        alert(typeof User); // funzione
        User(); // Errore: Il costruttore della classe può essere riciamato solo attraverso 'new'
    ```

    Inoltre, nella maggior parte dei motori JavaScript il costruttore comincia con "class"

    ```js run
        class User {
          constructor() {}
        }

        alert(User); // class User { ... }
    ```
    There are other differences, we'll see them soon.

2. I metodi delle classi non sono     numerabili. La definizione di una classe imposta il flag `enumerable` a `false` per tutti i metodi all'interno di `"prototype"`.

    Questo è un bene, dato che non vogliamo visualizzare i metodi quando utilizziamo un ciclo `for..in` per visualizzare un oggetto.

3. Il contenuto di una classe viene sempre eseguito in `strict`.

    Oltre a queste, la sintassi `class` apporta altre caratteristiche, che esploreremo più avanti.

## L'espressione class

Come le funzioni, le classi possono essere definite all'interno di un'altra espressione, passata come parametro, essere ritornata (returned), assegnata (assigned) ecc.

Qui c'è un piccolo esempio:

```js
let User = class {
  sayHi() {
    alert("Hello");
  }
};
```

In maniera simile alle funzione nominate (Named Function Expression), le classi possono avere o meno un nome.

Se una classe ha un nome, esso è visibile solo all'interno della classe:

```js run
// "Named Class Expression"
// (la classe non ha un nome)
let User = class *!*MyClass*/!* {
  sayHi() {
    alert(MyClass); // MyClass è visibile solo all'interno della classe
  }
};

new User().sayHi(); // funziona, restituisce la definizione di MyClass

alert(MyClass); // errore, MyClass non è visibile al di fuori della classe
```

Possiamo anche creare delle classi "on-demand":

```js run
function makeClass(phrase) {
  // dichiara una classe e la restituisce
  return class {
    sayHi() {
      alert(phrase);
    }
  };
}

// Crea una nuova classe
let User = makeClass("Hello");

new User().sayHi(); // Hello
```

## Getters/setters e altre scorciatoie

Così come negli oggetti letterali (literal objects), le classi possono includere getters/setters, generatori, proprietà eccetera.

L'esempio seguente implementa `user.name` attraverso `get/set`:

```js run
class User {

  constructor(name) {
    // invoca il setter
    this.name = name;
  }

*!*
  get name() {
*/!*
    return this._name;
  }

*!*
  set name(value) {
*/!*
    if (value.length < 4) {
      alert("Name is too short.");
      return;
    }
    this._name = value;
  }

}

let user = new User("John");
alert(user.name); // John

user = new User(""); // Nome troppo corto.
```

La dichiarazione della classe crea i getter e i setter all'interno di `User.prototype`:

## Computed names [...]

A seguire un esempio con le proprietà:

```js run
function f() { return "sayHi"; }

class User {
  [f()]() {
    alert("Hello");
  }

}

new User().sayHi();
```

Per creare un metodo generatore è sufficiente aggiungere `*` prima del nome della funzione.

## Proprietà di una classe

```warn header="I vecchi browser potrebbero non supportarle"
Le proprietà di una classe dichiarata in questo modo sono una novità del linguaggio.
```

Negli esempi riportati sopra, la classe `User` conteneva solo dei metodi. Aggiungiamo una proprietà:

```js run
class User {
  name = "Anonymous";

  sayHi() {
    alert(`Hello, ${this.name}!`);
  }
}

new User().sayHi(); // Hello, John!
```

Quindi scriviamo semplicemente "<property name> = <value>" nella dichiarazione.

La differenza importante dei campi di una classe è che vengono impostati sull'oggetto individuale e non su `User.prototype`:

```js run
class User {
*!*
  name = "John";
*/!*
}

let user = new User();
alert(user.name); // John
alert(User.prototype.name); // undefined
```

Possiamo anche assegnare valori utilizzando espressioni più complesse e chiamate a funzioni:

```js run
class User {
*!*
  name = prompt("Name, please?", "John");
*/!*
}

let user = new User();
alert(user.name); // John
```


### Creazione di metodi vincolati a campi di classe

As demonstrated in the chapter <info:bind> functions in JavaScript have a dynamic `this`. It depends on the context of the call.

So if an object method is passed around and called in another context, `this` won't be a reference to its object any more.

For instance, this code will show `undefined`:

```js run
class Button {
  constructor(value) {
    this.value = value;
  }

  click() {
    alert(this.value);
  }
}

let button = new Button("hello");

*!*
setTimeout(button.click, 1000); // undefined
*/!*
```

Il problema viene chiamato "perdita del `this`".

Ci sono due differenti approcci per affrontare questo problema, come discusso nel capitolo <info:bind>:

1. Passare una funzione contenitore, come `setTimeout(() => button.click(), 1000)`.
2. Associare il metodo all'oggetto, e.g. nel costruttore.

I campi di una classe fornicono un'altra sintassi molto più elegante:

```js run
class Button {
  constructor(value) {
    this.value = value;
  }
*!*
  click = () => {
    alert(this.value);
  }
*/!*
}

let button = new Button("hello");

setTimeout(button.click, 1000); // hello
```

Il campo della classe `click = () => {...}` viene creato per ogni oggetto, abbiamo quindi una funzione diversa per ogni `Button`, con il riferimento `this` che punta all'oggetto. Possiamo passare `button.click` ovunque, e il valore di `this` sarà sempre quello corretto.

Questo è particolarmente utile in ambiente browser, per gli event listeners (ascoltatori di eventi).

## Riepilog

Il seguente esempio riporta la sintassi base di una classe:

```js
class MyClass {
  prop = value; // proprietà

  constructor(...) { // costruttore
    // ...
  }

  method(...) {} // metodo

  get something(...) {} // metodo getter
  set something(...) {} // metodo setter

  [Symbol.iterator]() {} // metodo creato con un vettore relazionale
  // ...
}
```

`MyClass` è tecnicamente una funzione (che corrisponde a `constructor`), mentre i metodi vengono scritti in `MyClass.prototype`.

Nei prossimi capitoli impareremo altri dettagli riguardo alle classi, come l'ereditarietà.<|MERGE_RESOLUTION|>--- conflicted
+++ resolved
@@ -50,14 +50,7 @@
 user.sayHi();
 ```
 
-<<<<<<< HEAD
 Quando viene chiamato `new User("John")`:
-=======
-When `new User("John")` is called:
-1. A new object is created.
-2. The `constructor` runs with the given argument and assigns it to `this.name`.
->>>>>>> 97ef8624
-
 1. Viene creato un nuovo oggetto;
 2. Il metodo `constructor()` viene richiamato e assegna a `this.name` l'argomento dato.
 
@@ -161,7 +154,7 @@
         }
 
         alert(typeof User); // funzione
-        User(); // Errore: Il costruttore della classe può essere riciamato solo attraverso 'new'
+        User(); // Errore: Il costruttore della classe può essere richiamato solo attraverso 'new'
     ```
 
     Inoltre, nella maggior parte dei motori JavaScript il costruttore comincia con "class"
@@ -375,7 +368,7 @@
 1. Passare una funzione contenitore, come `setTimeout(() => button.click(), 1000)`.
 2. Associare il metodo all'oggetto, e.g. nel costruttore.
 
-I campi di una classe fornicono un'altra sintassi molto più elegante:
+I campi di una classe forniscono un'altra sintassi molto più elegante:
 
 ```js run
 class Button {
@@ -398,7 +391,7 @@
 
 Questo è particolarmente utile in ambiente browser, per gli event listeners (ascoltatori di eventi).
 
-## Riepilog
+## Riepilogo
 
 Il seguente esempio riporta la sintassi base di una classe:
 
