--- conflicted
+++ resolved
@@ -109,13 +109,8 @@
 // ...o, più precisamente, il costruttore
 alert(User === User.prototype.constructor); // true
 
-<<<<<<< HEAD
-// I metodi vengono salvati in User.prototype:
-alert(User.prototype.sayHi); // alert(this.name);
-=======
-// The methods are in User.prototype, e.g:
-alert(User.prototype.sayHi); // the code of the sayHi method
->>>>>>> 7b761858
+// I metodi sono in User.prototype:
+alert(User.prototype.sayHi); // il codice del metodo sayHi
 
 // ci sono due funzioni all'interno del prototipo
 alert(Object.getOwnPropertyNames(User.prototype)); // constructor, sayHi
