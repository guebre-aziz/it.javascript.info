# Ereditarietà delle classi

L'ereditarietà è una caratteristica che permette ad una classe di estendere 
le proprietà di altre classi.

## La parola chiave "extends" 

Ipotizziamo di avare una classe `Animal`:

```js
class Animal {
  constructor(name) {
    this.speed = 0;
    this.name = name;
  }
  run(speed) {
    this.speed = speed;
    alert(`${this.name} runs with speed ${this.speed}.`);
  }
  stop() {
    this.speed = 0;
    alert(`${this.name} stands still.`);
  }
}

let animal = new Animal("My animal");
```

QUi vediamo come rappresentare l'oggetto `animal` e la classe `Animal` graficamente:

![](rabbit-animal-independent-animal.svg)

...Potremmo voler creare un'altra `class Rabbit`.

Poiché i conigli sono animali, la classe `Rabbit` dovrebbe essere basata su `Animal`, avendo accesso a tutti i metodi di `Animal`, in questo modo `Rabbit` può assumere tutti i comportamenti di base di un `Animal`.

La sintassi utilizzate per estendere un'altra classe è: `class Child extends Parent`.

Creiamo `class Rabbit` che eredita da `Animal`:

```js
*!*
class Rabbit extends Animal {
*/!*
  hide() {
    alert(`${this.name} hides!`);
  }
}

let rabbit = new Rabbit("White Rabbit");

rabbit.run(5); // White Rabbit runs with speed 5.
rabbit.hide(); // White Rabbit hides!
```

L'oggetto della classe `Rabbit` ha accesso sia ai metodi di `Rabbit` (ad esempio `rabbit.hide()`) che a quelli di `Animal` (`rabbit.run()`).

Internamente, `extends` aggiunge da `Rabbit.prototype` un riferimento `[[Prototype]]` a `Animal.prototype`:

![animal-rabbit-extends](animal-rabbit-extends.svg)

Ad esempio, per trovare il metodo `rabbit.run`, il motore JavaScript controlla (dal basso verso l'alto in figura):
1. L'oggetto `rabbit` (non possiede `run`).
2. Il suo prototype, che è `Rabbit.prototype` (possiede `hide`, ma non `run`).
3. Il suo prototype, che è (a causa di `extends`) `Animal.prototype`, che possiede il metodo `run`.

Come ricordiamo dal capitolo <info:native-prototypes>, JavaScript stesso usa l'ereditarietà per prototipi per gli oggetti integrati. E.g. `Date.prototype.[[Prototype]]` è `Object.prototype`. Questo è il motivo per cui le date hanno accesso ai metodi generici di un oggetto.

````smart header="Qualsiasi espressione è ammessa dopo `extend`"
Usare la parola chiave `class` permette di specificare non solo una classe, ma anche un'espressione dopo la parola `extends`.

Per esempio, una chiamata ad una funzione che genera la classe padre:

``js run
function f(phrase) {
  return class {
    sayHi() { alert(phrase); }
  };
}

*!*
class User extends f("Hello") {}
*/!*

new User().sayHi(); // Hello
````

In questo codice la `class User` eredita dal risultato della funzione `f("Hello")`.

Questa particolarità può tornare utile nella programmazione avanzata, quando abbiamo bisogno di generare delle classi padre a seconda di vari parametri.
``

## Sovrascrivere un metodo

Proseguiamo ora e vediamo come sovrascrivere un metodo. Di base, tutti i metodi che non vengono definiti in `class Rabbit` vengono presi "cosi come sono" da `class Animal`.

Ma se specifichiamo un metodo in `Rabbit`, come `stop()` allora verrà utilizzato questo:

```js
class Rabbit extends Animal {
  stop() {
    // ...questo verrà utilizzato per rabbit.stop()
    // piuttosto di stop() dal padre, class Animal
  }
}
```

...Normalmente però non vogliamo rimpiazzare completamente il metodo ereditato, ma piuttosto costruire su di esso, modificarlo leggermente o estendere le sue funzionalità. Nel nostro metodo compiamo delle azioni, ma ad un certo punto richiamiamo il metodo ereditato.

Le classi forniscono la parola chiave `"super"` per questo scopo.

- `super.method(...)` per richiamare un metodo dal padre;
- `super(...)` per richiamare il costruttore del padre (valido solo all'interno del nostro costruttore).

Per esempio, facciamo sì che il nostro coniglio si nasconda automaticamente quando si ferma:

```js run
class Animal {

  constructor(name) {
    this.speed = 0;
    this.name = name;
  }

  run(speed) {
    this.speed = speed;
    alert(`${this.name} runs with speed ${this.speed}.`);
  }

  stop() {
    this.speed = 0;
    alert(`${this.name} stands still.`);
  }

}

class Rabbit extends Animal {
  hide() {
    alert(`${this.name} hides!`);
  }

*!*
  stop() {
    super.stop(); // richiama il metodo stop() dal padre
    this.hide(); // and then hide
  }
*/!*
}

let rabbit = new Rabbit("White Rabbit");

rabbit.run(5); // White Rabbit runs with speed 5.
rabbit.stop(); // White Rabbit stands still. White Rabbit hides!
```

Ora `Rabbit` contiene il metodo `stop`, che richiama al suo interno il metodo `super.stop()`.

````smart header="Le funzioni a freccia (Arrow functions) non hanno `super`"
Come accennato nel capitolo <info:arrow-functions>, all'interno delle funzioni a freccia (arrow functions)non si può utilizzare la parola `super` 

Se acceduto, esso viene preso dalla funzione esterna. Per esempio:
```js
class Rabbit extends Animal {
  stop() {
    setTimeout(() => super.stop(), 1000); // richiama il metodo stop dal padre dopo 1 secondo
  }
}
```

Il `super` nella funzione a freccia (arrow function) è lo stesso di `stop()`, quindi funziona come dovrebbe. Se specificassimo una funzione "regolare" (regular) otterremmo un errore:

```js
// Unexpected super
setTimeout(function() { super.stop() }, 1000);
```
````

## Sovrascrivere il costruttore

Sovrascrivere un costruttore è leggermente più complicato.

Finora, `Rabbit` non ha avuto il suo metodo`constructor`.

Secondo le [specifiche](https://tc39.github.io/ecma262/#sec-runtime-semantics-classdefinitionevaluation), se una classe ne estende un'altra e non ha un suo metodo `constructor` viene generato il seguente `constructor` "vuoto":

```js
class Rabbit extends Animal {
  // generato per classi figlie senza un costruttore proprio
*!*
  constructor(...args) {
    super(...args);
  }
*/!*
}
```

Come possiamo vedere, esso richiama il `constructor` del padre, passandogli tutti gli argomenti. Questo accade se non creiamo un costruttore ad hoc.

Aggiungiamo quindi un `constructor` personalizzato per `Rabbit`, che specificherà, oltre al `name`, anche la proprietà `earLength`:

```js run
class Animal {
  constructor(name) {
    this.speed = 0;
    this.name = name;
  }
  // ...
}

class Rabbit extends Animal {

*!*
  constructor(name, earLength) {
    this.speed = 0;
    this.name = name;
    this.earLength = earLength;
  }
*/!*

  // ...
}

*!*
// Non funziona!
let rabbit = new Rabbit("White Rabbit", 10); // Error: this is not defined. (Errore: "this" non è definito)
*/!*
```

Ops! Abbiamo ricevuto un errore. Ora non possiamo creare conigli (rabbits). Cosa è andato storto?

La risposta breve è:

- **I costruttori nelle classi che ereditano devono chiamare `super(...)`, e bisogna farlo (!) prima di utilizzare `this`.**

...Ma perché? Cosa sta succedendo?
In effetti, questa richiesta sembra un po' strana.

Ovviamente una spiegazione c'è. Addentriamoci nei dettagli, così da capire cosa effettivamente succede.

In JavaScript vi è una netta distinzione tra il "metodo costruttore di una classe figlia" e tutte le altre. In una classe figlia, il costruttore viene etichettato con una proprietà interna speciale: `[[ConstructorKind]]:"derived"`.

La differenza è:

- Quando viene eseguito un costruttore normale, esso crea un oggetto vuoto chiamato `this` e continua a lavorare su quello. Questo non avviene quando il costruttore di una classe figlia viene eseguito, dato che si aspetta che il costruttore del padre lo faccia per lui.

Se stiamo creando il costruttore di un figlio dobbiamo per forza richiamare `super`, altrimenti l'oggetto referenziato da `this` non verrebbe creato. E riceveremmo un errore.

Per far funzionare `Rabbit` dobbiamo richiamare `super()` prima di usare `this`:

```js run
class Animal {

  constructor(name) {
    this.speed = 0;
    this.name = name;
  }

  // ...
}

class Rabbit extends Animal {

  constructor(name, earLength) {
*!*
    super(name);
*/!*
    this.earLength = earLength;
  }

  // ...
}

*!*
// finalmente
let rabbit = new Rabbit("White Rabbit", 10);
alert(rabbit.name); // White Rabbit
alert(rabbit.earLength); // 10
*/!*
```


### Sovrascrivere i campi di una classe

```warn header="Nota avanzata"
Questa nota assume che voi abbiate una certa esperienza con le classi, anche in altri linguaggi di programmazione.

Fornisce una spiegazione più dettagliata del linguaggio e ne illustra il comportamento che potrebbe essere fonte di errori (anche se molto rari).

Se trovate questa sezione troppo difficile da capire, saltatela pure, continuate a leggere, e rileggetela in un secondo momento.
```

In una sotto-classe possiamo estendere non solo i metodi, ma anche i campi di classe.

<<<<<<< HEAD
Anche se, si verifica un comportamento strano quando proviamo ad accedere ad un campo sovrascritto nel costruttore padre, piuttosto differente da altri linguaggi di programmazione.
=======
Anche se, si verifica un comportamento strano quando proviamo ad accedere ad un campo sovrascritto nel costruttore genitore, piuttosto differente da altri linguaggi di programmazione.
>>>>>>> a5945eb8

Consideriamo questi esempio:

```js run
class Animal {
  name = 'animal';

  constructor() {
    alert(this.name); // (*)
  }
}

class Rabbit extends Animal {
  name = 'rabbit';
}

new Animal(); // animal
*!*
new Rabbit(); // animal
*/!*
```

Qui, la classe `Rabbit` estende `Animal` e sovrascrive il campo `name` con il suo valore.

Non c'è alcun costruttore in `Rabbit`, quindi viene invocato quello di `Animal`.

E' interessante notare che in entrambi i casi: `new Animal()` e `new Rabbit()`, l'istruzione di `alert` nella riga `(*)` mostra `animal`.

**In altre parole, il costruttore genitore utilizza sempre i suoi campi dati, non quelli sovrascritti.**

Cosa c'è di strano in questo?

Se non è ancora chiaro, confrontiamo con i metodi.

Qui abbiamo lo stesso codice, ma invece del campo `this.name` invochiamo il metodo `this.showName()`:

```js run
class Animal {
  showName() {  // invece di this.name = 'animal'
    alert('animal');
  }

  constructor() {
    this.showName(); // invece di alert(this.name);
  }
}

class Rabbit extends Animal {
  showName() {
    alert('rabbit');
  }
}

new Animal(); // animal
*!*
new Rabbit(); // rabbit
*/!*
```

Notiamo che l'output è differente.

<<<<<<< HEAD
E questo è quello che ci aspetteremo. Quando il costruttore genitore viene invocato da una classe derivata, utilizzate i metodi sovrascritti.
=======
E questo è quello che ci aspetteremmo. Quando il costruttore genitore viene invocato da una classe derivata, utilizzate i metodi sovrascritti.
>>>>>>> a5945eb8

...Ma per i campi dati non è cosi. Come già detto, il costruttore genitore utilizza sempre i suoi campi dati.

Perché c'è questa differenza?

Il motivo sta nell'ordine di inizializzazione dei campi dati. I campi dati di una classe vengono inizializzati:
- Prima del costruttore per la classe base,
- Subito dopo `super()` per le classi derivate.

Nel nostro caso, `Rabbit` è la classe derivata. Non c'è alcun `constructor()` al suo interno. Come detto precedentemente, questo equivale ad avere un costruttore vuoto con la sola chiamata a `super(...args)`.

Quindi, `new Rabbit()` invoca `super()`, che esegue il costruttore genitore, e (per le regole che segue la classe derivata) solamente dopo vengono inizializzati i suoi campi dati. Al momento dell'esecuzione del costruttore genitore, non esiste alcun capo dato in `Rabbit`, questo è il motivo per cui vengono utilizzati i campi dati di `Animal`.

Abbiamo quindi una sottile differenza di trattamento tra i campi dati ed i metodi in JavaScript.

<<<<<<< HEAD
Fortunatamente, questo comportamento si verifica solamente se un campo dati va a sovrascrivere quelli della classe genitore. Potrebbe essere difficile da capire come comportamento, per questo lo abbiamo spiegato qui.
=======
Fortunatamente, questo comportamento si verifica solamente se un campo dati va a sovrascrivere quelli della classe genitore. Potrebbe essere difficile da capire come comportamento, per questo lo abbiamo spiegato.
>>>>>>> a5945eb8

Se dovesse verificarsi questo problema, si possono utilizzare i metodi invece dei campi dati.


## Super: internamente, [[HomeObject]]

```warn header="Informazioni avanzate"
Se state leggendo il tutorial per la prima volta - questa sezione può essere saltata.

Qui spiegheremo i meccanismi interni che stanno dietro l'ereditarietà e `super`.
```

Andiamo un pò più a fondo del metodo `super`. Scopriremo alcune cose interessanti a riguardo.

Beh, proviamo a chiederci, come può funzionare? Quando un metodo viene eseguito, il suo oggetto di appartenenza viene indicato con `this`. Se richiamiamo `super.method()`, dunque, esso dovrà recuperare il metodo dal prototipo dell'oggetto corrente. 

Questa attività può sembrare semplice, ma non lo è. Il motore (engine) conosce l'oggetto `this`, quindi potrebbe ottenere il metodo dalla classe padre attraverso `this.__proto__.method`. Sfortunatamente, una soluzione così "naif" non funzionerà.

Dimostriamo il problema, usando per semplicità degli oggetti piani (plain objects).

Nell'esempio sottostante, `rabbit.__proto__ = animal`. Ora proviamo: in `rabbit.eat()` richiamiamo `animal.eat()` attraverso `this.__proto__`:

```js run
let animal = {
  name: "Animal",
  eat() {
    alert(`${this.name} eats.`);
  }
};

let rabbit = {
  __proto__: animal,
  name: "Rabbit",
  eat() {
*!*
    // super.eat() dovrebbe funzionare presumibilmente così
    this.__proto__.eat.call(this); // (*)
*/!*
  }
};

rabbit.eat(); // Rabbit eats.
```

Alla linea `(*)` prendiamo `eat` dal prototipo (`animal`) e lo richiamiamo all'interno dell'oggetto. Nota che `.call(this)` è importante, dato che `this.__proto__.eat()` richiamerebbe il metodo `eat` nel contesto della classe padre, non nella classe figlio.

Nell'esempio precedente in effetti il metodo funzionava a dovere: abbiamo ricevuto l'`alert` corretto.

Ora proviamo ad aggiungere un altro oggetto. Vedremo cosa non va:

```js run
let animal = {
  name: "Animal",
  eat() {
    alert(`${this.name} eats.`);
  }
};

let rabbit = {
  __proto__: animal,
  eat() {
    // ...salta in giro come un coniglio e richiama il metodo dalla classe padre (animal)
    this.__proto__.eat.call(this); // (*)
  }
};

let longEar = {
  __proto__: rabbit,
  eat() {
    // ...fa qualcosa con longEar e richiama il metodo dalla classe padre (rabbit)
    this.__proto__.eat.call(this); // (**)
  }
};

*!*
longEar.eat(); // Error: Maximum call stack size exceeded (Errore: limite massimo di chiamate allo stack superato)
*/!*
```

Il codice non funziona più! Possiamo vedere l'errore provando a richiamare `longEar.eat()`.

Potrebbe non essere così scontato, ma se tracciamo la chiamata di `longEar.eat()` possiamo capire perché ciò accade. Nelle linee `(*)`
 e `(**)` il valore di `this` è l'oggetto corrente (`longEar`). Questo è fondamentale: tutti i metodi di un oggetto ricevono l'oggetto corrente come `this`, non attraverso un prototipo o simili.

 Quindi, sia nella linea `(+)` che nella linea `(**)` il valore di `this.__proto__` è esattamente lo stesso: `rabbit`. Entrambi richiamano `rabbit.eat` senza salire la catena, generando un ciclo (loop) infinito.

 Questa immagine rappresenta ciò che accade: 

 ![this-super-loop.svg](this-super-loop.svg)

 1. Dentro a `longEar.eat()`, la linea `(**)` richiama `rabbit.eat`assieme a `this=longEar`.
  
  ```js
    // dentro a longEar.eat() abbiamo this = longEar
    this.__proto__.eat.call(this) // (**)
    // diventa
    longEar.__proto__.eat.call(this)
    // che è uguale a
    rabbit.eat.call(this);
    ```  

2. Poi nella linea `(*)` di `rabbit.eat` vorremo passare la chiamata ancora più in alto nella catena, ma `this=longEar`, dunque `this.__proto__.eat` è ancora `rabbit.eat`!

    ```js
    // dentro a rabbit.eat() abbiamo ancora this = longEar
    this.__proto__.eat.call(this) // (*)
    // diventa
    longEar.__proto__.eat.call(this)
    // oppure (nuovamente)
    rabbit.eat.call(this);
    ```

3. ...Dunque `rabbit.eat` richiama sé stesso in un ciclo (loop) infinito, perché non può più salire.

Il problema non può essere risolto utilizzando solo `this`.

### `[[HomeObject]]`

Per dare una soluzione, JavaScript ha un'altra speciale proprietà interna per le funzioni: `[[HomeObject]]`.

Quando una funzione appartiene ad una classe o ad un metodo, la sua proprietà `[[HomeObject]]` diventa l'oggetto.

Quindi viene utilizzata da `super` per capire il prototipo del padre e i suoi metodi.

Vediamo come funziona:

```js run
let animal = {
  name: "Animal",
  eat() {         // animal.eat.[[HomeObject]] == animal
    alert(`${this.name} eats.`);
  }
};

let rabbit = {
  __proto__: animal,
  name: "Rabbit",
  eat() {         // rabbit.eat.[[HomeObject]] == rabbit
    super.eat();
  }
};

let longEar = {
  __proto__: rabbit,
  name: "Long Ear",
  eat() {         // longEar.eat.[[HomeObject]] == longEar
    super.eat();
  }
};

*!*
// funziona correttamente
longEar.eat();  // Long Ear eats.
*/!*
```

Funziona come dovrebbe, grazie alle meccaniche di `[[HomeObject]]`. Un metodo, per esempio `longEar.eat`, conosce il suo `[[HomeObject]]` e prende il metodo della classe padre da quel prototipo, senza utilizzare `this`.

### I metodi non sono "liberi"

Come abbiamo già visto, generalmente le funzioni sono libere, ovvero non sono legate ad un oggetto in JavaScript, così da poter essere copiate tra gli oggetti ed essere richiamate con un altro `this`.

L'esistenza di `[[HomeObject]]` viola questo principio, perché i metodi "ricordano" i loro oggetti. `[[HomeObject]]` non può essere modificato, quindi questo legame dura per sempre.

L'unico posto in cui `[[HomeObject]]` viene utilizzato è in `super`. Quindi, se un metodo non utilizza `super` è ancora libero e copiabile. Ma con `super` le cose potrebbero andar male.

Qui di seguito è rappresentato un utilizzo sbagliato di `super`:

```js run
let animal = {
  sayHi() {
    alert(`I'm an animal`);
  }
};

// rabbit inherits from animal
let rabbit = {
  __proto__: animal,
  sayHi() {
    super.sayHi();
  }
};

let plant = {
  sayHi() {
    alert("I'm a plant");
  }
};

// tree inherits from plant
let tree = {
  __proto__: plant,
*!*
  sayHi: rabbit.sayHi
*/!*
};

*!*
tree.sayHi();  // I'm an animal (?!?)
*/!*
```

Una chiamata a `tree.sayHi()` mostra "I'm an animal". Completamente sbagliato.

- Quindi il suo `[[HomeObject]]` è `rabbit`, dato che è stato creato in `rabbit`. Non c'è modo di cambiare `[[HomeObject]]`;

- Il codice di `tree.sayHi()` contiene `super.sayHi()`, che va fino a `rabbit` e prende il metodo da `animal`.

![super-homeobject-wrong](super-homeobject-wrong.svg)

### Metodi, non proprietà di una funzione

`[[HomeObject]]` viene definito per metodi appartenenti a classi e ad oggetti piani (plain objects), ma per gli oggetti i metodi vanno definiti come `method()`, non `"method: function()"`.

La differenza potrebbe non essere rilevante per noi, ma lo è per JavaScript.

Nel prossimo esempio, viene utilizzata una sintassi errata (non-method syntax) per fare un confronto. La proprietà `[[HomeObject]]`non viene impostata e l'ereditarietà non funziona: 

```js run
let animal = {
  eat: function() { // dovrebbe corrispondere a eat(){...}
    // ...
  }
};

let rabbit = {
  __proto__: animal,
  eat: function() {
    super.eat();
  }
};

*!*
rabbit.eat();  // Errore nella chiamata a super (dato che [[HomeObject non esiste]])
*/!*
```

## Riepilogo

1. Per estendere una classe: `class Child extends Parent`:
    - Questo significa che `Child.prototype.__proto__` diventerà `Parent.prototype`, quindi i metodi vengono ereditati.
2. Quando sovrascriviamo un costruttore:
    - Dobbiamo richiamare il costruttore del padre attraverso `super()` nel costruttore di `Child` prima di utilizzare `this`.
3. Quando sovrascriviamo un metodo:
    - Possiamo usare `super.method()` in un metodo di `Child` per richiamare il metodo da `Parent`.
4. Meccanismi interni:
    - I metodi tengono traccia del loro oggetto o della loro classe nella proprietà `[[HomeObject]]`, così da poter utilizzare `super` per accedere ai metodi della classe padre.
    - Non è quindi sicuro copiare un metodo in un altro oggetto attraverso `super`.

Inoltre:
- Le funzioni a freccia (arrow functions) non hanno un loro `this` o `super`, dunque si adattano al contesto in cui si trovano.<|MERGE_RESOLUTION|>--- conflicted
+++ resolved
@@ -291,11 +291,7 @@
 
 In una sotto-classe possiamo estendere non solo i metodi, ma anche i campi di classe.
 
-<<<<<<< HEAD
-Anche se, si verifica un comportamento strano quando proviamo ad accedere ad un campo sovrascritto nel costruttore padre, piuttosto differente da altri linguaggi di programmazione.
-=======
 Anche se, si verifica un comportamento strano quando proviamo ad accedere ad un campo sovrascritto nel costruttore genitore, piuttosto differente da altri linguaggi di programmazione.
->>>>>>> a5945eb8
 
 Consideriamo questi esempio:
 
@@ -357,11 +353,7 @@
 
 Notiamo che l'output è differente.
 
-<<<<<<< HEAD
-E questo è quello che ci aspetteremo. Quando il costruttore genitore viene invocato da una classe derivata, utilizzate i metodi sovrascritti.
-=======
 E questo è quello che ci aspetteremmo. Quando il costruttore genitore viene invocato da una classe derivata, utilizzate i metodi sovrascritti.
->>>>>>> a5945eb8
 
 ...Ma per i campi dati non è cosi. Come già detto, il costruttore genitore utilizza sempre i suoi campi dati.
 
@@ -377,11 +369,7 @@
 
 Abbiamo quindi una sottile differenza di trattamento tra i campi dati ed i metodi in JavaScript.
 
-<<<<<<< HEAD
-Fortunatamente, questo comportamento si verifica solamente se un campo dati va a sovrascrivere quelli della classe genitore. Potrebbe essere difficile da capire come comportamento, per questo lo abbiamo spiegato qui.
-=======
 Fortunatamente, questo comportamento si verifica solamente se un campo dati va a sovrascrivere quelli della classe genitore. Potrebbe essere difficile da capire come comportamento, per questo lo abbiamo spiegato.
->>>>>>> a5945eb8
 
 Se dovesse verificarsi questo problema, si possono utilizzare i metodi invece dei campi dati.
 
