--- conflicted
+++ resolved
@@ -115,13 +115,8 @@
 // creiamo la macchina del caffè
 let coffeeMachine = new CoffeeMachine(100);
 
-<<<<<<< HEAD
 // aggiungiamo acqua
-coffeeMachine.waterAmount = -10; // Errore: valore dell'acqua negativo 
-=======
-// add water
-coffeeMachine.waterAmount = -10; // _waterAmount will become 0, not -10
->>>>>>> 8558fa8f
+coffeeMachine.waterAmount = -10; // _waterAmount diventerà 0, non -10
 ```
 
 Ora l'accesso è sotto controllo, quindi non è più possibile impostare la quantità d'acqua ad un valore negativo.
