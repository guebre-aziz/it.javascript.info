# The Modern JavaScript Tutorial in italiano

Benvenuti a tutti i nuovi contributors! 👋

In questa repository viene pubblicata la traduzione italiana del tutorial [javascript.info](https://javascript.info).

Ci piacerebbe ricevere il tuo contributo nella traduzione e/o revisione degli articoli. 

Se hai idee da proporre o suggerimenti, allora fai riferimento al [repository inglese](https://github.com/javascript-tutorial/en.javascript.info).

Prima di iniziare ti segnalo che esiste anche un **[Canale Discord](https://discord.gg/Dj9P3jCt6K)** in cui potrai parlare con gli altri contributors di quello che riguarda la traduzione e revisione degli articoli. O anche ricevere delle indicazioni su come iniziare!

Se hai deciso di contribuire innanzitutto ti ringrazio per il supporto, e ti chiedo di leggere fino alla fine questo documento, in modo da velocizzare le revisioni e ridurre gli errori!

## Indice
  - [Note importanti](#importante)
  - [Come contribuire](#come-contribuire)
  - [Consigli per la traduzione](#consigli-per-la-traduzione)

<<<<<<< HEAD
## Importante
=======
**You can edit the text in any editor.** The tutorial uses enhanced "markdown" format, easy to grasp. And if you want to see how it looks on-site, there's a server to run the tutorial locally at <https://github.com/javascript-tutorial/server>.
>>>>>>> 42ee1488

- Quando effettui le traduzioni lavora **sempre** in un branch dedicato, in questo modo manteniamo il branch `master` il più pulito possibile. Continua a leggere per maggiori informazioni.

- Quando effettui le traduzioni fai sempre riferimento al [repository inglese](https://github.com/javascript-tutorial/en.javascript.info). Il tutorial è in costante aggiornamento, quindi gli articoli presenti in questo repository potrebbero non essere aggiornati all'ultima versione.

## Come contribuire

### 1. Visita la pagina con l'elenco degli articoli: [it.javascript.info](https://github.com/javascript-tutorial/it.javascript.info/issues/1)

  Scorri la lista e scegli un articolo non ancora assegnato o tradotto. E' possibile riconoscere gli articoli già assegnati poiché riportano il nome del contributor:

  ```
    [ ] Generators (@mean2me)  // articolo già assegnato
    [X] Generators (@mean2me)  // articolo già tradotto
  ```

### 2. Notifica l'articolo scelto

  Prima di cominciare la traduzione ricordati di lasciare un commento con indicato il nome dell'articolo che desideri tradurre, in questo modo evitiamo che un articolo venga tradotto da più persone.

### 3. Esegui un fork del repository

  Ora puoi iniziare con la traduzione! Per iniziare, devi eseguire un `fork` del repository!

### 4. Crea un branch dedicato

  Una volta eseguito il `fork` ti chiedo di creare un branch separato su cui lavorare alla traduzione, in questo modo teniamo il ramo `master` pulito.
  Il nome del branch creato deve seguire il formato seguente:

  ```
    article/NomeArticolo
  ```

### 5. Traduzione

  **Importante**
  Per lavorare alla traduzione ti chiedo di prendere come riferimento l'articolo inglese, che puoi trovare al [seguente repository](https://github.com/javascript-tutorial/en.javascript.info).
  Il tutorial è in costante aggiornamento, quindi la versione inglese presente nel repository italiano potrebbe non essere aggiornata all'ultima versione!

  Se l'articolo contiene esercizi, è necessaria anche la loro traduzione.

### 6. Inoltra la traduzione

  Una volta completata la traduzione è quasi fatta, rimangono ancora un paio di cose da fare:

  1. Effettua un rapido controllo ortografico. Puoi farlo utilizzando un qualsiasi tool online gratuito, ad esempio [Language Tool](https://languagetool.org/).

  2. Inoltra un `Pull Request` al branch `master` del repository.

  3. (Opzionale) Notifica il completamento della traduzione tramite il **[Canale Discord](https://discord.gg/Dj9P3jCt6K)** in modo da rendere più rapide le revisioni.

### 7. Tieni monitorata la PR

  Tieni monitorata la Pull Request in caso ti venga richiesto di apportare delle modifiche.
  A questo punto, in attesa di approvazione, puoi prendere in carico la traduzione di un altro articolo.


# Grazie per la collaborazione 😍

## Consigli per la traduzione
Lascio un elenco rapido da consultare durante la traduzione per mantenere la guida più conforme possibile.

Cosa tradurre:
  - Tradurre l'articolo nella sua interezza, compresi i task e le solution
  - Tradurre anche i commenti negli esempi all'interno degli articoli

Cosa **non** tradurre:
  - Non è necessario tradurre gli esempi, è sufficiente la traduzione dei commenti. Quindi il contenuto degli alert, console.log, nomi delle funzioni/classi deve rimanere in lingua inglese.

  ```
    function sayHello() {
      alert("Hello, World!") // show the text 'Hello, World!'
    }
  ```

  verrà tradotto come segue:

  ```
    function sayHello() {
      alert("Hello, World!") // mostra il testo 'Hello, World!'
    }
  ```

  - Non è necessario tradurre le immagini utilizzate durante le spiegazioni

Alcuni termini ricorrenti:
  - Nomi dei tipi vanno mantenuti in inglese:

      **Date is a JavaScript data type.**

      Verrà tradotto come:
      
        ✅ Date è un tipo di dato in JavaScript.

        ❌ Data è un tipo di dato in JavaScript.
  
  - **Summary**, il termine che troverete a fine di ogni articolo va tradotto come **Riepilogo**

### FAQ

  <details>
    <summary>In quale formato sono scritti gli articoli?</summary>

    Il tutorial segue lo standard testuale "Markdonw", è molto semplice da utilizzare. In ogni caso non vi è richiesto di mettere mano al formato, è sufficiente la traduzione del testo.
  </details>

  <details>
    <summary>Cosa posso utilizzare per tradurre gli articoli?</summary>

    Puoi tradurre gli articoli utilizzando il tool con cui ti tovi più comodo. Puoi farlo direttamente con l'editor di testo intergato di GitHub se ti trovi più a tuo agio.

    L'importante è rispettare le linee guida fornite sopra!
  </details>

---  
♥  
Ilya Kantor @iliakan
<|MERGE_RESOLUTION|>--- conflicted
+++ resolved
@@ -17,11 +17,7 @@
   - [Come contribuire](#come-contribuire)
   - [Consigli per la traduzione](#consigli-per-la-traduzione)
 
-<<<<<<< HEAD
 ## Importante
-=======
-**You can edit the text in any editor.** The tutorial uses enhanced "markdown" format, easy to grasp. And if you want to see how it looks on-site, there's a server to run the tutorial locally at <https://github.com/javascript-tutorial/server>.
->>>>>>> 42ee1488
 
 - Quando effettui le traduzioni lavora **sempre** in un branch dedicato, in questo modo manteniamo il branch `master` il più pulito possibile. Continua a leggere per maggiori informazioni.
 
@@ -40,7 +36,8 @@
 
 ### 2. Notifica l'articolo scelto
 
-  Prima di cominciare la traduzione ricordati di lasciare un commento con indicato il nome dell'articolo che desideri tradurre, in questo modo evitiamo che un articolo venga tradotto da più persone.
+  Prima di cominciare la traduzione è importante lasciare un commento all'interno della issue [Italian Translation Progress](https://github.com/javascript-tutorial/it.javascript.info/issues/1)
+  Il commento deve contenere solo il titolo dell'articolo che volete tradurre, in questo modo l'articolo vi viene assegnato e si evita che un articolo venga tradotto da più persone.
 
 ### 3. Esegui un fork del repository
 
@@ -57,6 +54,8 @@
 
 ### 5. Traduzione
 
+  **Puoi lavorare con qualsiasi editor di testo.** Il tutorial è scritto utilizzando una versione migliorata del linguaggio markdown, facile da utilizzare. Se vuoi avere una preview del tuo lavoro di traduzione, puoi installare localmente questo [server] (https://github.com/javascript-tutorial/server).
+  
   **Importante**
   Per lavorare alla traduzione ti chiedo di prendere come riferimento l'articolo inglese, che puoi trovare al [seguente repository](https://github.com/javascript-tutorial/en.javascript.info).
   Il tutorial è in costante aggiornamento, quindi la versione inglese presente nel repository italiano potrebbe non essere aggiornata all'ultima versione!
@@ -106,6 +105,8 @@
   ```
 
   - Non è necessario tradurre le immagini utilizzate durante le spiegazioni
+  
+  - All'interno dei files degli esercizi `task.md` la voce iniziale `importance:` non va tradotta
 
 Alcuni termini ricorrenti:
   - Nomi dei tipi vanno mantenuti in inglese:
@@ -131,7 +132,7 @@
   <details>
     <summary>Cosa posso utilizzare per tradurre gli articoli?</summary>
 
-    Puoi tradurre gli articoli utilizzando il tool con cui ti tovi più comodo. Puoi farlo direttamente con l'editor di testo intergato di GitHub se ti trovi più a tuo agio.
+    Puoi tradurre gli articoli utilizzando il tool con cui ti trovi più comodo. Puoi farlo direttamente con l'editor di testo integrato di GitHub se ti trovi più a tuo agio.
 
     L'importante è rispettare le linee guida fornite sopra!
   </details>
