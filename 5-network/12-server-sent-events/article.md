# Server Sent Events

La specifica [Server-Sent Events](https://html.spec.whatwg.org/multipage/comms.html#the-eventsource-interface) descrive una classe built-in `EventSource`, che mantiene la connessione con il server e permette di ricevere eventi da esso.

In modo simile ai `WebSocket`, la connessione è persistente.

Ci sono però delle differenze sostanziali:

| `WebSocket` | `EventSource` |
|-------------|---------------|
| Bidirezionale: sia il client che il server possono scambiare messaggi | Unidirezionale: solamente il server può inviare messaggi |
| Dati binari e testuali | Solo testuali |
| Protocollo WebSocket | HTTP standard |

`EventSource` è un modo meno potente di comunicare con il server rispetto ai `WebSocket`.

Perché dovremmo usarli?

La ragione principale: è semplice da usare. In molte applicazioni, la potenza dei `WebSocket` è anche troppa.

Se abbiamo necessità di ricevere un flusso di dati da un server: che siano messaggi di chat o variazioni di prezzo dei mercati. Allora è ciò per cui `EventSource` è fatto. Supporta anche l'auto riconnessione, la qualcosa dovremmo invece implementare manualmente nei `WebSocket`. Oltretutto, è un normalissimo HTTP, e non un nuovo protocollo. 

## Ottenere i messaggi

Per cominciare a ricevere messaggi, dobbiamo solamente creare un `new EventSource(url)`.

Il browser si connetterà all'url e terrà la connessione aperta, in attesa di eventi.

Il server dovrebbe rispondere con status 200 ed header `Content-Type: text/event-stream`, dopodiché mantenere aperta la connessione e scrivere i messaggi all'interno di esso in un formato speciale del tipo:

```
data: Message 1

data: Message 2

data: Message 3
data: of two lines
```

- Un messaggio di testo segue la stringa `data:`, lo spazio dopo la virgola è opzionale.
- I messaggi sono delimitati con un doppio line break `\n\n`.
- Per inviare un line break `\n`, possiamo inviare immediatamente un altro `data:` (il terzo messaggio nell'esempio precedente).

In pratica, i messaggi complessi sono solitamente inviati tramite oggetti codificati in JSO. I Line-breaks sono codificati come `\n`, e in questo modo i messaggi `data:` multiriga non sono necessari

Ad esempio:

```js
data: {"user":"John","message":"First line*!*\n*/!* Second line"}
```

...In questo modo possiamo assumere che ogni `data` contenga esattamente un messaggio.

Per ognuno di questi messaggi, viene generato l'evento `message`:

```js
let eventSource = new EventSource("/events/subscribe");

eventSource.onmessage = function(event) {
  console.log("New message", event.data);
  //logghera' 3 volte per il data stream poco sopra
};

// oppure eventSource.addEventListener('message', ...)
```

### Richieste Cross-origin

`EventSource` supporta le richieste cross-origin, come `fetch` e qualunque altro metodo di rete. Possiamo usare qualunque URL:

```js
let source = new EventSource("https://another-site.com/events");
```
Il server remoto otterrà l'header `Origin` e dovrà rispondere con `Access-Control-Allow-Origin` per continuare.

Per inviare credenziali, dovremmo impostare le opzioni aggiuntive `withCredentials`, in questo modo:

```js
let source = new EventSource("https://another-site.com/events", {
  withCredentials: true
});
```

Si prega di guardare il capitolo <info:fetch-crossorigin> per maggiori informazioni sugli headers cross-origin.


## Riconnessione

In fase di creazione, `new EventSource` si connette al server, e se la connessione si interrompe -- si riconnette.

Ciò è molto conveniente, dal momento che non ci dobbiamo curare della cosa.

C'è un piccolo ritardo tra le riconnessioni, pochi secondi di default.

Il server può impostare il ritardo raccomandato usando `retry:` nella risposta (in millisecondi)

```js
retry: 15000
data: Hello, I set the reconnection delay to 15 seconds
```

Il `retry:` può arrivare insieme ad altri dati, o come messaggio singolo.

Il browser dovrebbe attendere questi millisecondi prima di riconnettersi. O anche di più, ad esempio se il browser sa (dall'OS) che non c'è connessione in quel momento, può attendere fino a quando la connessione non ritorna, e successivamente riprovare.

- Se il server vuole che il browser smetta di riconnettersi, dovrebbe rispondere con uno status HTTP 204.
- Se il browser vuole chiudere la connessione, dovrebbe chiamare il metodo `eventSource.close()`:

```js
let eventSource = new EventSource(...);

eventSource.close();
```
Inoltre, non avverrà alcuna riconnessione se la risposta ha un `Content-type` non valido o se il suo HTTP status è diverso da 301, 307, 200 o 204. In questi casi verrà emesso l'evento `"error"`, e il browser non si riconnetterà.

```smart
Quando una connessione è finalmente chiusa, non ci sarà modo di "riaprirla". Se volessimo riconnetterci nuovamente, dovremmo ricreare un nuovo `EventSource`.
```

## Message id

Quando una connessione si interrompe per motivi di problemi di rete, ogni lato non può essere sicuro di quale messaggi siano stati ricevuti, e quali no.
Per riprendere correttamente la connessione, ogni messaggio dovrebbe avere un campo `id`, come questo:
```
data: Message 1
id: 1

data: Message 2
id: 2

data: Message 3
data: of two lines
id: 3
```
Quando viene ricevuto un messaggio con `id:`, il browser:

- Imposta la proprietà `eventSource.lastEventId` su quel valore.
- In fase di riconnessione invia l'header `Last-Event-ID` con quell'`id`, in modo da permettere al server di reinviare i messaggi successivi.

```smart header="Inserisci `id:` dopo `data:`"
Nota bene: l'`id` viene aggiunto dopo il messaggio `data` dal server, per assicurarsi che `lastEventId` venga aggiornato solamente dopo che il messaggio sia stato ricevuto.
```

## Stato della conessione: readyState

L'oggetto `EventSource` possiede la proprietà `readyState`, che può assumere uno dei seguenti valori:

```js no-beautify
EventSource.CONNECTING = 0; // connessione o riconnessione
EventSource.OPEN = 1;       // connesso
EventSource.CLOSED = 2;     // connessione chiusa
```

Quando viene creato un oggetto, o se la connessione è assente, viene valorizzato sempre a `EventSource.CONNECTING` (equivale a `0`).

Possiamo interrogare questa proprietà per sapere lo stato di `EventSource`.

## Tipi di evento

Di base l'oggetto `EventSource` genera tre eventi:

- `message` -- un messaggio ricevuto, disponibile come `event.data`.
- `open` -- la connessione è aperta.
- `error` -- la connessione non può essere stabilita, ad esempio, il server ha risposto con lo status HTTP 500.

Il server può specificare un altro tipo di evento con `event: ...` all'inizio dell'evento.

Per esempio:

```
event: join
data: Bob

data: Hello

event: leave
data: Bob
```

Per gestire eventi custom, dobbiamo usare `addEventListener`, e non `onmessage`:

```js
eventSource.addEventListener('join', event => {
  alert(`Joined ${event.data}`);
});

eventSource.addEventListener('message', event => {
  alert(`Said: ${event.data}`);
});

eventSource.addEventListener('leave', event => {
  alert(`Left ${event.data}`);
});
```

## Esempio completo

Qui c'è il server che invia messaggi con `1`, `2`, `3`, ed infine `bye` interrompendo la connessione.

Dopo il browser si riconnette automaticamente.

[codetabs src="eventsource"]

## Riepilogo

L'oggetto `EventSource` stabilisce automaticamente una connessione persistente e permette al server di inviare dei messaggi attraverso di essa.

Offrendo:
- Riconnessione automatica, con timeout di `retry` regolabili.
- Id dei messaggi per riprendere gli eventi, l'ultimo id ricevuto viene inviato nell'header `Last-Event-ID` in fase di riconnessione.
- Lo stato corrente è dentro la proprietà `readyState`.

Ciò rende `EventSource` una valida alternativa ai `WebSocket`, il quale è più a basso livello e manca di alcune funzionalità built-in (sebbene possano essere implementate).

In molte applicazioni reali, la potenza di `EventSource` è già sufficiente.

Supportato in tutti i browser moderni (non IE).

La sintassi è:

```js
let source = new EventSource(url, [credentials]);
```

Il secondo argomento consta di una sola opzione possibile: `{ withCredentials: true }`, la quale permette di inviare credenziali cross-origin.

Complessivamente la sicurezza del cross-origin è la stessa di `fetch` e altri metodi di rete.

### Proprietà di un oggetto `EventSource`

`readyState`
: Lo stato corrente della connessione: uno tra `EventSource.CONNECTING (=0)`, `EventSource.OPEN (=1)` o `EventSource.CLOSED (=2)`.

`lastEventId`
: L'ultimo `id` ricevuto.In fase di riconnessione il browser lo invia nell'header `Last-Event-ID`.

### Metodi

`close()`
: Chiude la connessione.

### Eventi

`message`
: Messagio ricevuto, il dato è dentro `event.data`.

`open`
: La connessione è stabilita.

`error`
<<<<<<< HEAD
: In caso di errori, inclusi la connessione persa (con riconnessione automatica) ed errori fatali. Possiamo controllare `readyState` per vedere se è stata tentata la riconnessione.
=======
: In caso di errori, inclusi sia la connessione persa (con riconnessione automatica) che eventuali errori fatali. Possiamo controllare `readyState` per vedere se è stata tentata la riconnessione.
>>>>>>> f34ddaf2

Il server può impostare un evento personalizzato dentro `event:`. Questi eventi andrebbero gestiti usando `addEventListener`, e non `on<event>`.

### Formato della risposta del server

Il server invia messaggi, delimitati da `\n\n`.

Un messaggio può avere i seguenti campi:

- `data:` -- corpo del messaggio, una sequenza di `data` multipli viene interpretata come un messaggio singolo, con `\n` tra la parti.
- `id:` -- aggiorna `lastEventId`, inviato dentro `Last-Event-ID` in fase di riconnessione.
- `retry:` -- raccomanda una ritardo nel tentativo di riconessione in millisecondi. Non c'è modo di impostarlo da JavaScript.
<<<<<<< HEAD
- `event:` -- event name, must precede `data:`.
=======
- `event:` -- il nome dell'evento, deve necessariamente precedere `data:`.
>>>>>>> f34ddaf2

Un messaggio può includere uno o più campi in qualunque ordine, ma l'`id:` solitamente va per ultimo.<|MERGE_RESOLUTION|>--- conflicted
+++ resolved
@@ -248,11 +248,7 @@
 : La connessione è stabilita.
 
 `error`
-<<<<<<< HEAD
-: In caso di errori, inclusi la connessione persa (con riconnessione automatica) ed errori fatali. Possiamo controllare `readyState` per vedere se è stata tentata la riconnessione.
-=======
 : In caso di errori, inclusi sia la connessione persa (con riconnessione automatica) che eventuali errori fatali. Possiamo controllare `readyState` per vedere se è stata tentata la riconnessione.
->>>>>>> f34ddaf2
 
 Il server può impostare un evento personalizzato dentro `event:`. Questi eventi andrebbero gestiti usando `addEventListener`, e non `on<event>`.
 
@@ -265,10 +261,6 @@
 - `data:` -- corpo del messaggio, una sequenza di `data` multipli viene interpretata come un messaggio singolo, con `\n` tra la parti.
 - `id:` -- aggiorna `lastEventId`, inviato dentro `Last-Event-ID` in fase di riconnessione.
 - `retry:` -- raccomanda una ritardo nel tentativo di riconessione in millisecondi. Non c'è modo di impostarlo da JavaScript.
-<<<<<<< HEAD
-- `event:` -- event name, must precede `data:`.
-=======
 - `event:` -- il nome dell'evento, deve necessariamente precedere `data:`.
->>>>>>> f34ddaf2
 
 Un messaggio può includere uno o più campi in qualunque ordine, ma l'`id:` solitamente va per ultimo.