--- conflicted
+++ resolved
@@ -169,15 +169,9 @@
 
 L'opzione `redirect` ci permette di cambiare questo comportamento:
 
-<<<<<<< HEAD
 - **`"follow"`** -- il predefinito, segue gli HTTP-redirects,
 - **`"error"`** -- va in errore in caso di HTTP-redirect,
-- **`"manual"`** -- non segue gli HTTP-redirect, ma `response.url` sarà il nuovo URL, e `response.redirected` sarà `true`, cosicché potremo eseguire il redirect manualmente al nuovo URL (se necessario).
-=======
-- **`"follow"`** -- the default, follow HTTP-redirects,
-- **`"error"`** -- error in case of HTTP-redirect,
-- **`"manual"`** -- allows to process HTTP-redirects manually. In case of redirect, we'll get a special response object, with `response.type="opaqueredirect"` and and zeroed/empty status and most other properies.
->>>>>>> e01998ba
+- **`"manual"`** -- permette di processare gli HTTP-redirect manualmente. In caso di redirect otterremo in risposta un oggetto speciale, con `response.type="opaqueredirect"`, status vuoto, e la maggior parte della altre proprietà.
 
 ## integrity
 
