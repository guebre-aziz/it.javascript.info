
# Fetch

JavaScript può inviare richieste di rete al server e caricare nuove informazioni ogni volta che è necessario.

Per esempio, possiamo usare le richieste di rete per:

- Inviare un ordine,
- Caricare informazioni di un utente,
- Ricevere gli ultimi aggiornamenti del server,
- etc...

...e tutto senza alcun ricaricamento della pagina!

Ti sarà capitato di ascoltare o leggere il termine "AJAX" (acronimo di <b>A</b>synchronous <b>J</b>avaScript <b>A</b>nd <b>X</b>ML) che è comunemente utilizzato per accomunare (sotto un'unica effige) le richieste di rete in JavaScript. Non è però necessario usare XML: il termine proviene da un retaggio del passato ed è per questo che fa parte dell'abbreviazione.

Ci sono molti modi per inviare richieste di rete per richiedere informazioni dal server.

Il metodo `fetch()` è tra tutti il più moderno e versatile, e per questo inizieremo ad analizzare proprio questo. Questo metodo non è supportato dai browser più datati (ma è possibile risolvere con dei polyfills), ma lo è ampiamente tra quelli recenti.

La sintassi base è:

```js
let promise = fetch(url, [options])
```

- **`url`** -- l'URL da raggiungere.
- **`options`** -- parametri opzionali: metodi, headers etc.

<<<<<<< HEAD
Il browser avvia immediatamente la richiesta, il cui risultato sarà utilizzato e gestito per mezzo di una promise.
=======
Without `options`, this is a simple GET request, downloading the contents of the `url`.
>>>>>>> 42ee1488

Ottenere una risposta è comunemente un processo che si svolge in due fasi.


Possiamo valutare gli status HTTP dalle proprietà:

- **`status`** -- HTTP status code, ad esempio 200.
- **`ok`** -- boolean, `true` se l'HTTP status code è 200-299.

Per esempio:

```js
let response = await fetch(url);

if (response.ok) { // se l'HTTP-status è 200-299
  // ricevi il body della risposta (il metodo sarà spiegato di seguito)
  let json = await response.json();
} else {
  alert("HTTP-Error: " + response.status);
}
```

**Seconda fase: per prelevare il body della risposta, abbiamo bisogno di un ulteriore metodo.**

`Response` fornisce molteplici metodi promise-based per accedere al body in svariati formati:

- **`response.text()`** -- legge il la risposta e ritorna un testo,
- **`response.json()`** -- interpreta e ritorna la risposta come un JSON,
- **`response.formData()`** -- ritorna la risposta come un oggetto (object) `FormData` (spiegato nel [prossimo capitolo](info:formdata)),
- **`response.blob()`** -- ritorna la risposta come [Blob](info:blob) (binary data con type),
- **`response.arrayBuffer()`** -- ritorna la risposta come [ArrayBuffer](info:arraybuffer-binary-arrays) (rappresentazione low-level di binary data),
- inoltre, `response.body` è un oggetto (object) [ReadableStream](https://streams.spec.whatwg.org/#rs-class), che consente di leggere il body "pezzo per pezzo" (chunk-by-chunk), come vedremo dopo in un esempio.

Ad esempio, otteniamo un oggetto (object) JSON con gli ultimi commit da GitHub:

```js run async
let url = 'https://api.github.com/repos/javascript-tutorial/en.javascript.info/commits';
let response = await fetch(url);

*!*
let commits = await response.json(); // legge il body della risposta e lo interpreta come JSON
*/!*

alert(commits[0].author.login);
```

O facciamo lo stesso senza `await`, utilizzando la sintassi canonica delle promises:

```js run
fetch('https://api.github.com/repos/javascript-tutorial/en.javascript.info/commits')
  .then(response => response.json())
  .then(commits => alert(commits[0].author.login));
```

Per ottenere il testo della risposta, `await response.text()` invece del `.json()`:

```js run async
let response = await fetch('https://api.github.com/repos/javascript-tutorial/en.javascript.info/commits');

let text = await response.text(); // legge il body della risposta come testo

alert(text.slice(0, 80) + '...');
```

Come caso d'uso per la lettura del binary format, richiediamo e mostriamo l'immagine del logo delle [specifiche "fetch"](https://fetch.spec.whatwg.org) (vedi il capitolo [Blob](info:blob) per i dettagli sulle possibilità offerte dai `Blob`):

```js async run
let response = await fetch('/article/fetch/logo-fetch.svg');

*!*
let blob = await response.blob(); // download del Blob object
*/!*

// crea un tag <img>
let img = document.createElement('img');
img.style = 'position:fixed;top:10px;left:10px;width:100px';
document.body.append(img);

// mostra il logo
img.src = URL.createObjectURL(blob);

setTimeout(() => { // nascondi dopo tre secondi
  img.remove();
  URL.revokeObjectURL(img.src);
}, 3000);
```

````warn
Possiamo solo scegliere un metodo di lettura del body.

Se per esempio abbiamo già prelevato il response con `response.text()`, successivamente `response.json()` non funzionerà, dato che il body sarà stato già processato.

```js
let text = await response.text(); // elaborazione del response body
let parsed = await response.json(); // fallisce (già elaborato)
````

## Headers della risposta (o response headers)

Le response headers sono disponibili nell'oggetto (object) Map-like `response.headers`.

In realtà non è esattamente un oggetto (object) Map, ma ha metodi molto simili per ottenere le singole header per nome o iterare tra tutte le headers:

```js run async
let response = await fetch('https://api.github.com/repos/javascript-tutorial/en.javascript.info/commits');

// ricevo un header
alert(response.headers.get('Content-Type')); // application/json; charset=utf-8

// itero tra tutte le headers
for (let [key, value] of response.headers) {
  alert(`${key} = ${value}`);
}
```

## Headers della richiesta (o request headers)

Per settare un header della request in `fetch`, possiamo usare la chiave `headers` dell'oggetto (object) passato come parametro delle opzioni, come ad esempio:
```js
let response = fetch(protectedUrl, {
  headers: {
    Authentication: 'secret'
  }
});
```

...ci sono però una serie di [HTTP headers proibiti](https://fetch.spec.whatwg.org/#forbidden-header-name), che non siamo autorizzati a settare:

- `Accept-Charset`, `Accept-Encoding`
- `Access-Control-Request-Headers`
- `Access-Control-Request-Method`
- `Connection`
- `Content-Length`
- `Cookie`, `Cookie2`
- `Date`
- `DNT`
- `Expect`
- `Host`
- `Keep-Alive`
- `Origin`
- `Referer`
- `TE`
- `Trailer`
- `Transfer-Encoding`
- `Upgrade`
- `Via`
- `Proxy-*`
- `Sec-*`

Queste headers sono  controllate esclusivamente dal browser perché aiutano a garantire una comunicazione HTTP corretta e sicura.

## Richieste POST (o POST requests)

Per eseguire una richiesta `POST` o una richiesta con un altro metodo, possiamo usare le opzioni di `fetch`:

- **`method`** -- metodo HTTP, es. `POST`,
- **`body`** -- il body della richiesta, scegliendo tra:
  - una stringa (string) (es. JSON-encoded),
  - oggetto (object) `FormData`, per inviare i dati come `form/multipart`,
  - `Blob`/`BufferSource` per inviare binary data,
  - [URLSearchParams](info:url), per inviare i dati in `x-www-form-urlencoded` encoding, anche se raramente utilizzato.

Il formato più comunemente utilizzato è il JSON.

Per esempio, il codice seguente invia l'oggetto (object) `user` come JSON:

```js run async
let user = {
  name: 'John',
  surname: 'Smith'
};

*!*
let response = await fetch('/article/fetch/post/user', {
  method: 'POST',
  headers: {
    'Content-Type': 'application/json;charset=utf-8'
  },
  body: JSON.stringify(user)
});
*/!*

let result = await response.json();
alert(result.message);
```

Nota che, se il `body` della richiesta è una stringa (string), la `Content-Type` header è settata di default a `text/plain;charset=UTF-8`.

Se stiamo invece inviando un JSON, usiamo `application/json` come `Content-Type` corretto per i dati nelle opzioni `headers`.

## Inviare un'immagine

Possiamo anche inviare binary data con `fetch` usando oggetti `Blob` o `BufferSource`.

In questo esempio, c'è un `<canvas>` sul quale possiamo disegnare spostarci sopra con il mouse. Al clic sul bottone "Invia" invieremo l'immagine al server:

```html run autorun height="90"
<body style="margin:0">
  <canvas id="canvasElem" width="100" height="80" style="border:1px solid"></canvas>

  <input type="button" value="Invia" onclick="submit()">

  <script>
    canvasElem.onmousemove = function(e) {
      let ctx = canvasElem.getContext('2d');
      ctx.lineTo(e.clientX, e.clientY);
      ctx.stroke();
    };

    async function submit() {
      let blob = await new Promise(resolve => canvasElem.toBlob(resolve, 'image/png'));
      let response = await fetch('/article/fetch/post/image', {
        method: 'POST',
        body: blob
      });

      // il server risponde con la conferma e la dimensione dell'immagine
      let result = await response.json();
      alert(result.message);
    }

  </script>
</body>
```

Nota che in questa occasione, invece, non impostiamo manualmente l'header `Content-Type`, perché un oggetto (object)` Blob` ha un tipo incorporato (in questo caso `image/png`,  generato da `toBlob`). Per gli oggetti `Blob`, il tipo generato diventa il valore di` Content-Type`.

La funzione `submit()` può essere riscritta senza `async/await` come ad esempio:

```js
function submit() {
  canvasElem.toBlob(function(blob) {        
    fetch('/article/fetch/post/image', {
      method: 'POST',
      body: blob
    })
      .then(response => response.json())
      .then(result => alert(JSON.stringify(result, null, 2)))
  }, 'image/png');
}
```

## Riepilogo

Una tipica richiesta fetch consiste in 2 chiamate `await`:

```js
let response = await fetch(url, options); // ritorna le response headers
let result = await response.json(); // legge il body come JSON
```

O la versione senza `await`:

```js
fetch(url, options)
  .then(response => response.json())
  .then(result => /* processa qui il result */)
```

Proprietà del response:
- `response.status` -- codice HTTP della risposta,
- `response.ok` -- `true` se lo status è 200-299.
- `response.headers` -- oggetto (object) Map-like con le HTTP headers.

Metodi per ricevere il response body:
- **`response.text()`** -- ritorna la risposta come testo,
- **`response.json()`** -- ritorna ed interpreta la risposta come oggetto (object) JSON,
- **`response.formData()`** -- ritorna la risposta come oggetto (object) `FormData` (per il form/multipart encoding, vedi il prossimo capitolo),
- **`response.blob()`** -- ritorna la risposta come oggetto (object) [Blob](info:blob) (binary data con type),
- **`response.arrayBuffer()`** -- ritorna la risposta come oggetto (object) [ArrayBuffer](info:arraybuffer-binary-arrays) (low-level binary data),

Altre opzioni di fetch:
- `method` -- metodo HTTP,
- `headers` -- un oggetto (object) con le headers della richiesta (non tutte le headers sono concesse),
- `body` -- i dati da inviare (request body) come `string` o come oggetti `FormData`, `BufferSource`, `Blob`, `UrlSearchParams`.

Nei prossimi capitoli vedremo ulteriori opzioni e casi d'uso di `fetch`.<|MERGE_RESOLUTION|>--- conflicted
+++ resolved
@@ -27,14 +27,9 @@
 - **`url`** -- l'URL da raggiungere.
 - **`options`** -- parametri opzionali: metodi, headers etc.
 
-<<<<<<< HEAD
-Il browser avvia immediatamente la richiesta, il cui risultato sarà utilizzato e gestito per mezzo di una promise.
-=======
-Without `options`, this is a simple GET request, downloading the contents of the `url`.
->>>>>>> 42ee1488
+Senza `options`, questa è una semplice richiesta GET che scarica il contenuto di `url`.
 
 Ottenere una risposta è comunemente un processo che si svolge in due fasi.
-
 
 Possiamo valutare gli status HTTP dalle proprietà:
 
