# WebSocket

Il protocollo `WebSocket`, descritto nelle specifiche [RFC 6455](http://tools.ietf.org/html/rfc6455) fornisce un mezzo di scambio dati tra server e browser utilizzando una connessione persistente. I dati vengono scambiati in entrambe le direzioni come dei "pacchetti" (packets), senza la necessit&agrave; di interrompere la connessione o di creare nuovi headers-HTTP per le richieste successive.

I WebSocket sono particolarmente adatti per servizi che richiedono scambi continui di dati, come ad esempio giochi online, sistemi di trading in real-time e cos&igrave; via.

## Un semplice esempio

Per aprire una connessione websocket, dobbiamo creare un `new WebSocket` utilizzando nell'url il protocollo speciale `ws`:

```js
let socket = new WebSocket("ws://javascript.info");
```
C'&egrave; anche il protocollo criptato `wss://`, utilizzato per i websockets HTTPS

```smart header="Scegli sempre `wss://`"
Il procotollo `wss://` non solo &egrave; criptato, ma &egrave; anche pi&ugrave; affidabile.


Questo perch&egrave; i dati del `ws://` non sono criptati, visibili per qualunque intermediario. Server proxy molto vecchi, che non riconoscono l'implementazione WebSocket, potrebbero notare i suoi headers, per così dire, "strani" e decidere di interrompre la connessione.

Invece, `wss://` &egrave; una connessione over TLS  (lo stesso di HTTPS che &egrave; HTTP over TLS), TLS cripta il dato prima di inviarlo e lo decripta in ricezione. Cos&igrave; i dati passano attraverso i proxy in maniera criptata e non potendone vedere il contenuto lo lasciano passare.
```

Appena creato il socket, dovremmo rimanere in ascolto su di esso per gli eventi. Ce ne sono 4:
- **`open`** -- connessione stabilita (established connection),
- **`message`** -- dati ricevuti (data received),
- **`error`** -- errore websocket (websocket error),
- **`close`** -- connessione chiusa (connection closed).

...E nel caso volessimo inviare qualcosa al server, allora abbiamo il metodo `socket.send(data)` che si occupa di questo.

Un esempio:

```js run
let socket = new WebSocket("wss://javascript.info/article/websocket/demo/hello");

socket.onopen = function(e) {
  alert("[open] Connessione stabilita");
  alert("Invio al server");
  socket.send("Il mio nome &egrave; John");
};

socket.onmessage = function(event) {
  alert(`[message] Ricezione dati dal server: ${event.data}`);
};

socket.onclose = function(event) {
  if (event.wasClean) {  
    alert(`[close] Connessione chiusa con successo, code=${event.code} reason=${event.reason}`);
  } else {
    // e.g. processo del server teminato o connessione gi&agrave;
    // in questo caso event.code solitamente &egrave; 1006
    alert('[close] Connection morta.');
  }
};

socket.onerror = function(error) {
  alert(`[error] ${error.message}`);
};
```

A scopo dimostrativo, c'&egrave; un piccolo server funzionante [server.js](demo/server.js) scritto in Node.js, per l'esempio qui sopra. Risponde con "Hello from server, John", attende 5 secondi e poi chiude la connessione.

Quindi vedrai gli eventi `open` -> `message` -> `close`.

Questo &egrave; tutto, possiamo gi&agrave; parlare di WebSocket. Abbastanza semplice, no?

Adesso approfondiamo un po'.


## Aprire un WebSocket

Non appena viene istanziato `new WebSocket(url)`, il websocket tenta immediatamente di stabilire una connessione.

Durante la connessione, il browser (utilizzando degli headers appositi) chiede al server: "Supporti i WebSocket?" e se il server risponde "Si", allora la conversazione continua con il protocollo WebSocket, che non &egrave; per nulla HTTP.

![](websocket-handshake.svg)

Questo &egrave; un esempio di headers impostati dal browser per la richiesta di `new WebSocket("wss://javascript.info/chat")`.


```
GET /chat
Host: javascript.info
Origin: https://javascript.info
Connection: Upgrade
Upgrade: websocket
Sec-WebSocket-Key: Iv8io/9s+lYFgZWcXczP8Q==
Sec-WebSocket-Version: 13
```

- `Origin` -- l'origine della pagina del client, ad esempio:  `https://javascript.info`. Gli oggetti WebSocket sono per loro natura cross-origin. Non vi sono headers particolari o altre limitazioni. I server di vecchia data non gestiscono i WebSocket in nessun modo, quindi non ci sono problemi di compatibilit&agrave;. Ma l'header `Origin` &egrave; importante, dal momento che permette al server di decidere se parlare o meno con quel sito.
- `Connection: Upgrade` -- indica che il client vuole cambiare protocollo di comunicazione.
- `Upgrade: websocket` -- il protocollo richiesto &egrave; "websocket".
- `Sec-WebSocket-Key` -- una chiave generata randomicamente dal browser per sicurezza.
- `Sec-WebSocket-Version` -- versione di protocollo del WebSocket, 13 &egrave; quella corrente.

```smart header="L'handsnake del WebSocket non pu&ograve; essere emulato."
Non &egrave; possibile utilizzare  `XMLHttpRequest` oppure `fetch` per fare questo tipo di richieste HTTP, dal momento che a JavaScript non &egrave; premessa la creazione di questi headers.
```
Se il server acconsente allo switch in WebSocket, dovrebbe rispondere con un codice 101:

```
101 Switching Protocols
Upgrade: websocket
Connection: Upgrade
Sec-WebSocket-Accept: hsBlbuDTkk24srzEOTBUlZAlC2g=
```

Qui `Sec-WebSocket-Accept` &egrave; `Sec-WebSocket-Key` ricodificato usando un algoritmo speciale. Il browser lo usa per assicurarsi che la risposta sia corrispondente alla richiesta.

In seguito, i dati vengono trasferiti usando il protocollo WebSocket, presto ne vedremo la struttura ("frames"). E questo non ha niente a che vedere con HTTP.

### Estensioni e subprotocolli

Ci possono essere gli headers aggiuntivi `Sec-WebSocket-Extensions` e `Sec-WebSocket-Protocol` i quali descrivo estensioni e subprotocolli.

Ad esempio:

- `Sec-WebSocket-Extensions: deflate-frame` significa che il browser supporta la compressione dei dati. Una estensione &egrave; un qualcosa di collegato al trasferimento dei dati, delle una funzionalit&agrave; che estende il protocollo WebSocket. L'header `Sec-WebSocket-Extensions`, invece, viene inviato in automatico dal browser, con la lista di tutte le estensioni che pu&ograve; supportare.

- `Sec-WebSocket-Protocol: soap, wamp` significa che non vogliamo trasferire qualunque tipo di dato, ma solamente dati con protocollo [SOAP](http://en.wikipedia.org/wiki/SOAP) oppure WAMP ("The WebSocket Application Messaging Protocol"). I subprotocolli dei WebSocket sono registrati nel [catalogo IANA ](http://www.iana.org/assignments/websocket/websocket.xml).

<<<<<<< HEAD
=======
- `Sec-WebSocket-Extensions: deflate-frame` means that the browser supports data compression. An extension is something related to transferring the data, functionality that extends WebSocket protocol. The header `Sec-WebSocket-Extensions` is sent automatically by the browser, with the list of all extensions it supports.
>>>>>>> 42ee1488

    Questi headers aggiuntivi vengono settati da noi, per dire al server quali sottoprotocolli supporta il nostro codice, utilizzando il secondo parametro (opzionale) di `new WebSocket`. Questo sarebbe l'array dei subprotocolli se, ad esempio, volessimo usare  SOAP o WAMP:


    ```js
    let socket = new WebSocket("wss://javascript.info/chat", ["soap", "wamp"]);
    ```

Il server potrebbe rispondere con una lista di protocolli ed estensioni che autorizza all'uso.

Per esempio, la richiesta:

```
GET /chat
Host: javascript.info
Upgrade: websocket
Connection: Upgrade
Origin: https://javascript.info
Sec-WebSocket-Key: Iv8io/9s+lYFgZWcXczP8Q==
Sec-WebSocket-Version: 13
*!*
Sec-WebSocket-Extensions: deflate-frame
Sec-WebSocket-Protocol: soap, wamp
*/!*
```

Risposta:

```
101 Switching Protocols
Upgrade: websocket
Connection: Upgrade
Sec-WebSocket-Accept: hsBlbuDTkk24srzEOTBUlZAlC2g=
*!*
Sec-WebSocket-Extensions: deflate-frame
Sec-WebSocket-Protocol: soap
*/!*
```
Qui il server risponde che supporta l'estensione "deflate-frame", e solamente SOAP tra i subprotocolli richiesti.

## Trasferimento dati

La comunicazione WebSockt &egrave; basata sui cosidetti "frames" -- frammenti di dati, che possono essere inviati da entrambe le parti e possono essere di tipi differenti.

- "text frames" -- contengono dati in formato testuale che le parti inviano gli uni agli altri.
- "binary data frames" -- contengono dati in formato binario che la parti inviano gli uni agli altri.
- "ping/pong frames" vengono usati per controllare la connessione, inviati dal server, il browser risponde vi risponde automaticamente.
- ci sono anche i "connection close frame" e altri frames di servizio.

**Il metodo WebSocket `.send()` pu&ograve; inviare sia dati binari che testuali.**

Una chiamata `socket.send(body)` permette che il `body` possa essere sia in formato stringa che binario, incluso `Blob`, `ArrayBuffer`, etc. Non sono richieste configurazioni: basta inviarli in uno di questi formati.

**Quando riceviamo il dato, il testo arriva sempre come stringa. Per il formato binario possiamo scegliere tra i formati `Blob` e `ArrayBuffer`.**

Questo &egrave; settato dalla propriet&agrave; `socket.bufferType`, di default &egrave; `"blob"`, cos&igrave; i dati binari arrivano come oggetti `Blob`.

[Blob](info:blob) &egrave; un oggetto binario di alto livello, si integra direttamente con `<a>`, `<img>` e altri tag, cos&igrave; &egrave; un default puro. Ma per operazioni binarie, per accedere ai singoli data bytes, possiamo cambiarlo in`"arraybuffer"`:


```js
socket.binaryType = "arraybuffer";
socket.onmessage = (event) => {
  // event.data is either a string (if text) or arraybuffer (if binary)
};
```

## Rate limiting

Immagina che la nostra app abbia tantissimi dati da inviare. Ma che l'utente abbia una connessione molto lenta, magari internet su rete mobile e fuori citt&agrave;.
Potremmo chiamare `socket.send(data)` in continuazione. Per&ograve; i dati verranno bufferizzati (immagazzinati) in memoria ed inviati solo quando una connessione abbastanza veloce lo permetter&agrave;.

<<<<<<< HEAD
La propriet&agrave; `socket.bufferedAmount` immagazzina i dati che sono bufferizzati in un dato momento, in attesa di inviarli tramite la rete.
=======
The `socket.bufferedAmount` property stores how many bytes remain buffered at this moment, waiting to be sent over the network.
>>>>>>> 42ee1488

Possiamo esaminarlo per vedere se il socket &egrave; attualmente disponibile per la trasmissione.

```js
// ogni 100ms esaminiamo il socket ed inviamo altri dati
// ma solamente se quelli precedenti sono stati inviati
setInterval(() => {
  if (socket.bufferedAmount == 0) {
    socket.send(moreData());
  }
}, 100);
```


## Chiusura della connessione

Normalmente, quando una delle parti desidera chiudere una connessione (sia il browser che il server hanno ognuno gli stessi diritti), inviano un "connection close frame", un frame di chiusura connessione con un codice numerico e una descrizione testuale della motivazione.

Il metodo per farlo &egrave;:
```js
socket.close([code], [reason]);
```

- `code` &egrave; un codice specifico del WebSocket (opzionale)
- `reason` &egrave; una stringa che descrive la motivazione della chiusura (opzionale)

Le altre parti ottengono il codice e la motivazione all'interno dell'handler `close`, ad esempio:

```js
// la parte che chiude:
socket.close(1000, "Work complete");

// l'altra parte
socket.onclose = event => {
  // event.code === 1000
  // event.reason === "Lavoro terminato"
  // event.wasClean === true (chiusura pulita)
};
```
I valori pi&ugrave; comuni sono:

<<<<<<< HEAD
- `1000` -- predefinito, chiusura normale (usato se non viene fornito alcun `code`),
- `1006` -- non c'&egrave; modo di settare questo codice manualmente, indica che la connessione &egrave; stata persa (frame di chiusura non presente).
=======
Most common code values:

- `1000` -- the default, normal closure (used if no `code` supplied),
- `1006` -- no way to set such code manually, indicates that the connection was lost (no close frame).
>>>>>>> 42ee1488

Esistono altri codice come:

- `1001` -- la parte non risulta raggiungibile, ad esempio, il server si sta spegnendo o il browser ha chiuso la pagina,
- `1009` -- il messaggio &egrave; troppo grande per essere processato,
- `1011` -- errore non previsto nel server,
- ...e cos&igrave; via.

La lista completa si trova nel documento [RFC6455, §7.4.1](https://tools.ietf.org/html/rfc6455#section-7.4.1).

I codici WebSocket sono in qualche modo assimilabili ai codici HTTP, ma diversi. In particolare, ogni codice inferiore a `1000` &egrave; riservato, ci sar&agrave; quindi un errore se tenteremo di settarne uno.

```js
// in caso di connessione interrotta
socket.onclose = event => {
  // event.code === 1006
  // event.reason === ""
  // event.wasClean === false (nessun frame di chiusura)
};
```


## stato della connessione

Per ottenere lo stato della connessione, inoltre, c'&egrave; la propriet&agrave; `socket.readyState` con i valori:

- **`0`** -- "CONNECTING": la connessione non &egrave; stato ancora stabilita,
- **`1`** -- "OPEN": in comunicazione,
- **`2`** -- "CLOSING": connessione in chiusura,
- **`3`** -- "CLOSED": connessione chiusa.


## Esempio di chat

Prendiamo in esame un esempio di chat usando le WebSocket API del browser e il modulo Node.js WebSocket <https://github.com/websockets/ws>. Soffermeremo la nostra attenzione sulla parte client, ma quella server &egrave; altrettanto semplice.

HTML: abbiamo bisogno di un tag `<form>` per inviare i messaggi e di un tag `<div>` per i messaggi in arrivo:

```html
<!-- message form -->
<form name="publish">
  <input type="text" name="message">
  <input type="submit" value="Send">
</form>

<!-- div con i messaggi -->
<div id="messages"></div>
```

Da JavaScript vogliamo tre cose:
1. Aprire la connessione.
2. Gestire il form con l'invio -- `socket.send(message)` per il messaggio.
3. Gestire il messaggio in arrivo -- accodarlo all'elemento `div#messages`.

Ecco il codice:

```js
let socket = new WebSocket("wss://javascript.info/article/websocket/chat/ws");

// invio del messaggio dal form
document.forms.publish.onsubmit = function() {
  let outgoingMessage = this.message.value;

  socket.send(outgoingMessage);
  return false;
};

// messaaggio ricevuto - mostra il messaggio su div#messages
socket.onmessage = function(event) {
  let message = event.data;

  let messageElem = document.createElement('div');
  messageElem.textContent = message;
  document.getElementById('messages').prepend(messageElem);
}
```Il codice server-side va un pochino oltre i nostri scopi. Qui useremo Node.js, ma non siamo obbligati. Le altre piattaforme hanno i loro mezzi per lavorare con i WebSocket.

L'algoritmo server-side:

1. Crea `clients = new Set()` -- un set di sockets.
2. Per ogni weboscket accettato, questo viene aggiunto`clients.add(socket)` e configura il listener all'evento `message` per riceverne i messaggi.
3. Quando viene ricevuto un messaggio: cicla tutti i clients ed invia il messaggio ad ognuno.
4. Quando una connessione viene chiusa: `clients.delete(socket)`.

```js
const ws = new require('ws');
const wss = new ws.Server({noServer: true});

const clients = new Set();

http.createServer((req, res) => {
  // qui gestiamo solamente le connessioni websocket
  // in progetti veri dovremmo avere anche fare con altro codice per gestire richieste che non non-websocket
  wss.handleUpgrade(req, req.socket, Buffer.alloc(0), onSocketConnect);
});

function onSocketConnect(ws) {
  clients.add(ws);

  ws.on('message', function(message) {
    message = message.slice(0, 50); // lunghezza massima dei messaggi di 50

    for(let client of clients) {
      client.send(message);
    }
  });

  ws.on('close', function() {
    clients.delete(ws);
  });
}
```


Ecco l'esempio funzionante:

[iframe src="chat" height="100" zip]

Puoi anche scaricarlo (pulsante in alto a destra nell'iframe) ed eseguirlo localmente. Solamente non dimenticare di installare [Node.js](https://nodejs.org/en/) e di fare partire `npm install ws` prima di avviarlo.

## Riepilogo

WebSocket sono una maniera moderna di avere connessioni persistenti browser-server.

- WebSockets non hanno le limitazioni cross-origin.
- sono ben supportati dai browser.
- Possono inviare e ricevere dati in formato stringa o in formato binario.

Le API sono semplici.

Metodi:
- `socket.send(data)`,
- `socket.close([code], [reason])`.

Eventi:
- `open`,
- `message`,
- `error`,
- `close`.

I WebSocket di per s&egrave; non includono la riconnessione, l'autenticazione e molti altri meccanismi di alto livello. Per quello, ci sono una infinit&agrave; di librerie, ma &egrave; anche possibile implementare queste funzionalit&agrave; manualmente.

A volte, per integrare i WebSocket in progetti gi&agrave; esistenti,la gente esegue un WebSocket server in parallelo con il server HTTP principale, e condividono un unico database. Le richieste ai WebSocket usano `wss://ws.site.com`, un sottodominio (subdomain) che conduce al server WebSocket, mentre `https://site.com` va al server HTTP principale.

Sicuramente, sono possibili altre modalit&agrave; di integrazione.<|MERGE_RESOLUTION|>--- conflicted
+++ resolved
@@ -1,8 +1,8 @@
 # WebSocket
 
-Il protocollo `WebSocket`, descritto nelle specifiche [RFC 6455](http://tools.ietf.org/html/rfc6455) fornisce un mezzo di scambio dati tra server e browser utilizzando una connessione persistente. I dati vengono scambiati in entrambe le direzioni come dei "pacchetti" (packets), senza la necessit&agrave; di interrompere la connessione o di creare nuovi headers-HTTP per le richieste successive.
-
-I WebSocket sono particolarmente adatti per servizi che richiedono scambi continui di dati, come ad esempio giochi online, sistemi di trading in real-time e cos&igrave; via.
+Il protocollo `WebSocket`, descritto nelle specifiche [RFC 6455](http://tools.ietf.org/html/rfc6455) fornisce un mezzo di scambio dati tra server e browser utilizzando una connessione persistente. I dati vengono scambiati in entrambe le direzioni come dei "pacchetti" (packets), senza la necessità di interrompere la connessione o di creare nuovi headers-HTTP per le richieste successive.
+
+I WebSocket sono particolarmente adatti per servizi che richiedono scambi continui di dati, come ad esempio giochi online, sistemi di trading in real-time e così via.
 
 ## Un semplice esempio
 
@@ -11,15 +11,15 @@
 ```js
 let socket = new WebSocket("ws://javascript.info");
 ```
-C'&egrave; anche il protocollo criptato `wss://`, utilizzato per i websockets HTTPS
+C'è anche il protocollo criptato `wss://`, utilizzato per i websockets HTTPS
 
 ```smart header="Scegli sempre `wss://`"
-Il procotollo `wss://` non solo &egrave; criptato, ma &egrave; anche pi&ugrave; affidabile.
-
-
-Questo perch&egrave; i dati del `ws://` non sono criptati, visibili per qualunque intermediario. Server proxy molto vecchi, che non riconoscono l'implementazione WebSocket, potrebbero notare i suoi headers, per così dire, "strani" e decidere di interrompre la connessione.
-
-Invece, `wss://` &egrave; una connessione over TLS  (lo stesso di HTTPS che &egrave; HTTP over TLS), TLS cripta il dato prima di inviarlo e lo decripta in ricezione. Cos&igrave; i dati passano attraverso i proxy in maniera criptata e non potendone vedere il contenuto lo lasciano passare.
+Il protocollo `wss://` non solo è criptato, ma è anche più affidabile.
+
+
+Questo perché i dati del `ws://` non sono criptati, visibili per qualunque intermediario. Server proxy molto vecchi, che non riconoscono l'implementazione WebSocket, potrebbero notare i suoi headers, per così dire, "strani" e decidere di interrompere la connessione.
+
+Invece, `wss://` è una connessione over TLS  (lo stesso di HTTPS che è HTTP over TLS), TLS cripta il dato prima di inviarlo e lo decripta in ricezione. Così i dati passano attraverso i proxy in maniera criptata e non potendone vedere il contenuto lo lasciano passare.
 ```
 
 Appena creato il socket, dovremmo rimanere in ascolto su di esso per gli eventi. Ce ne sono 4:
@@ -38,7 +38,7 @@
 socket.onopen = function(e) {
   alert("[open] Connessione stabilita");
   alert("Invio al server");
-  socket.send("Il mio nome &egrave; John");
+  socket.send("Il mio nome è John");
 };
 
 socket.onmessage = function(event) {
@@ -49,8 +49,8 @@
   if (event.wasClean) {  
     alert(`[close] Connessione chiusa con successo, code=${event.code} reason=${event.reason}`);
   } else {
-    // e.g. processo del server teminato o connessione gi&agrave;
-    // in questo caso event.code solitamente &egrave; 1006
+    // e.g. processo del server terminato o connessione già
+    // in questo caso event.code solitamente è 1006
     alert('[close] Connection morta.');
   }
 };
@@ -60,11 +60,11 @@
 };
 ```
 
-A scopo dimostrativo, c'&egrave; un piccolo server funzionante [server.js](demo/server.js) scritto in Node.js, per l'esempio qui sopra. Risponde con "Hello from server, John", attende 5 secondi e poi chiude la connessione.
+A scopo dimostrativo, c'è un piccolo server funzionante [server.js](demo/server.js) scritto in Node.js, per l'esempio qui sopra. Risponde con "Hello from server, John", attende 5 secondi e poi chiude la connessione.
 
 Quindi vedrai gli eventi `open` -> `message` -> `close`.
 
-Questo &egrave; tutto, possiamo gi&agrave; parlare di WebSocket. Abbastanza semplice, no?
+Questo è tutto, possiamo già parlare di WebSocket. Abbastanza semplice, no?
 
 Adesso approfondiamo un po'.
 
@@ -73,11 +73,11 @@
 
 Non appena viene istanziato `new WebSocket(url)`, il websocket tenta immediatamente di stabilire una connessione.
 
-Durante la connessione, il browser (utilizzando degli headers appositi) chiede al server: "Supporti i WebSocket?" e se il server risponde "Si", allora la conversazione continua con il protocollo WebSocket, che non &egrave; per nulla HTTP.
+Durante la connessione, il browser (utilizzando degli headers appositi) chiede al server: "Supporti i WebSocket?" e se il server risponde "Si", allora la conversazione continua con il protocollo WebSocket, che non è per nulla HTTP.
 
 ![](websocket-handshake.svg)
 
-Questo &egrave; un esempio di headers impostati dal browser per la richiesta di `new WebSocket("wss://javascript.info/chat")`.
+Questo è un esempio di headers impostati dal browser per la richiesta di `new WebSocket("wss://javascript.info/chat")`.
 
 
 ```
@@ -90,14 +90,14 @@
 Sec-WebSocket-Version: 13
 ```
 
-- `Origin` -- l'origine della pagina del client, ad esempio:  `https://javascript.info`. Gli oggetti WebSocket sono per loro natura cross-origin. Non vi sono headers particolari o altre limitazioni. I server di vecchia data non gestiscono i WebSocket in nessun modo, quindi non ci sono problemi di compatibilit&agrave;. Ma l'header `Origin` &egrave; importante, dal momento che permette al server di decidere se parlare o meno con quel sito.
+- `Origin` -- l'origine della pagina del client, ad esempio:  `https://javascript.info`. Gli oggetti WebSocket sono per loro natura cross-origin. Non vi sono headers particolari o altre limitazioni. I server di vecchia data non gestiscono i WebSocket in nessun modo, quindi non ci sono problemi di compatibilità. Ma l'header `Origin` è importante, dal momento che permette al server di decidere se parlare o meno con quel sito.
 - `Connection: Upgrade` -- indica che il client vuole cambiare protocollo di comunicazione.
-- `Upgrade: websocket` -- il protocollo richiesto &egrave; "websocket".
+- `Upgrade: websocket` -- il protocollo richiesto è "websocket".
 - `Sec-WebSocket-Key` -- una chiave generata randomicamente dal browser per sicurezza.
-- `Sec-WebSocket-Version` -- versione di protocollo del WebSocket, 13 &egrave; quella corrente.
-
-```smart header="L'handsnake del WebSocket non pu&ograve; essere emulato."
-Non &egrave; possibile utilizzare  `XMLHttpRequest` oppure `fetch` per fare questo tipo di richieste HTTP, dal momento che a JavaScript non &egrave; premessa la creazione di questi headers.
+- `Sec-WebSocket-Version` -- versione di protocollo del WebSocket, 13 è quella corrente.
+
+```smart header="L'handsnake del WebSocket non può essere emulato."
+Non è possibile utilizzare  `XMLHttpRequest` oppure `fetch` per fare questo tipo di richieste HTTP, dal momento che a JavaScript non è premessa la creazione di questi headers.
 ```
 Se il server acconsente allo switch in WebSocket, dovrebbe rispondere con un codice 101:
 
@@ -108,7 +108,7 @@
 Sec-WebSocket-Accept: hsBlbuDTkk24srzEOTBUlZAlC2g=
 ```
 
-Qui `Sec-WebSocket-Accept` &egrave; `Sec-WebSocket-Key` ricodificato usando un algoritmo speciale. Il browser lo usa per assicurarsi che la risposta sia corrispondente alla richiesta.
+Qui `Sec-WebSocket-Accept` è `Sec-WebSocket-Key` ricodificato usando un algoritmo speciale. Il browser lo usa per assicurarsi che la risposta sia corrispondente alla richiesta.
 
 In seguito, i dati vengono trasferiti usando il protocollo WebSocket, presto ne vedremo la struttura ("frames"). E questo non ha niente a che vedere con HTTP.
 
@@ -118,21 +118,17 @@
 
 Ad esempio:
 
-- `Sec-WebSocket-Extensions: deflate-frame` significa che il browser supporta la compressione dei dati. Una estensione &egrave; un qualcosa di collegato al trasferimento dei dati, delle una funzionalit&agrave; che estende il protocollo WebSocket. L'header `Sec-WebSocket-Extensions`, invece, viene inviato in automatico dal browser, con la lista di tutte le estensioni che pu&ograve; supportare.
+- `Sec-WebSocket-Extensions: deflate-frame` significa che il browser supporta la compressione dei dati. Una estensione è un qualcosa di collegato al trasferimento dei dati, delle una funzionalità che estende il protocollo WebSocket. L'header `Sec-WebSocket-Extensions`, invece, viene inviato in automatico dal browser, con la lista di tutte le estensioni che può supportare.
 
 - `Sec-WebSocket-Protocol: soap, wamp` significa che non vogliamo trasferire qualunque tipo di dato, ma solamente dati con protocollo [SOAP](http://en.wikipedia.org/wiki/SOAP) oppure WAMP ("The WebSocket Application Messaging Protocol"). I subprotocolli dei WebSocket sono registrati nel [catalogo IANA ](http://www.iana.org/assignments/websocket/websocket.xml).
 
-<<<<<<< HEAD
-=======
-- `Sec-WebSocket-Extensions: deflate-frame` means that the browser supports data compression. An extension is something related to transferring the data, functionality that extends WebSocket protocol. The header `Sec-WebSocket-Extensions` is sent automatically by the browser, with the list of all extensions it supports.
->>>>>>> 42ee1488
-
-    Questi headers aggiuntivi vengono settati da noi, per dire al server quali sottoprotocolli supporta il nostro codice, utilizzando il secondo parametro (opzionale) di `new WebSocket`. Questo sarebbe l'array dei subprotocolli se, ad esempio, volessimo usare  SOAP o WAMP:
-
-
-    ```js
-    let socket = new WebSocket("wss://javascript.info/chat", ["soap", "wamp"]);
-    ```
+
+Questi headers aggiuntivi vengono settati da noi, per dire al server quali sottoprotocolli supporta il nostro codice, utilizzando il secondo parametro (opzionale) di `new WebSocket`. Questo sarebbe l'array dei subprotocolli se, ad esempio, volessimo usare  SOAP o WAMP:
+
+
+```js
+let socket = new WebSocket("wss://javascript.info/chat", ["soap", "wamp"]);
+```
 
 Il server potrebbe rispondere con una lista di protocolli ed estensioni che autorizza all'uso.
 
@@ -168,22 +164,22 @@
 
 ## Trasferimento dati
 
-La comunicazione WebSockt &egrave; basata sui cosidetti "frames" -- frammenti di dati, che possono essere inviati da entrambe le parti e possono essere di tipi differenti.
+La comunicazione WebSocket è basata sui cosiddetti "frames" -- frammenti di dati, che possono essere inviati da entrambe le parti e possono essere di tipi differenti.
 
 - "text frames" -- contengono dati in formato testuale che le parti inviano gli uni agli altri.
 - "binary data frames" -- contengono dati in formato binario che la parti inviano gli uni agli altri.
 - "ping/pong frames" vengono usati per controllare la connessione, inviati dal server, il browser risponde vi risponde automaticamente.
 - ci sono anche i "connection close frame" e altri frames di servizio.
 
-**Il metodo WebSocket `.send()` pu&ograve; inviare sia dati binari che testuali.**
+**Il metodo WebSocket `.send()` può inviare sia dati binari che testuali.**
 
 Una chiamata `socket.send(body)` permette che il `body` possa essere sia in formato stringa che binario, incluso `Blob`, `ArrayBuffer`, etc. Non sono richieste configurazioni: basta inviarli in uno di questi formati.
 
 **Quando riceviamo il dato, il testo arriva sempre come stringa. Per il formato binario possiamo scegliere tra i formati `Blob` e `ArrayBuffer`.**
 
-Questo &egrave; settato dalla propriet&agrave; `socket.bufferType`, di default &egrave; `"blob"`, cos&igrave; i dati binari arrivano come oggetti `Blob`.
-
-[Blob](info:blob) &egrave; un oggetto binario di alto livello, si integra direttamente con `<a>`, `<img>` e altri tag, cos&igrave; &egrave; un default puro. Ma per operazioni binarie, per accedere ai singoli data bytes, possiamo cambiarlo in`"arraybuffer"`:
+Questo è settato dalla proprietà `socket.bufferType`, di default è `"blob"`, così i dati binari arrivano come oggetti `Blob`.
+
+[Blob](info:blob) è un oggetto binario di alto livello, si integra direttamente con `<a>`, `<img>` e altri tag, così è un default puro. Ma per operazioni binarie, per accedere ai singoli data bytes, possiamo cambiarlo in`"arraybuffer"`:
 
 
 ```js
@@ -195,16 +191,12 @@
 
 ## Rate limiting
 
-Immagina che la nostra app abbia tantissimi dati da inviare. Ma che l'utente abbia una connessione molto lenta, magari internet su rete mobile e fuori citt&agrave;.
-Potremmo chiamare `socket.send(data)` in continuazione. Per&ograve; i dati verranno bufferizzati (immagazzinati) in memoria ed inviati solo quando una connessione abbastanza veloce lo permetter&agrave;.
-
-<<<<<<< HEAD
-La propriet&agrave; `socket.bufferedAmount` immagazzina i dati che sono bufferizzati in un dato momento, in attesa di inviarli tramite la rete.
-=======
-The `socket.bufferedAmount` property stores how many bytes remain buffered at this moment, waiting to be sent over the network.
->>>>>>> 42ee1488
-
-Possiamo esaminarlo per vedere se il socket &egrave; attualmente disponibile per la trasmissione.
+Immagina che la nostra app abbia tantissimi dati da inviare. Ma che l'utente abbia una connessione molto lenta, magari internet su rete mobile e fuori città.
+Potremmo chiamare `socket.send(data)` in continuazione. Però i dati verranno bufferizzati (immagazzinati) in memoria ed inviati solo quando una connessione abbastanza veloce lo permetterà.
+
+La proprietà `socket.bufferedAmount` immagazzina i dati che sono bufferizzati in un dato momento, in attesa di inviarli tramite la rete.
+
+Possiamo esaminarlo per vedere se il socket è attualmente disponibile per la trasmissione.
 
 ```js
 // ogni 100ms esaminiamo il socket ed inviamo altri dati
@@ -221,13 +213,13 @@
 
 Normalmente, quando una delle parti desidera chiudere una connessione (sia il browser che il server hanno ognuno gli stessi diritti), inviano un "connection close frame", un frame di chiusura connessione con un codice numerico e una descrizione testuale della motivazione.
 
-Il metodo per farlo &egrave;:
+Il metodo per farlo è:
 ```js
 socket.close([code], [reason]);
 ```
 
-- `code` &egrave; un codice specifico del WebSocket (opzionale)
-- `reason` &egrave; una stringa che descrive la motivazione della chiusura (opzionale)
+- `code` è un codice specifico del WebSocket (opzionale)
+- `reason` è una stringa che descrive la motivazione della chiusura (opzionale)
 
 Le altre parti ottengono il codice e la motivazione all'interno dell'handler `close`, ad esempio:
 
@@ -242,28 +234,21 @@
   // event.wasClean === true (chiusura pulita)
 };
 ```
-I valori pi&ugrave; comuni sono:
-
-<<<<<<< HEAD
+I valori più comuni sono:
+
 - `1000` -- predefinito, chiusura normale (usato se non viene fornito alcun `code`),
-- `1006` -- non c'&egrave; modo di settare questo codice manualmente, indica che la connessione &egrave; stata persa (frame di chiusura non presente).
-=======
-Most common code values:
-
-- `1000` -- the default, normal closure (used if no `code` supplied),
-- `1006` -- no way to set such code manually, indicates that the connection was lost (no close frame).
->>>>>>> 42ee1488
+- `1006` -- non c'è modo di settare questo codice manualmente, indica che la connessione è stata persa (frame di chiusura non presente).
 
 Esistono altri codice come:
 
 - `1001` -- la parte non risulta raggiungibile, ad esempio, il server si sta spegnendo o il browser ha chiuso la pagina,
-- `1009` -- il messaggio &egrave; troppo grande per essere processato,
+- `1009` -- il messaggio è troppo grande per essere processato,
 - `1011` -- errore non previsto nel server,
-- ...e cos&igrave; via.
+- ...e così via.
 
 La lista completa si trova nel documento [RFC6455, §7.4.1](https://tools.ietf.org/html/rfc6455#section-7.4.1).
 
-I codici WebSocket sono in qualche modo assimilabili ai codici HTTP, ma diversi. In particolare, ogni codice inferiore a `1000` &egrave; riservato, ci sar&agrave; quindi un errore se tenteremo di settarne uno.
+I codici WebSocket sono in qualche modo assimilabili ai codici HTTP, ma diversi. In particolare, ogni codice inferiore a `1000` è riservato, ci sarà quindi un errore se tenteremo di settarne uno.
 
 ```js
 // in caso di connessione interrotta
@@ -277,9 +262,9 @@
 
 ## stato della connessione
 
-Per ottenere lo stato della connessione, inoltre, c'&egrave; la propriet&agrave; `socket.readyState` con i valori:
-
-- **`0`** -- "CONNECTING": la connessione non &egrave; stato ancora stabilita,
+Per ottenere lo stato della connessione, inoltre, c'è la proprietà `socket.readyState` con i valori:
+
+- **`0`** -- "CONNECTING": la connessione non è stato ancora stabilita,
 - **`1`** -- "OPEN": in comunicazione,
 - **`2`** -- "CLOSING": connessione in chiusura,
 - **`3`** -- "CLOSED": connessione chiusa.
@@ -287,7 +272,7 @@
 
 ## Esempio di chat
 
-Prendiamo in esame un esempio di chat usando le WebSocket API del browser e il modulo Node.js WebSocket <https://github.com/websockets/ws>. Soffermeremo la nostra attenzione sulla parte client, ma quella server &egrave; altrettanto semplice.
+Prendiamo in esame un esempio di chat usando le WebSocket API del browser e il modulo Node.js WebSocket <https://github.com/websockets/ws>. Soffermeremo la nostra attenzione sulla parte client, ma quella server è altrettanto semplice.
 
 HTML: abbiamo bisogno di un tag `<form>` per inviare i messaggi e di un tag `<div>` per i messaggi in arrivo:
 
@@ -320,7 +305,7 @@
   return false;
 };
 
-// messaaggio ricevuto - mostra il messaggio su div#messages
+// messaggio ricevuto - mostra il messaggio su div#messages
 socket.onmessage = function(event) {
   let message = event.data;
 
@@ -334,7 +319,7 @@
 
 1. Crea `clients = new Set()` -- un set di sockets.
 2. Per ogni weboscket accettato, questo viene aggiunto`clients.add(socket)` e configura il listener all'evento `message` per riceverne i messaggi.
-3. Quando viene ricevuto un messaggio: cicla tutti i clients ed invia il messaggio ad ognuno.
+3. Quando viene ricevuto un messaggio: itera tutti i clients ed invia il messaggio ad ognuno.
 4. Quando una connessione viene chiusa: `clients.delete(socket)`.
 
 ```js
@@ -393,8 +378,8 @@
 - `error`,
 - `close`.
 
-I WebSocket di per s&egrave; non includono la riconnessione, l'autenticazione e molti altri meccanismi di alto livello. Per quello, ci sono una infinit&agrave; di librerie, ma &egrave; anche possibile implementare queste funzionalit&agrave; manualmente.
-
-A volte, per integrare i WebSocket in progetti gi&agrave; esistenti,la gente esegue un WebSocket server in parallelo con il server HTTP principale, e condividono un unico database. Le richieste ai WebSocket usano `wss://ws.site.com`, un sottodominio (subdomain) che conduce al server WebSocket, mentre `https://site.com` va al server HTTP principale.
-
-Sicuramente, sono possibili altre modalit&agrave; di integrazione.+I WebSocket di per sè non includono la riconnessione, l'autenticazione e molti altri meccanismi di alto livello. Per quello, ci sono una infinità di librerie, ma è anche possibile implementare queste funzionalità manualmente.
+
+A volte, per integrare i WebSocket in progetti già esistenti,la gente esegue un WebSocket server in parallelo con il server HTTP principale, e condividono un unico database. Le richieste ai WebSocket usano `wss://ws.site.com`, un sottodominio (subdomain) che conduce al server WebSocket, mentre `https://site.com` va al server HTTP principale.
+
+Sicuramente, sono possibili altre modalità di integrazione.