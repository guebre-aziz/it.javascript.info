--- conflicted
+++ resolved
@@ -47,11 +47,7 @@
 </script>
 ```
 
-<<<<<<< HEAD
 In questo esempio, non è indicato il codice server-side, dato che va oltre il nostro scopo. In questo caso, il server accetta la richiesta POST e risponde con "Utente salvato".
-=======
-In this example, the server code is not presented, as it's beyond our scope. The server accepts the POST request and replies "User saved".
->>>>>>> 42ee1488
 
 ## Metodi dell'oggetto FormData
 
