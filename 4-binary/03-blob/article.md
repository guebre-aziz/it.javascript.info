--- conflicted
+++ resolved
@@ -74,11 +74,7 @@
 
 Possiamo anche creare dinamicamente un link in JavaScript e simularne il click con `link.click()`, in questo modo il download inizierà automaticamente.
 
-<<<<<<< HEAD
 Qui vediamo il codice che effettua il download del `Blob` generato dinamicamente, senza alcun HTML:
-=======
-Here's the similar code that causes user to download the dynamically created `Blob`, without any HTML:
->>>>>>> 082f7384
 
 ```js run
 let link = document.createElement('a');
@@ -190,11 +186,8 @@
 context.drawImage(img, 0, 0);
 // possiamo context.rotate(), ed effettuare molte altre operazioni tramite il canvas
 
-<<<<<<< HEAD
+
 // toBlob è un'operazione asincrona, verrà invocata la  funzione di callback al termine
-=======
-// toBlob is async operation, callback is called when done
->>>>>>> 082f7384
 canvas.toBlob(function(blob) {
   // il blob è pronto, lo scarichiamo
   let link = document.createElement('a');
@@ -243,11 +236,7 @@
 
 I metodi che eseguono richieste web, come [XMLHttpRequest](info:xmlhttprequest), [fetch](info:fetch) e così via, sono in grado di operare con i `Blob` nativamente, come con tutti gli altri tipi di dato binari.
 
-<<<<<<< HEAD
 Possiamo convertire molto rapidamente da `Blob` a dati binari a basso livello:
-=======
-We can easily convert between `Blob` and low-level binary data types:
->>>>>>> 082f7384
 
 - Possiamo creare un `Blob` da un `TypedArray` utilizzando il costruttore `new Blob(...)`.
 - Possiamo ricostruire un `ArrayBuffer` da un `Blob` utilizzando `FileReader`, e successivamente creare un visualizzatore per visualizzare ed elaborare i dati binari a basso livello.