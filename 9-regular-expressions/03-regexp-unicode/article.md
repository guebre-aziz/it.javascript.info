--- conflicted
+++ resolved
@@ -3,21 +3,9 @@
 
 La flag unicode `/.../u` abilita il corretto supporto delle coppie surrogate.
 
-<<<<<<< HEAD
-Le coppie surrogate sono spiegate nel capitolo <info:string>.
-
-Rivediamole brevemente qui. In poche parole, i caratteri normali sono codificati con 2 byte. Questo ci dà un massimo di 65536 caratteri. Ma ci sono più caratteri nel mondo.
-
-Quindi alcuni caratteri più rari sono codificati con 4 byte, come `𝒳` (la X matematica) o `😄` (uno smile).
-
 Qui vi sono i valori unicode da comparare:
 
-| Carattere  | Unicode | Byte  |
-=======
-Here are the Unicode values of some characters:
-
-| Character  | Unicode | Bytes count in Unicode  |
->>>>>>> 42ee1488
+| Carattere  | Unicode | Bytes  |
 |------------|---------|--------|
 | `a` | 0x0061 |  2 |
 | `≈` | 0x2248 |  2 |
@@ -48,7 +36,6 @@
 
 Il risultato è errato, perché di default il motore delle regexp non comprende le coppie surrogate.
 
-<<<<<<< HEAD
 Dunque, pensa che `[𝒳𝒴]` non siano due, ma quattro caratteri:
 1. la metà sinistra di `𝒳` `(1)`,
 2. la metà destra di `𝒳` `(2)`,
@@ -61,17 +48,6 @@
 for(let i=0; i<'𝒳𝒴'.length; i++) {
   alert('𝒳𝒴'.charCodeAt(i)); // 55349, 56499, 55349, 56500
 };
-=======
-For instance, `\p{Letter}` denotes a letter in any language. We can also use `\p{L}`, as `L` is an alias of `Letter`. There are shorter aliases for almost every property.
-
-In the example below three kinds of letters will be found: English, Georgian and Korean.
-
-```js run
-let str = "A ბ ㄱ";
-
-alert( str.match(/\p{L}/gu) ); // A,ბ,ㄱ
-alert( str.match(/\p{L}/g) ); // null (no matches, \p doesn't work without the flag "u")
->>>>>>> 42ee1488
 ```
 
 Quindi trova solo la "metà sinistra" di `𝒳`.
@@ -80,11 +56,7 @@
 
 ## La flag "u"
 
-<<<<<<< HEAD
 La flag `/.../u` risolve questo problema.
-=======
-There's a Unicode property `Script` (a writing system), that may have a value: `Cyrillic`, `Greek`, `Arabic`, `Han` (Chinese) and so on, [here's the full list](https://en.wikipedia.org/wiki/Script_(Unicode)).
->>>>>>> 42ee1488
 
 Essa abilita le coppie surrogate nel motore delle regexp, in modo tale che il risultato sia:
 
@@ -92,13 +64,7 @@
 alert( '𝒳'.match(/[𝒳𝒴]/u) ); // 𝒳
 ```
 
-<<<<<<< HEAD
 Vediamo un altro esempio.
-=======
-### Example: currency
-
-Characters that denote a currency, such as `$`, `€`, `¥`, have Unicode property  `pattern:\p{Currency_Symbol}`, the short alias: `pattern:\p{Sc}`.
->>>>>>> 42ee1488
 
 Se dimentichiamo la flag `u` e occasionalmente usiamo le coppie surrogate, possiamo incorrere in errori:
 
