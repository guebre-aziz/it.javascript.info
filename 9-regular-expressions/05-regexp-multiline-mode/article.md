# Modo multilinea, flag "m"
Il modo multilinea si abilita col flag `pattern:/.../m`.

Esso modifica il comportamento dei soli `pattern:^` e `pattern:$`.

In modalità multilinea essi non trovano corrispondenza solo con l'inizio e la fine della stringa ma anche con gli inizi e fine di linea.

## Inizio linea ^

Nell'esempio sotto riportato il testo è distribuito su più linee. Il pattern `pattern:/^\d+/gm` prende un numero dall'inizio di ogni riga:

```js run
let str = `1o posto: Winnie
2o posto: Piglet
33o posto: Eeyore`;

*!*
alert( str.match(/^\d+/gm) ); // 1, 2, 33
*/!*
```

Il motore di regex si sposta sul testo alla ricerca di un inizio riga `pattern:^`, quando lo trova -- continua a trovare la corrispondenza col resto del pattern `pattern:\d+`.
Mentre senza il flag  `pattern:/.../m` troverebbe corrispondenza solo col primo numero:

```js run
let str = `1o posto: Winnie
2o posto: Piglet
33o posto: Eeyore`;

*!*
alert( str.match(/^\d+/g) ); // 1
*/!*
```

<<<<<<< HEAD
Questo accade perchè di base il comportamento del caret `pattern:^` trova corrispondenza solo con l'inizio del testo, mentre in modo multilinea trova -- con l'inizio di ogni riga.
=======
That's because by default a caret `pattern:^` only matches at the beginning of the text, and in the multiline mode -- at the start of any line.

```smart
"Start of a line" formally means "immediately after a line break": the test  `pattern:^` in multiline mode matches at all positions preceded by a newline character `\n`.
>>>>>>> 6ab384f2

## Fine linea $

Il simbolo di dollaro `pattern:$` si comporta in modo simile.

L'espressione regolare `pattern:\w+$` trova l'ultima parola in ogni stringa.

```js run
let str = `1o posto: Winnie
2o posto: Piglet
33o posto: Eeyore`;

alert( str.match(/\w+$/gim) ); // Winnie,Piglet,Eeyore
```

Senza il flag `pattern:/.../m` il dollaro `pattern:$` troverebbe corrispondenza solo con la fine dell'intera stringa, dunque risulterebbe solo l'ultima parola dell'intero testo.

## Ancore ^$ rispetto \n (a-capo)

Per trovare un fine linea è possibile usare non solo `pattern:^` e `pattern:$`, ma anche il carattere a-capo `\n`.

La prima differenza è che, contrariamente alle ancore, il carattere `\n` "consuma" il carattere a-capo aggiungendolo al risultato.

Ad esempio qui lo usiamo al posto di `pattern:$`:

```js run
let str = `1o posto: Winnie
2o posto: Piglet
33o posto: Eeyore`;
alert( str.match(/\w+\n/gim) ); // Winnie\n,Piglet\n
```

Qui ogni corrispondenza è una parola più il carattere a-capo.

Un'altra differenza -- l' a-capo `\n` non trova corrispondenza a fine stringa. Questo è il motivo per cui `Eeyore` non è trovato nell'esempio sopra.

Pertanto le ancore sono migliori: sono più vicine a ciò che si vuole estrarre.
<|MERGE_RESOLUTION|>--- conflicted
+++ resolved
@@ -32,14 +32,13 @@
 */!*
 ```
 
-<<<<<<< HEAD
-Questo accade perchè di base il comportamento del caret `pattern:^` trova corrispondenza solo con l'inizio del testo, mentre in modo multilinea trova -- con l'inizio di ogni riga.
-=======
-That's because by default a caret `pattern:^` only matches at the beginning of the text, and in the multiline mode -- at the start of any line.
+Questo accade perché il comportamento default del caret `pattern:^` trova corrispondenza solo con l'inizio del testo, mentre in modalità multilinea trova all'inizio di ogni riga.
 
 ```smart
-"Start of a line" formally means "immediately after a line break": the test  `pattern:^` in multiline mode matches at all positions preceded by a newline character `\n`.
->>>>>>> 6ab384f2
+"Inizio di linea" formalmente significa "immediatamente dopo un'interruzione di linea": il test `pattern:^` in modalità multilinea trova tutte le posizioni precedute dal carattere di nuova linea `\n`.
+
+And at the text start.
+```
 
 ## Fine linea $
 
