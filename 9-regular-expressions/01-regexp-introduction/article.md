# Pattern e flag

Una espressione regolare (regular expression,  "regexp" o solo "reg") è formata da una sequenza di caratteri (*pattern*) e da eventuali *flag*.

Esistono due tipi di sintassi per creare un oggetto di tipo "regular expression".

La versione più lunga:

```js
regexp = new RegExp("pattern", "flags");
```

...e la più corta, usando gli slash `"/"`:

```js
regexp = /pattern/; // senza flag
regexp = /pattern/gmi; // con le flag g,m e i (da approfondire a breve)
```

Gli slash `"/"` comunicano a JavaScript che stiamo creando una espressione regolare. Hanno lo stesso ruolo delle virgolette per le stringhe.

## Uso

Per cercare in una stringa, possiamo usare il metodo [search](mdn:js/String/search).

<<<<<<< HEAD
Qui un esempio:
=======
Slashes are used when we know the regular expression at the code writing time -- and that's the most common situation. While `new RegExp` is more often used when we need to create a regexp "on the fly" from a dynamically generated string. For instance:
>>>>>>> 42ee1488

```js run
let str = "I love Javascript!"; // cercherà qui

let regexp = new RegExp(`<${tag}>`); // same as /<h2>/ if answered "h2" in the prompt above
```

Il metodo `str.search` cerca la sequenza `pattern:/love/` e restituisce la sua posizione all'interno della stringa. Come si può immaginare, il pattern `pattern:/love/` è la sequenza più semplice possibile. Quel che fa è la semplice ricerca di una sottostringa.

Il codice qui sopra fa lo stesso di:

```js run
let str = "I love JavaScript!"; // cercherà qui

`pattern:i`
: With this flag the search is case-insensitive: no difference between `A` and `a` (see the example below).

`pattern:g`
: With this flag the search looks for all matches, without it -- only the first match is returned.

Quindi se cerchiamo la sequenza `pattern:/love/` avremo lo stesso risultato che otteniamo cercando `"love"`.

<<<<<<< HEAD
Questo vale solo per il momento. Presto creeremo espressioni regolari più complesse e con maggiore potere di ricerca.
=======
`pattern:s`
: Enables "dotall" mode, that allows a dot `pattern:.` to match newline character `\n` (covered in the chapter <info:regexp-character-classes>).

`pattern:u`
: Enables full Unicode support. The flag enables correct processing of surrogate pairs. More about that in the chapter <info:regexp-unicode>.

`pattern:y`
: "Sticky" mode: searching at the exact position in the text  (covered in the chapter <info:regexp-sticky>)
>>>>>>> 42ee1488

```smart header="Colors"
Da qui in avanti, lo schema di colori è il seguente:

- espressione regolare -- `pattern:rosso`
- stringa (all'interno della quale cerchiamo) -- `subject:blu`
- risultato -- `match:verde`
```

## Searching: str.match

Quando usiamo la sintassi `new RegExp`?
Usualmente usiamo la sintassi più breve `/.../`. Ma non supporta inserimenti di variabili con `${...}`.

Tuttavia, `new RegExp` permette di costruire dinamicamente una sequenza da una stringa, quindi è più flessibile.

Qui un esempio di un'espressione regolare generata dinamicamente:

```js run
let tag = prompt("Quale tag vuoi cercare?", "h2");
let regexp = new RegExp(`<${tag}>`);

// trova <h2> di default
alert( "<h1> <h2> <h3>".search(regexp));
```

2. If there's no such flag it returns only the first match in the form of an array, with the full match at index `0` and some additional details in properties:
    ```js run
    let str = "We will, we will rock you";


## Flag

Le espressioni regolari possono avere flag che modificano la ricerca.

Ce ne sono solo 6 in JavaScript:

`i`
: Con questa flag la ricerca non è sensibile all'uso di maiuscole (è case-insensitive) : non ci sono differenze tra `A` e `a` (vedi esempio in basso).

`g`
: Con questa flag la ricerca trova tutte le corrispondenze, senza la flag troverà solo la prima corrispondenza (ne vedremo gli usi nel prossimo capitolo).

`m`
: Modalità multilinea (multiline mode) (approfondita nel capitolo <info:regexp-multiline-mode>).

`s`
: Modalità "dotall", permette a `.` di ottenere le corrispondenze per le andate a capo (approfondito nel capitolo <info:regexp-character-classes>).

`u`
: Attiva il pieno supporto unicode. La flag consente di processare correttamente le coppie surrogate. Di più a proposito nel capitolo <info:regexp-unicode>.

`y`
: "Sticky mode" (approfondita nel capitolo <info:regexp-sticky>)

Approfondiremo tutte queste flag successivamente nel tutorial.

Per ora, la flag più semplice è `i`, qui un esempio:

```js run
alert( "I love HTML".replace(/HTML/, "$& and JavaScript") ); // I love HTML and JavaScript
```

## Testing: regexp.test

alert( str.search(/LOVE/i) ); // 2 (trovata in minuscolo)

alert( str.search(/LOVE/) ); // -1 (non trova niente senza la flag 'i')
```

Quindi la flag `i` già rende le espressioni regolari più potenti rispetto alla semplice ricerca di una sottostringa. Ma c'è molto di più. Parleremo delle altre flag e caratteristiche nei prossimi capitoli.

Full information about the methods is given in the article <info:regexp-methods>.

## Riepilogo

- Una espressione regolare è formata da una sequenza e eventualmente da alcune flag: `g`, `i`, `m`, `u`, `s`, `y`.
- Senza flag e simboli speciali che studieremo in seguito, cercare con una regexp è lo stesso di cercare con una sottostringa.
- Il metodo `str.search(regexp)` restituisce l'indice dove viene trovata la corrispondenza, oppure `-1` se non ci sono corrispondenze. Nel prossimo capitolo vedremo altri metodi.<|MERGE_RESOLUTION|>--- conflicted
+++ resolved
@@ -19,21 +19,11 @@
 
 Gli slash `"/"` comunicano a JavaScript che stiamo creando una espressione regolare. Hanno lo stesso ruolo delle virgolette per le stringhe.
 
+Gli slash `"/"` vengono usati quando conosciamo l'espressione regolare e possiamo includerla staticamente nel codice, questa è la situazione più comune. Invece `new RegExp` viene usato quando dobbiamo creare un'espressione regolare al volo partendo da una stringa generata dinamicamente.
+
 ## Uso
 
 Per cercare in una stringa, possiamo usare il metodo [search](mdn:js/String/search).
-
-<<<<<<< HEAD
-Qui un esempio:
-=======
-Slashes are used when we know the regular expression at the code writing time -- and that's the most common situation. While `new RegExp` is more often used when we need to create a regexp "on the fly" from a dynamically generated string. For instance:
->>>>>>> 42ee1488
-
-```js run
-let str = "I love Javascript!"; // cercherà qui
-
-let regexp = new RegExp(`<${tag}>`); // same as /<h2>/ if answered "h2" in the prompt above
-```
 
 Il metodo `str.search` cerca la sequenza `pattern:/love/` e restituisce la sua posizione all'interno della stringa. Come si può immaginare, il pattern `pattern:/love/` è la sequenza più semplice possibile. Quel che fa è la semplice ricerca di una sottostringa.
 
@@ -50,9 +40,6 @@
 
 Quindi se cerchiamo la sequenza `pattern:/love/` avremo lo stesso risultato che otteniamo cercando `"love"`.
 
-<<<<<<< HEAD
-Questo vale solo per il momento. Presto creeremo espressioni regolari più complesse e con maggiore potere di ricerca.
-=======
 `pattern:s`
 : Enables "dotall" mode, that allows a dot `pattern:.` to match newline character `\n` (covered in the chapter <info:regexp-character-classes>).
 
@@ -61,7 +48,6 @@
 
 `pattern:y`
 : "Sticky" mode: searching at the exact position in the text  (covered in the chapter <info:regexp-sticky>)
->>>>>>> 42ee1488
 
 ```smart header="Colors"
 Da qui in avanti, lo schema di colori è il seguente:
