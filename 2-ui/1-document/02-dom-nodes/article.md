libs:
  - d3
  - domtree

---

# Alberatura DOM

<<<<<<< HEAD
La struttura portante di un documento HTML è rappresentata dai tags
<!-- The backbone of an HTML document are tags. -->

Secondo il Document Object Model (DOM), ogni tag HTML è un oggetto. I tags annidati vengono chiamati "figli" del tag che li racchiude.
<!-- According to Document Object Model (DOM), every HTML-tag is an object. Nested tags are called "children" of the enclosing one. -->

Il testo contenuto nel tag è anch'esso un'oggetto.
<!-- The text inside a tag it is an object as well. -->

Tutti questi oggetti sono accessibili usando JavaScript
<!-- All these objects are accessible using JavaScript. -->
=======
The backbone of an HTML document is tags.

According to the Document Object Model (DOM), every HTML tag is an object. Nested tags are  "children" of the enclosing one. The text inside a tag is an object as well.

All these objects are accessible using JavaScript, and we can use them to modify the page.

For example, `document.body` is the object representing the `<body>` tag.
>>>>>>> 872cc6ad

## Un esempio di DOM

<<<<<<< HEAD
Per esempio, analizziamo il DOM di questo documento:
<!-- For instance, let's explore the DOM for this document: -->
=======
```js run
document.body.style.background = 'red'; // make the background red

setTimeout(() => document.body.style.background = '', 3000); // return back
```

Here we used `style.background` to change the background color of `document.body`, but there are many other properties, such as:

- `innerHTML` -- HTML contents of the node.
- `offsetWidth` -- the node width (in pixels)
- ...and so on.

Soon we'll learn more ways to manipulate the DOM, but first we need to know about its structure.

## An example of the DOM

Let's start with the following simple document:
>>>>>>> 872cc6ad

```html run no-beautify
<!DOCTYPE HTML>
<html>
<head>
  <title>About elk</title>
</head>
<body>
  The truth about elk.
</body>
</html>
```

Il DOM rappresenta l'HTML sotto forma di alberatura di tag. Questo è come appare:

<div class="domtree"></div>

<script>
let node1 = {"name":"HTML","nodeType":1,"children":[{"name":"HEAD","nodeType":1,"children":[{"name":"#text","nodeType":3,"content":"\n    "},{"name":"TITLE","nodeType":1,"children":[{"name":"#text","nodeType":3,"content":"About elk"}]},{"name":"#text","nodeType":3,"content":"\n  "}]},{"name":"#text","nodeType":3,"content":"\n  "},{"name":"BODY","nodeType":1,"children":[{"name":"#text","nodeType":3,"content":"\n  The truth about elk."}]}]}

drawHtmlTree(node1, 'div.domtree', 690, 320);
</script>

```online
Nella figura qui sopra è possibile cliccare sui nodi e i rispettivi figli si apriranno/chiuderanno.
```

<<<<<<< HEAD
I tag sono chiamati *nodi elemento* (o semplicemente elementi). I tag annidati diventano figli dei tag che li contengono. Come risultato abbiamo un albero di elementi: `<html>` è alla radice, abbiamo poi `<head>` e `<body>` che sono i suoi figli, etc.
=======
Every tree node is an object.

Tags are *element nodes* (or just elements) and form the tree structure: `<html>` is at the root, then `<head>` and `<body>` are its children, etc.
>>>>>>> 872cc6ad

Il testo all'interno degli elementi forma dei *nodi testuali*, etichettati come `#text`. Un nodo di testo contiene solo una stringa. Potrebbe non avere figli ed è sempre una foglia dell'albero.

<<<<<<< HEAD
Per esempio, il tag `<title>` contiene il testo `"About elks"`.
=======
For instance, the `<title>` tag has the text `"About elk"`.
>>>>>>> 872cc6ad

Fai caso ai caratteri speciali nei nodi di testo:

- il ritorno a capo: `↵` (conosciuto in JavaScript come `\n`)
- lo spazio: `␣`

<<<<<<< HEAD
Spazi e ritorni a capo sono caratteri assolutamente validi, costituiscono nodi testuali e diventano parte del DOM. Ad esempio, nel caso precedente, il tag `<head>` contiene alcuni spazi prima del `<title>`, e quel testo diventa un nodo `#text` (contiene un ritorno a capo e alcuni spazi).

Esistono solo due particolari eccezioni:
1. Spazi e ritorni a capo prima del tag `<head>` sono ignorati per ragioni storiche.
2. Se inseriamo qualcosa dopo il tag `</body>` questo viene automaticamente spostato dentro il `body`, nella sua parte finale, dato che la specifica HTML richiede che tutto il contenuto sia dentro il `body`. Ecco perché non ci sono spazi dopo il tag `</body>`.

In tutti gli altri casi è molto semplice, se esistono degli spazi (così come ogni altro carattere) nel documento, allora essi diventano nodi testuali nel DOM, e se li rimuoviamo, non esisteranno più.
=======
Spaces and newlines are totally valid characters, like letters and digits. They form text nodes and become a part of the DOM. So, for instance, in the example above the `<head>` tag contains some spaces before `<title>`, and that text becomes a `#text` node (it contains a newline and some spaces only).

There are only two top-level exclusions:
1. Spaces and newlines before `<head>` are ignored for historical reasons.
2. If we put something after `</body>`, then that is automatically moved inside the `body`, at the end, as the HTML spec requires that all content must be inside `<body>`. So there can't be any spaces after `</body>`.

In other cases everything's straightforward -- if there are spaces (just like any character) in the document, then they become text nodes in the DOM, and if we remove them, then there won't be any.
>>>>>>> 872cc6ad

Ecco un esempio in cui non esistono nodi testuali contenenti spazi:

```html no-beautify
<!DOCTYPE HTML>
<html><head><title>About elk</title></head><body>The truth about elk.</body></html>
```

<div class="domtree"></div>

<script>
let node2 = {"name":"HTML","nodeType":1,"children":[{"name":"HEAD","nodeType":1,"children":[{"name":"TITLE","nodeType":1,"children":[{"name":"#text","nodeType":3,"content":"About elk"}]}]},{"name":"BODY","nodeType":1,"children":[{"name":"#text","nodeType":3,"content":"The truth about elk."}]}]}

drawHtmlTree(node2, 'div.domtree', 690, 210);
</script>

```smart header="Gli spazi presenti ai bordi e tra i nodi testuali vuoti sono solitamente nascosti"
Gli strumenti del Browser (ne tratteremo a breve) che lavorano con il DOM non mostrano spazi all'inizio e alla fine del testo e dei nodi testuali vuoti tra più tags.
<!-- Browser tools (to be covered soon) that work with DOM usually do not show spaces at the start/end of the text and empty text nodes (line-breaks) between tags. -->

Questo succede perché essi sono solo dedicati ad abbellire l'HTML e non incidono su come questo viene mostrato (nella maggior parte dei casi).
<!-- That's because they are mainly used to decorate HTML, and do not affect how it is shown (in most cases). -->

Nelle prossime immmagini del DOM ometteremo gli spazi quando irrilevanti.
<!-- On further DOM pictures we'll sometimes omit them where they are irrelevant, to keep things short. -->
```

## Autocorrezione

<<<<<<< HEAD
Se il browser riscontra HTML malformato, lo corregge automaticamente in fase di creazione del DOM.

Ad esempio, il tag di livello più alto è sempre `<html>`. Anche se esso non è presente nel documento esisterà nel DOM, perché il browser lo creerà. Lo stesso vale per il `<body>`.
=======
If the browser encounters malformed HTML, it automatically corrects it when making the DOM.

For instance, the top tag is always `<html>`. Even if it doesn't exist in the document, it will exist in the DOM, because the browser will create it. The same goes for `<body>`.

As an example, if the HTML file is the single word `"Hello"`, the browser will wrap it into `<html>` and `<body>`, and add the required `<head>`, and the DOM will be:
>>>>>>> 872cc6ad

Ipotizziamo che l'HTML sia costituito dalla singola parola `"Hello"`, in questo caso il browser racchiuderà la parola tra il tag `<html>` e `<body>`, aggiungendo inoltre l'obbligatorio tag `<head>`, fino a ottenere:

<div class="domtree"></div>

<script>
let node3 = {"name":"HTML","nodeType":1,"children":[{"name":"HEAD","nodeType":1,"children":[]},{"name":"BODY","nodeType":1,"children":[{"name":"#text","nodeType":3,"content":"Hello"}]}]}

drawHtmlTree(node3, 'div.domtree', 690, 150);
</script>

In fase di generazione del DOM, i browser processeranno automaticamente gli errori chiudendo i tags e via procedendo.

<<<<<<< HEAD
Il seguente documento senza tag di chiusura:
=======
A document with unclosed tags:
>>>>>>> 872cc6ad

```html no-beautify
<p>Hello
<li>Mom
<li>and
<li>Dad
```

<<<<<<< HEAD
... Diventerà un normale DOM non appena il browser leggerà i tags e ripristinerà le parti mancanti:
=======
...will become a normal DOM as the browser reads tags and restores the missing parts:
>>>>>>> 872cc6ad

<div class="domtree"></div>

<script>
let node4 = {"name":"HTML","nodeType":1,"children":[{"name":"HEAD","nodeType":1,"children":[]},{"name":"BODY","nodeType":1,"children":[{"name":"P","nodeType":1,"children":[{"name":"#text","nodeType":3,"content":"Hello"}]},{"name":"LI","nodeType":1,"children":[{"name":"#text","nodeType":3,"content":"Mom"}]},{"name":"LI","nodeType":1,"children":[{"name":"#text","nodeType":3,"content":"and"}]},{"name":"LI","nodeType":1,"children":[{"name":"#text","nodeType":3,"content":"Dad"}]}]}]}

drawHtmlTree(node4, 'div.domtree', 690, 360);
</script>

<<<<<<< HEAD
````warn header="Le tabelle hanno sempre il `<tbody>`"
Un interessante "caso speciale" è quello delle tabelle. Secondo le specifiche DOM le tabelle devono avere il tag `<tbody>`, ma nell'HTML può (ufficialmente) essere omesso. In questo caso il browser creerà il tag nel DOM automaticamente.
=======
````warn header="Tables always have `<tbody>`"
An interesting "special case" is tables. By the DOM specification they must have `<tbody>`, but HTML text may (officially) omit it. Then the browser creates `<tbody>` in the DOM automatically.
>>>>>>> 872cc6ad

Per il seguente HTML:

```html no-beautify
<table id="table"><tr><td>1</td></tr></table>
```

La struttura del DOM sarà così:
<div class="domtree"></div>

<script>
let node5 = {"name":"TABLE","nodeType":1,"children":[{"name":"TBODY","nodeType":1,"children":[{"name":"TR","nodeType":1,"children":[{"name":"TD","nodeType":1,"children":[{"name":"#text","nodeType":3,"content":"1"}]}]}]}]};

drawHtmlTree(node5,  'div.domtree', 600, 200);
</script>

Visto? Il `<tbody>` è apparso dal nulla. Per evitare sorprese, dovresti ricordarti di questa cosa in futuro nel momento in cui ti troverai a lavorare con le tabelle.

## Altre tipologie di nodo

Aggiungiamo ulteriori tags e commenti alla pagina:

```html
<!DOCTYPE HTML>
<html>
<body>
  The truth about elk.
  <ol>
    <li>An elk is a smart</li>
*!*
    <!-- comment -->
*/!*
    <li>...and cunning animal!</li>
  </ol>
</body>
</html>
```

<div class="domtree"></div>

<script>
let node6 = {"name":"HTML","nodeType":1,"children":[{"name":"HEAD","nodeType":1,"children":[]},{"name":"BODY","nodeType":1,"children":[{"name":"#text","nodeType":3,"content":"\n  The truth about elk.\n    "},{"name":"OL","nodeType":1,"children":[{"name":"#text","nodeType":3,"content":"\n      "},{"name":"LI","nodeType":1,"children":[{"name":"#text","nodeType":3,"content":"An elk is a smart"}]},{"name":"#text","nodeType":3,"content":"\n      "},{"name":"#comment","nodeType":8,"content":"comment"},{"name":"#text","nodeType":3,"content":"\n      "},{"name":"LI","nodeType":1,"children":[{"name":"#text","nodeType":3,"content":"...and cunning animal!"}]},{"name":"#text","nodeType":3,"content":"\n    "}]},{"name":"#text","nodeType":3,"content":"\n  \n"}]}]};

drawHtmlTree(node6, 'div.domtree', 690, 500);
</script>

Vediamo ora un nuovo tipo di nodo -- *nodo commento*, etichettato come `#comment`.

Potremmo chiederci -- perché il commento viene aggiunto al DOM? Non incide sul risultato grafico finale. Esiste in realtà una regola -- che se qualcosa è nell'HTML, allora deve essere presente anche nell'alberatura del DOM.

**Tutto ciò che è presente nell'HTML, anche i commenti, finisce per essere parte del DOM.**

Anche la direttiva `<!DOCTYPE...>` all'inizio dell'HTML è un nodo del DOM. Nell'alberatura si trova proprio prima del tag `<html>`. Non andremo a toccare quel nodo, non viene nemmeno rappresentato sui diagrammi, ma esiste.

L'oggetto `document` che rappresenta l'intero documento è anch'esso, formalmente, un nodo del DOM.

In teoria esistono [12 tipologie di nodo](https://dom.spec.whatwg.org/#node), ma solitamente nella pratica si lavora con solo 4 di esse:

1. `document` -- il punto d'ingresso del DOM.
2. nodi elemento -- tags HTML che rappresentano i blocchi con cui costruiamo l'alberatura.
3. nodi testuali -- contengono testo.
4. commenti -- qualche volta possiamo aggiungere informazioni, non verranno mostrate, ma JS potrà leggerle dal DOM.

<<<<<<< HEAD
## Guarda tu stesso
=======
1. `document` -- the "entry point" into DOM.
2. element nodes -- HTML-tags, the tree building blocks.
3. text nodes -- contain text.
4. comments -- sometimes we can put information there, it won't be shown, but JS can read it from the DOM.
>>>>>>> 872cc6ad

Per vedere la struttura del DOM in real-time, prova [Live DOM Viewer](http://software.hixie.ch/utilities/js/live-dom-viewer/). Inizia a scrivere e vedrai istantaneamente le modifiche aggiunte al DOM.

<<<<<<< HEAD
## Nel browser inspector
=======
To see the DOM structure in real-time, try [Live DOM Viewer](http://software.hixie.ch/utilities/js/live-dom-viewer/). Just type in the document, and it will show up as a DOM at an instant.
>>>>>>> 872cc6ad

Un altro modo per esplorare il DOM è usare gli "Strumenti per sviluppatori" del browser. Strumenti che usamo quando sviluppiamo.

<<<<<<< HEAD
Per procedere in questo modo, apri la pagina web [elks.html](elks.html), apri "Strumenti per sviluppatori" e spostati sulla scheda "Elements".
=======
To do so, open the web page [elk.html](elk.html), turn on the browser developer tools and switch to the Elements tab.
>>>>>>> 872cc6ad

Dovrebbe apparire così:

![](elk.svg)

Puoi vedere il DOM, clicca sugli elementi e controlla i loro dettagli.

Nota che la struttura del DOM negli strumenti per sviluppatori è semplificata. I nodi testuali vengono mostrati come semplice testo e non ci sono nemmeno nodi testuali contenenti spazi vuoti. Ma va bene così, a noi interessano solo i nodi elemento.

<<<<<<< HEAD
Cliccando sul bottone <span class="devtools" style="background-position:-328px -124px"></span>, nell'angolo in alto a sinistra, avremo la possibilità di scegliere un nodo della pagina utilizzando il puntatore del mouse (o qualunque altro dispositivo a puntatore) e "ispezionarlo" (salteremo direttamente a visualizzare il nodo nella scheda Elements). Questo procedimento è ottimo nel caso in cui avessimo una pagina HTML gigantesca (con relativo DOM) e fossimo interessati a vedere il posizionamento di un particolare elemento.
=======
Clicking the <span class="devtools" style="background-position:-328px -124px"></span> button in the left-upper corner allows us to choose a node from the webpage using a mouse (or other pointer devices) and "inspect" it (scroll to it in the Elements tab). This works great when we have a huge HTML page (and corresponding huge DOM) and would like to see the place of a particular element in it.
>>>>>>> 872cc6ad

Un altro metodo sarebbe quello di premere con il tasto destro su uno specifico elemento della pagina e cliccare poi su "Ispeziona" dal menù contestuale.

![](inspect.svg)

Nella parte destra degli strumenti per sviluppatori troviamo le seguenti schede:
- **Styles** -- possiamo vedere i CSS applicati all'elemento corrente, regola per regola, incluse quelle native (in grigio). Quasi tutto può essere modificato direttamente, incluse le dimensioni/margini/padding del box sottostante.
- **Computed** -- possiamo vedere il CSS applicato all'elemento per proprietà: per ognuna di esse possiamo vedere la regola che lo assegna (inclusa l'ereditarietà del CSS).
- **Event Listeners** -- possiamo vedere gli eventi registrati agli elementi del DOM (li tratteremo nella prossima parte del tutorial).
- ...E così via.

Il miglior modo per studiare è curiosare tra le varie schede e opzioni. La maggior parte dei valori è modificabile direttamente sul posto.

## Interazione con la console

Mano a mano che si procede con l'esplorazione del DOM è anche possibile giocare con un po' di JavaScript. Ad esempio: scegli un nodo ed esegui del codice per modificarlo e vederne il risultato. Alcune dritte per spostarsi tra la scheda "Elements" e la console:

- Seleziona il primo `<li>` nella scheda Elements.
- Premi il tasto `key:Esc` -- si aprirà la console proprio sotto la scheda Elements.

Ora l'ultimo elemento selezionato è disponibile come `$0`, quello precedente come `$1` etc.

Ora possiamo eseguire dei comandi. `$0.style.background = 'red'` colora di rosso lo sfondo dell'elemento selezionato della lista, in questo modo:

![](domconsole0.svg)

Al contrario, se ci troviamo nella console a abbiamo una variabile che referenzia un nodo del DOM, possiamo usare il comando `inspect(node)` per mostrarlo nel pannello Elements.

<<<<<<< HEAD
Oppure possiamo semplicemente mostrarlo nella console, come fatto qui sotto per `document.body`:
=======
Or we can just output the DOM node in the console and explore "in-place", like `document.body` below:
>>>>>>> 872cc6ad

![](domconsole1.svg)

Questo è ovviamente a scopo di debug. Dal prossimo capitolo accederemo e modificheremo il DOM utilizzando JavaScript.

Gli strumenti per sviluppatori disponibili nel browser rappresentano un grosso aiuto nello sviluppo: possiamo navigare il DOM, sperimentare e vedere cosa non funziona.

## Riassunto

Un documento HTML/XML è rappresentato nel browser come un'alberatura DOM.

- I tags diventanto nodi elemento e formano la struttura.
- Il testo diventa nodo testuale.
- ...etc, qualunque cosa presente nell'HTML ha il suo corrispettivo nel DOM, anche i commenti.

È possibile utlizzare gli strumenti per sviluppatori per ispezionare il DOM e modificarlo manualmente.

Con questo terminiamo i concetti base, le azioni più usate e più importanti con cui iniziare. Al sito <https://developers.google.com/web/tools/chrome-devtools> è disponibile una vasta documentazione riguardo i Chrome Developer Tools. Il miglior modo per imparare questi strumenti è cliccare in giro, sperimentare e leggere: la maggior parte delle opzioni sono autoesplicative. Più avanti, una volta appresi i concetti generali, leggi la documentazione e prosegui con il resto.

<<<<<<< HEAD
I nodi del DOM hanno proprietà e metodi che permettono di navigare tra i nodi stessi, modificarli e spostarli all'interno della pagina. Approfondiremo nei prossimi capitoli.
=======
DOM nodes have properties and methods that allow us to travel between them, modify them, move around the page, and more. We'll get down to them in the next chapters.
>>>>>>> 872cc6ad
<|MERGE_RESOLUTION|>--- conflicted
+++ resolved
@@ -6,52 +6,33 @@
 
 # Alberatura DOM
 
-<<<<<<< HEAD
 La struttura portante di un documento HTML è rappresentata dai tags
-<!-- The backbone of an HTML document are tags. -->
 
 Secondo il Document Object Model (DOM), ogni tag HTML è un oggetto. I tags annidati vengono chiamati "figli" del tag che li racchiude.
-<!-- According to Document Object Model (DOM), every HTML-tag is an object. Nested tags are called "children" of the enclosing one. -->
-
-Il testo contenuto nel tag è anch'esso un'oggetto.
-<!-- The text inside a tag it is an object as well. -->
 
 Tutti questi oggetti sono accessibili usando JavaScript
-<!-- All these objects are accessible using JavaScript. -->
-=======
-The backbone of an HTML document is tags.
-
-According to the Document Object Model (DOM), every HTML tag is an object. Nested tags are  "children" of the enclosing one. The text inside a tag is an object as well.
-
-All these objects are accessible using JavaScript, and we can use them to modify the page.
-
-For example, `document.body` is the object representing the `<body>` tag.
->>>>>>> 872cc6ad
+
+Ad esempio, `document.body` è l'oggetto che rappresenta il tag `<body>`.
 
 ## Un esempio di DOM
 
-<<<<<<< HEAD
-Per esempio, analizziamo il DOM di questo documento:
-<!-- For instance, let's explore the DOM for this document: -->
-=======
 ```js run
-document.body.style.background = 'red'; // make the background red
-
-setTimeout(() => document.body.style.background = '', 3000); // return back
-```
-
-Here we used `style.background` to change the background color of `document.body`, but there are many other properties, such as:
-
-- `innerHTML` -- HTML contents of the node.
-- `offsetWidth` -- the node width (in pixels)
-- ...and so on.
-
-Soon we'll learn more ways to manipulate the DOM, but first we need to know about its structure.
-
-## An example of the DOM
-
-Let's start with the following simple document:
->>>>>>> 872cc6ad
+document.body.style.background = 'red'; // rende il background rosso
+
+setTimeout(() => document.body.style.background = '', 3000); // ritorna back
+```
+
+Qui abbiamo utilizzato `style.background` per cambaire il color del background di `document.body`, ma ci sono molte altre proprietà, come:
+
+- `innerHTML` -- il contenut HTML del nodo.
+- `offsetWidth` -- la larghezza del nodo (in pixel)
+- ...e molto altro.
+
+Presto apprenderemo diversi modi di manipolare il DOM, ma prima abbiamo bisogno di comprendere la sua struttura.
+
+## Un esempio di DOM
+
+Iniziamo con un esempio molto semplice di un documento:
 
 ```html run no-beautify
 <!DOCTYPE HTML>
@@ -79,28 +60,17 @@
 Nella figura qui sopra è possibile cliccare sui nodi e i rispettivi figli si apriranno/chiuderanno.
 ```
 
-<<<<<<< HEAD
 I tag sono chiamati *nodi elemento* (o semplicemente elementi). I tag annidati diventano figli dei tag che li contengono. Come risultato abbiamo un albero di elementi: `<html>` è alla radice, abbiamo poi `<head>` e `<body>` che sono i suoi figli, etc.
-=======
-Every tree node is an object.
-
-Tags are *element nodes* (or just elements) and form the tree structure: `<html>` is at the root, then `<head>` and `<body>` are its children, etc.
->>>>>>> 872cc6ad
 
 Il testo all'interno degli elementi forma dei *nodi testuali*, etichettati come `#text`. Un nodo di testo contiene solo una stringa. Potrebbe non avere figli ed è sempre una foglia dell'albero.
 
-<<<<<<< HEAD
 Per esempio, il tag `<title>` contiene il testo `"About elks"`.
-=======
-For instance, the `<title>` tag has the text `"About elk"`.
->>>>>>> 872cc6ad
 
 Fai caso ai caratteri speciali nei nodi di testo:
 
 - il ritorno a capo: `↵` (conosciuto in JavaScript come `\n`)
 - lo spazio: `␣`
 
-<<<<<<< HEAD
 Spazi e ritorni a capo sono caratteri assolutamente validi, costituiscono nodi testuali e diventano parte del DOM. Ad esempio, nel caso precedente, il tag `<head>` contiene alcuni spazi prima del `<title>`, e quel testo diventa un nodo `#text` (contiene un ritorno a capo e alcuni spazi).
 
 Esistono solo due particolari eccezioni:
@@ -108,15 +78,6 @@
 2. Se inseriamo qualcosa dopo il tag `</body>` questo viene automaticamente spostato dentro il `body`, nella sua parte finale, dato che la specifica HTML richiede che tutto il contenuto sia dentro il `body`. Ecco perché non ci sono spazi dopo il tag `</body>`.
 
 In tutti gli altri casi è molto semplice, se esistono degli spazi (così come ogni altro carattere) nel documento, allora essi diventano nodi testuali nel DOM, e se li rimuoviamo, non esisteranno più.
-=======
-Spaces and newlines are totally valid characters, like letters and digits. They form text nodes and become a part of the DOM. So, for instance, in the example above the `<head>` tag contains some spaces before `<title>`, and that text becomes a `#text` node (it contains a newline and some spaces only).
-
-There are only two top-level exclusions:
-1. Spaces and newlines before `<head>` are ignored for historical reasons.
-2. If we put something after `</body>`, then that is automatically moved inside the `body`, at the end, as the HTML spec requires that all content must be inside `<body>`. So there can't be any spaces after `</body>`.
-
-In other cases everything's straightforward -- if there are spaces (just like any character) in the document, then they become text nodes in the DOM, and if we remove them, then there won't be any.
->>>>>>> 872cc6ad
 
 Ecco un esempio in cui non esistono nodi testuali contenenti spazi:
 
@@ -146,17 +107,9 @@
 
 ## Autocorrezione
 
-<<<<<<< HEAD
 Se il browser riscontra HTML malformato, lo corregge automaticamente in fase di creazione del DOM.
 
 Ad esempio, il tag di livello più alto è sempre `<html>`. Anche se esso non è presente nel documento esisterà nel DOM, perché il browser lo creerà. Lo stesso vale per il `<body>`.
-=======
-If the browser encounters malformed HTML, it automatically corrects it when making the DOM.
-
-For instance, the top tag is always `<html>`. Even if it doesn't exist in the document, it will exist in the DOM, because the browser will create it. The same goes for `<body>`.
-
-As an example, if the HTML file is the single word `"Hello"`, the browser will wrap it into `<html>` and `<body>`, and add the required `<head>`, and the DOM will be:
->>>>>>> 872cc6ad
 
 Ipotizziamo che l'HTML sia costituito dalla singola parola `"Hello"`, in questo caso il browser racchiuderà la parola tra il tag `<html>` e `<body>`, aggiungendo inoltre l'obbligatorio tag `<head>`, fino a ottenere:
 
@@ -170,11 +123,7 @@
 
 In fase di generazione del DOM, i browser processeranno automaticamente gli errori chiudendo i tags e via procedendo.
 
-<<<<<<< HEAD
 Il seguente documento senza tag di chiusura:
-=======
-A document with unclosed tags:
->>>>>>> 872cc6ad
 
 ```html no-beautify
 <p>Hello
@@ -183,11 +132,7 @@
 <li>Dad
 ```
 
-<<<<<<< HEAD
 ... Diventerà un normale DOM non appena il browser leggerà i tags e ripristinerà le parti mancanti:
-=======
-...will become a normal DOM as the browser reads tags and restores the missing parts:
->>>>>>> 872cc6ad
 
 <div class="domtree"></div>
 
@@ -197,13 +142,8 @@
 drawHtmlTree(node4, 'div.domtree', 690, 360);
 </script>
 
-<<<<<<< HEAD
 ````warn header="Le tabelle hanno sempre il `<tbody>`"
 Un interessante "caso speciale" è quello delle tabelle. Secondo le specifiche DOM le tabelle devono avere il tag `<tbody>`, ma nell'HTML può (ufficialmente) essere omesso. In questo caso il browser creerà il tag nel DOM automaticamente.
-=======
-````warn header="Tables always have `<tbody>`"
-An interesting "special case" is tables. By the DOM specification they must have `<tbody>`, but HTML text may (officially) omit it. Then the browser creates `<tbody>` in the DOM automatically.
->>>>>>> 872cc6ad
 
 Per il seguente HTML:
 
@@ -267,30 +207,16 @@
 3. nodi testuali -- contengono testo.
 4. commenti -- qualche volta possiamo aggiungere informazioni, non verranno mostrate, ma JS potrà leggerle dal DOM.
 
-<<<<<<< HEAD
-## Guarda tu stesso
-=======
-1. `document` -- the "entry point" into DOM.
-2. element nodes -- HTML-tags, the tree building blocks.
-3. text nodes -- contain text.
-4. comments -- sometimes we can put information there, it won't be shown, but JS can read it from the DOM.
->>>>>>> 872cc6ad
+1. `document` -- il "punto di ingresso" del DOM.
+2. nodi elemento -- HTML-tags, i blocchi che compongono l'albero.
+3. nodi testuali -- contengono testo.
+4. commenti -- spesso possono essere inserite informazioni che non verranno mostrate, però JavaScript è in grado di leggerle dal DOM.
 
 Per vedere la struttura del DOM in real-time, prova [Live DOM Viewer](http://software.hixie.ch/utilities/js/live-dom-viewer/). Inizia a scrivere e vedrai istantaneamente le modifiche aggiunte al DOM.
 
-<<<<<<< HEAD
-## Nel browser inspector
-=======
-To see the DOM structure in real-time, try [Live DOM Viewer](http://software.hixie.ch/utilities/js/live-dom-viewer/). Just type in the document, and it will show up as a DOM at an instant.
->>>>>>> 872cc6ad
-
 Un altro modo per esplorare il DOM è usare gli "Strumenti per sviluppatori" del browser. Strumenti che usamo quando sviluppiamo.
 
-<<<<<<< HEAD
 Per procedere in questo modo, apri la pagina web [elks.html](elks.html), apri "Strumenti per sviluppatori" e spostati sulla scheda "Elements".
-=======
-To do so, open the web page [elk.html](elk.html), turn on the browser developer tools and switch to the Elements tab.
->>>>>>> 872cc6ad
 
 Dovrebbe apparire così:
 
@@ -300,11 +226,7 @@
 
 Nota che la struttura del DOM negli strumenti per sviluppatori è semplificata. I nodi testuali vengono mostrati come semplice testo e non ci sono nemmeno nodi testuali contenenti spazi vuoti. Ma va bene così, a noi interessano solo i nodi elemento.
 
-<<<<<<< HEAD
 Cliccando sul bottone <span class="devtools" style="background-position:-328px -124px"></span>, nell'angolo in alto a sinistra, avremo la possibilità di scegliere un nodo della pagina utilizzando il puntatore del mouse (o qualunque altro dispositivo a puntatore) e "ispezionarlo" (salteremo direttamente a visualizzare il nodo nella scheda Elements). Questo procedimento è ottimo nel caso in cui avessimo una pagina HTML gigantesca (con relativo DOM) e fossimo interessati a vedere il posizionamento di un particolare elemento.
-=======
-Clicking the <span class="devtools" style="background-position:-328px -124px"></span> button in the left-upper corner allows us to choose a node from the webpage using a mouse (or other pointer devices) and "inspect" it (scroll to it in the Elements tab). This works great when we have a huge HTML page (and corresponding huge DOM) and would like to see the place of a particular element in it.
->>>>>>> 872cc6ad
 
 Un altro metodo sarebbe quello di premere con il tasto destro su uno specifico elemento della pagina e cliccare poi su "Ispeziona" dal menù contestuale.
 
@@ -333,11 +255,7 @@
 
 Al contrario, se ci troviamo nella console a abbiamo una variabile che referenzia un nodo del DOM, possiamo usare il comando `inspect(node)` per mostrarlo nel pannello Elements.
 
-<<<<<<< HEAD
 Oppure possiamo semplicemente mostrarlo nella console, come fatto qui sotto per `document.body`:
-=======
-Or we can just output the DOM node in the console and explore "in-place", like `document.body` below:
->>>>>>> 872cc6ad
 
 ![](domconsole1.svg)
 
@@ -345,7 +263,7 @@
 
 Gli strumenti per sviluppatori disponibili nel browser rappresentano un grosso aiuto nello sviluppo: possiamo navigare il DOM, sperimentare e vedere cosa non funziona.
 
-## Riassunto
+## Riepilogo
 
 Un documento HTML/XML è rappresentato nel browser come un'alberatura DOM.
 
@@ -357,8 +275,4 @@
 
 Con questo terminiamo i concetti base, le azioni più usate e più importanti con cui iniziare. Al sito <https://developers.google.com/web/tools/chrome-devtools> è disponibile una vasta documentazione riguardo i Chrome Developer Tools. Il miglior modo per imparare questi strumenti è cliccare in giro, sperimentare e leggere: la maggior parte delle opzioni sono autoesplicative. Più avanti, una volta appresi i concetti generali, leggi la documentazione e prosegui con il resto.
 
-<<<<<<< HEAD
-I nodi del DOM hanno proprietà e metodi che permettono di navigare tra i nodi stessi, modificarli e spostarli all'interno della pagina. Approfondiremo nei prossimi capitoli.
-=======
-DOM nodes have properties and methods that allow us to travel between them, modify them, move around the page, and more. We'll get down to them in the next chapters.
->>>>>>> 872cc6ad
+I nodi del DOM hanno proprietà e metodi che permettono di navigare tra i nodi stessi, modificarli e spostarli all'interno della pagina. Approfondiremo nei prossimi capitoli.