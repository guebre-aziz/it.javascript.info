# Il Browser come ambiente, specifiche

<<<<<<< HEAD
Il linguaggio JavaScript è stato inizialmente creato per i browser. Da allora, si è evoluto fino a diventare un linguaggio adatto a molte piattaforme e differenti usi.

La piattaforma di utilizzo può essere un browser, un web-server, una lavatrice o un qualunque altro tipo di *host*. Ognuno di essi fornisce delle funzionalità specifiche alla piattaforma stessa. Secondo la specifica JavaScript questa è la definizione di *ambiente host*
=======
The JavaScript language was initially created for web browsers. Since then it has evolved and become a language with many uses and platforms.

A platform may be a browser, or a web-server or another *host*, even a "smart" coffee machine, if it can run JavaScript. Each of them provides platform-specific functionality. The JavaScript specification calls that a *host environment*.
>>>>>>> 872cc6ad

Un ambiente host, oltre alle funzionalità core del linguaggio, fornisce oggetti e funzioni specifiche della piattaforma. I browser web, ad esempio, permettono di interagire con le pagine web, mentre Node.JS fornisce funzionalità dedicate al server e così via.

<<<<<<< HEAD
Di seguito una panoramica di cosa succede quando JavaScript viene eseguito nel browser:
=======
Here's a bird's-eye view of what we have when JavaScript runs in a web browser:
>>>>>>> 872cc6ad

![](windowObjects.svg)

C'è un oggetto "padre" chiamato `window` che ha due ruoli:

1. Il primo è quello di essere un oggetto globale per JavaScript, come descritto nel capitolo <info:global-object>.
2. Il secondo è quello di rappresentare "la finestra del browser" e fornire metodi per controllarla.

In questo caso lo utilizziamo come oggetto globale:

```js run
function sayHi() {
  alert("Hello");
}

// global functions are methods of the global object:
window.sayHi();
```

E qui invece come finestra del browser, vogliamo visualizzarne l'altezza:

```js run
alert(window.innerHeight); // inner window height
```

Ci sono molte altre funzionalità dell'oggetto `window`, ma le vedremo più avanti.

## DOM (Document Object Model)

L'oggetto `document` dà accesso al contenuto della pagina e ci permette di cambiare o creare qualunque cosa all'interno della stessa.

Ad esempio:

```js run
// change the background color to red
document.body.style.background = "red";

// change it back after 1 second
setTimeout(() => document.body.style.background = "", 1000);
```

<<<<<<< HEAD
In questo caso abbiamo usato `document.body.style`, ma c'è molto di più. Proprietà e metodi sono descritti all'interno delle specifiche. Due sono i gruppi che hanno contribuito al loro sviluppo:

1. [W3C](https://en.wikipedia.org/wiki/World_Wide_Web_Consortium) -- la documentazione disponibile su <https://www.w3.org/TR/dom>.
2. [WhatWG](https://en.wikipedia.org/wiki/WHATWG), pubblicato su <https://dom.spec.whatwg.org>.
=======
Here we used `document.body.style`, but there's much, much more. Properties and methods are described in the specification: [DOM Living Standard](https://dom.spec.whatwg.org).
>>>>>>> 872cc6ad

Come normalmente accade, i due gruppi non sono sempre d'accordo, questo fa sì che esistano due tipi di standard. Fortunatamente le differenze non sono mai così distanti tra loro e si riesce a unirle sotto un'unica voce. La documentazione reperibile ai link indicati è al 99% simile. Le differenze sono talmente minime da non accorgersene nemmeno.

Personalmente, trovo più gradevole utilizzare <https://dom.spec.whatwg.org> 

In tempi antichi non esisteva uno standard comune, ogni browser aveva il proprio e lo implementava a proprio piacimento. Browser differenti avevano metodi e proprietà differenti per svolgere lo stesso compito, così gli sviluppatori erano costretti a scrivere codice per ogni browser. Tempi bui e incasinati.

Anche oggi può capitare di incappare in vecchio codice che aggira delle incompatibilità e sfrutta delle proprietà specifiche del browser. In questo tutorial utilizzeremo strumenti moderni, non ci sarà bisogno di imparare codice obsoleto a meno che non sia strettamente necessario (le probabilità che questo accada sono molto basse).

A questo punto fa la sua comparsa lo "standard" del DOM, nel tentativo di mettere tutti d'accordo. La prima versione era la "DOM Level 1", poi c'è stata la "DOM Level 2", la "DOM Level 3" e ad oggi abbiamo la "DOM Level 4". Il gruppo WhatWG, stufo di numerare le versioni, ha deciso di chiamarlo solamente "DOM", senza numerazione. Noi faremo lo stesso.

```smart header="Il DOM non è solo per i browser"
La specifica del DOM spiega la struttura di un documento e fornisce oggetti per la sua manipolazione. Esistono strumenti al di fuori del browser che usano comunque il DOM.

Per esempio, strumenti lato server che scaricano e processano le pagine HTML sfruttano il DOM. In questo caso però potrebbero supportare solo una parte delle specifiche.
```

<<<<<<< HEAD
```smart header="CSSOM per lo stile"
Regole CSS e fogli di stile non sono strutturati come l'HTML. Esiste una specifica separata [CSSOM](https://www.w3.org/TR/cssom-1/) che spiega come essi siano rappresentati come oggetti, come leggerli e scriverli.

CSSOM è usato in concomitanza con il DOM quando modifichiamo delle regole di stile per il documento. In pratica però, CSSOM è raramente richiesto poiché di solito le regole CSS sono statiche. Di rado esiste la necessità di aggiungere/rimuovere regole CSS attraverso JavaScript, quindi non tratteremo l'argomento al momento.
```

## BOM (parte della specifica HTML)

Il Browser Object Model (BOM) rappresenta gli oggetti aggiuntivi forniti dal browser (ambiente host) per interagire con qualunque cosa a eccezione del documento.
=======
```smart header="CSSOM for styling"
There's also a separate specification, [CSS Object Model (CSSOM)](https://www.w3.org/TR/cssom-1/) for CSS rules and stylesheets, that explains how they are represented as objects, and how to read and write them.

CSSOM is used together with DOM when we modify style rules for the document. In practice though, CSSOM is rarely required, because we rarely need to modify CSS rules from JavaScript (usually we just add/remove CSS classes, not modify their CSS rules), but that's also possible.
```

## BOM (Browser Object Model)

The Browser Object Model (BOM) represents additional objects provided by the browser (host environment) for working with everything except the document.
>>>>>>> 872cc6ad

Per esempio:

- L'oggetto [navigator](mdn:api/Window/navigator) fornisce informazioni riguardo il browser e il sistema operativo. Ci sono molte proprietà a disposizione, ma quelle largamente conosciute sono: `navigator.userAgent` -- informazioni riguardo il browser corrente, e `navigator.platform` -- informazioni sulla piattaforma (può essere utile differenziare Windows/Linux/Mac etc).
- L'oggetto [location](mdn:api/Window/location) permette di leggere l'URL corrente e reindirizzare il browser verso un altro URL.

Ecco come possiamo usare l'oggetto `location`:

```js run
alert(location.href); // shows current URL
if (confirm("Go to Wikipedia?")) {
  location.href = "https://wikipedia.org"; // redirect the browser to another URL
}
```

<<<<<<< HEAD
Le funzioni `alert/confirm/prompt` fanno anch'esse parte del BOM: non sono direttamente correlate con il documento, ma rappresentano dei semplici metodi del browser per interagire con l'utente.

```smart header="Specifiche HTML"
Il BOM fa parte della [specifica HTML](https://html.spec.whatwg.org).
=======
Functions `alert/confirm/prompt` are also a part of BOM: they are directly not related to the document, but represent pure browser methods of communicating with the user.

```smart header="Specifications"
BOM is the part of the general [HTML specification](https://html.spec.whatwg.org).

Yes, you heard that right. The HTML spec at <https://html.spec.whatwg.org> is not only about the "HTML language" (tags, attributes), but also covers a bunch of objects, methods and browser-specific DOM extensions. That's "HTML in broad terms". Also, some parts have additional specs listed at <https://spec.whatwg.org>.
```
>>>>>>> 872cc6ad

Sì, avete capito bene. La specifica HTML presente al link <https://html.spec.whatwg.org> non è solo per il "linguaggio HTML" (tags, attributi), ma copre anche una miriade di oggetti, metodi ed estensioni del DOM relative ai browser. Questa è la definizione di "HTML a grandi linee".
```

## Riepilogo

Ricapitolando gli standard, abbiamo:

Specifica DOM: Descrive la struttura del documento, sua manipolazione ed eventi, vedi <https://dom.spec.whatwg.org>.

Specifica CSSOM: Descrive i fogli e le regole di stile, le loro manipolazioni e il loro legame con i documenti, vedi <https://www.w3.org/TR/cssom-1/>.

Specifica HTML: Descrive il linguaggio HTML language (e.g. tags) e il BOM (browser object model) -- varie funzioni del browser: `setTimeout`, `alert`, `location` e così via, vedi <https://html.spec.whatwg.org>. Prende la specifica del DOM e l'arricchisce di ulteriori proprietà e metodi.


Per favore prendi nota dei link indicati in precedenza perché c'è talmente tanto da imparare che è impossibile trattare e ricordare ogni argomento.

Quando avrai voglia di informarti su una proprietà o un metodo, il manuale Mozilla <https://developer.mozilla.org/en-US/search> è sicuramente una buona risorsa, ma leggere la corrispondente specifica potrebbe essere addirittura meglio: è più complessa e lunga da leggere, ma consoliderà e completerà le tue conoscenze.<|MERGE_RESOLUTION|>--- conflicted
+++ resolved
@@ -1,22 +1,12 @@
 # Il Browser come ambiente, specifiche
 
-<<<<<<< HEAD
 Il linguaggio JavaScript è stato inizialmente creato per i browser. Da allora, si è evoluto fino a diventare un linguaggio adatto a molte piattaforme e differenti usi.
 
 La piattaforma di utilizzo può essere un browser, un web-server, una lavatrice o un qualunque altro tipo di *host*. Ognuno di essi fornisce delle funzionalità specifiche alla piattaforma stessa. Secondo la specifica JavaScript questa è la definizione di *ambiente host*
-=======
-The JavaScript language was initially created for web browsers. Since then it has evolved and become a language with many uses and platforms.
-
-A platform may be a browser, or a web-server or another *host*, even a "smart" coffee machine, if it can run JavaScript. Each of them provides platform-specific functionality. The JavaScript specification calls that a *host environment*.
->>>>>>> 872cc6ad
 
 Un ambiente host, oltre alle funzionalità core del linguaggio, fornisce oggetti e funzioni specifiche della piattaforma. I browser web, ad esempio, permettono di interagire con le pagine web, mentre Node.JS fornisce funzionalità dedicate al server e così via.
 
-<<<<<<< HEAD
 Di seguito una panoramica di cosa succede quando JavaScript viene eseguito nel browser:
-=======
-Here's a bird's-eye view of what we have when JavaScript runs in a web browser:
->>>>>>> 872cc6ad
 
 ![](windowObjects.svg)
 
@@ -58,14 +48,7 @@
 setTimeout(() => document.body.style.background = "", 1000);
 ```
 
-<<<<<<< HEAD
-In questo caso abbiamo usato `document.body.style`, ma c'è molto di più. Proprietà e metodi sono descritti all'interno delle specifiche. Due sono i gruppi che hanno contribuito al loro sviluppo:
-
-1. [W3C](https://en.wikipedia.org/wiki/World_Wide_Web_Consortium) -- la documentazione disponibile su <https://www.w3.org/TR/dom>.
-2. [WhatWG](https://en.wikipedia.org/wiki/WHATWG), pubblicato su <https://dom.spec.whatwg.org>.
-=======
-Here we used `document.body.style`, but there's much, much more. Properties and methods are described in the specification: [DOM Living Standard](https://dom.spec.whatwg.org).
->>>>>>> 872cc6ad
+In questo caso abbiamo usato `document.body.style`, ma c'è molto di più. Proprietà e metodi sono descritti all'interno della specifica  [DOM Living Standard](https://dom.spec.whatwg.org).
 
 Come normalmente accade, i due gruppi non sono sempre d'accordo, questo fa sì che esistano due tipi di standard. Fortunatamente le differenze non sono mai così distanti tra loro e si riesce a unirle sotto un'unica voce. La documentazione reperibile ai link indicati è al 99% simile. Le differenze sono talmente minime da non accorgersene nemmeno.
 
@@ -83,7 +66,6 @@
 Per esempio, strumenti lato server che scaricano e processano le pagine HTML sfruttano il DOM. In questo caso però potrebbero supportare solo una parte delle specifiche.
 ```
 
-<<<<<<< HEAD
 ```smart header="CSSOM per lo stile"
 Regole CSS e fogli di stile non sono strutturati come l'HTML. Esiste una specifica separata [CSSOM](https://www.w3.org/TR/cssom-1/) che spiega come essi siano rappresentati come oggetti, come leggerli e scriverli.
 
@@ -93,17 +75,6 @@
 ## BOM (parte della specifica HTML)
 
 Il Browser Object Model (BOM) rappresenta gli oggetti aggiuntivi forniti dal browser (ambiente host) per interagire con qualunque cosa a eccezione del documento.
-=======
-```smart header="CSSOM for styling"
-There's also a separate specification, [CSS Object Model (CSSOM)](https://www.w3.org/TR/cssom-1/) for CSS rules and stylesheets, that explains how they are represented as objects, and how to read and write them.
-
-CSSOM is used together with DOM when we modify style rules for the document. In practice though, CSSOM is rarely required, because we rarely need to modify CSS rules from JavaScript (usually we just add/remove CSS classes, not modify their CSS rules), but that's also possible.
-```
-
-## BOM (Browser Object Model)
-
-The Browser Object Model (BOM) represents additional objects provided by the browser (host environment) for working with everything except the document.
->>>>>>> 872cc6ad
 
 Per esempio:
 
@@ -119,20 +90,10 @@
 }
 ```
 
-<<<<<<< HEAD
 Le funzioni `alert/confirm/prompt` fanno anch'esse parte del BOM: non sono direttamente correlate con il documento, ma rappresentano dei semplici metodi del browser per interagire con l'utente.
 
 ```smart header="Specifiche HTML"
 Il BOM fa parte della [specifica HTML](https://html.spec.whatwg.org).
-=======
-Functions `alert/confirm/prompt` are also a part of BOM: they are directly not related to the document, but represent pure browser methods of communicating with the user.
-
-```smart header="Specifications"
-BOM is the part of the general [HTML specification](https://html.spec.whatwg.org).
-
-Yes, you heard that right. The HTML spec at <https://html.spec.whatwg.org> is not only about the "HTML language" (tags, attributes), but also covers a bunch of objects, methods and browser-specific DOM extensions. That's "HTML in broad terms". Also, some parts have additional specs listed at <https://spec.whatwg.org>.
-```
->>>>>>> 872cc6ad
 
 Sì, avete capito bene. La specifica HTML presente al link <https://html.spec.whatwg.org> non è solo per il "linguaggio HTML" (tags, attributi), ma copre anche una miriade di oggetti, metodi ed estensioni del DOM relative ai browser. Questa è la definizione di "HTML a grandi linee".
 ```
