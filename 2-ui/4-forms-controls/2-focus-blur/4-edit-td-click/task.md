--- conflicted
+++ resolved
@@ -6,17 +6,10 @@
 
 Rendete le celle della tabella modificabili al click.
 
-<<<<<<< HEAD
-- Al click -- la cella dovrebbe diventare "modificabile" (compare una textarea al suo interno), e possiamo modificarne l'HTML. Non dovrebbe essere possibile il ridimensionamento, tutte le geometrie dovrebbero rimanere intatte.
+- Al click -- la cella dovrebbe diventare "modificabile" (compare una textarea al suo interno), e possiamo modificarne l'HTML. Non dovrebbe essere possibile il ridimensionamento, tutte le geometrie dovrebbero rimanere le stesse.
 - I pulsanti OK e CANCEL devono apparire sotto la cella per completare/cancel la modifica.
-- Si può modificare solamente una cella per volta. Mentre un `<td>` è in modalità "edit mode", i click nelle altre celle vengono ignorati.
-- La tabella può avere tante celle. Usare la event delegation.
-=======
-- On click -- the cell should become "editable" (textarea appears inside), we can change HTML. There should be no resize, all geometry should remain the same.
-- Buttons OK and CANCEL appear below the cell to finish/cancel the editing.
-- Only one cell may be editable at a moment. While a `<td>` is in "edit mode", clicks on other cells are ignored.
-- The table may have many cells. Use event delegation.
->>>>>>> fb4fc33a
+- Si può modificare solamente una cella per volta. Mentre un `<td>` è in modalità "edit", i click nelle altre celle vengono ignorati.
+- La tabella può avere più celle. Usare la event delegation.
 
 La demo:
 
