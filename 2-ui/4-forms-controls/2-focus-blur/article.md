--- conflicted
+++ resolved
@@ -104,11 +104,7 @@
 ```
 ## Permettere il focus su ogni elemento: tabindex
 
-<<<<<<< HEAD
-Di default ci sono una varietà di elementi che non supportano il focus.
-=======
-By default, many elements do not support focusing.
->>>>>>> fb4fc33a
+Di default, alcuni elementi non supportano il focus.
 
 La lista varia leggermente a seconda del browser, ma una cosa è sempre vera: il supporto al `focus/blur` viene garantito per elementi con i quali l'utente può interagire: `<button>`, `<input>`, `<select>`, `<a>` e così via.
 
@@ -122,11 +118,7 @@
 
 L'ordine di spostamento è: gli elementi con `tabindex` da `1` in sù vanno prima ( nell'ordine `tabindex`), e successivamente gli altri elementi privi di `tabindex` (ad esempio un normale `<input>`).
 
-<<<<<<< HEAD
-A parità di `tabindex` andranno spostati nell'ordine del sorgente del documento (l'ordine predefinito).
-=======
-Elements without matching `tabindex` are switched in the document source order (the default order).
->>>>>>> fb4fc33a
+Gli elementi senza un corrispondente `tabindex` vengono scambiati nell'ordine originale del documento (l'ordine predefinito).
 
 Ci sono due valori speciali:
 
