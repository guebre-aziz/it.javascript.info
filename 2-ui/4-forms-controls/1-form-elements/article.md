# Proprietà dei form e metodi

I forms e gli elementi control, come `<input>` hanno una serie di eventi e proprietà peculiari.

Lavorando con i forms, questi saranno molto comodi quando li avremo imparati.

## Navigazione: form e elements

I form del documento sono membri della speciale collezione `document.forms`.

<<<<<<< HEAD
Questa è una cosiddetta "named collection": è sia associativa che ordinata. Possiamo usare sia il nome che l'indice nel documento per accedervi.

```js no-beautify
document.forms.my - il form con name="my"
document.forms[0] - il primo form del documento
=======
That's a so-called *"named collection"*: it's both named and ordered. We can use both the name or the number in the document to get the form.

```js no-beautify
document.forms.my; // the form with name="my"
document.forms[0]; // the first form in the document
>>>>>>> e01998ba
```

Quando abbiamo un form, allora tutti gli elementi saranno contenuti nella named collection `form.elements`.

Per esempio:

```html run height=40
<form name="my">
  <input name="one" value="1">
  <input name="two" value="2">
</form>

<script>
  // ottiene il form
  let form = document.forms.my; // <form name="my"> element

  // ottiene l'elemento
  let elem = form.elements.one; // <input name="one"> element

  alert(elem.value); // 1
</script>
```

<<<<<<< HEAD
Potrebbero esserci elementi multipli con lo stesso nome, ed è una cosa che capita spesso con i radio buttons.

In questo caso `form.elements[name]` sarà una collezione, per esempio:
=======
There may be multiple elements with the same name. This is typical with radio buttons and checkboxes.

In that case, `form.elements[name]` is a *collection*. For instance:
>>>>>>> e01998ba

```html run height=40
<form>
  <input type="radio" *!*name="age"*/!* value="10">
  <input type="radio" *!*name="age"*/!* value="20">
</form>

<script>
let form = document.forms[0];

let ageElems = form.elements.age;

*!*
alert(ageElems[0]); // [object HTMLInputElement]
*/!*
</script>
```

Queste proprietà di navigazione non dipendono dalla struttura dei tags. Ogni control element, è irrilevante quanto in profondità sia dentro il form, sarà contenuto ed accessibile da `form.elements`.


````smart header="Fieldsets come \"subforms\""
Un form può avere uno o più elementi `<fieldset>` all'interno. Questi hanno anche proprietà `elements` che mostrano dei form controls all'interno.

Per esempio:

```html run height=80
<body>
  <form id="form">
    <fieldset name="userFields">
      <legend>info</legend>
      <input name="login" type="text">
    </fieldset>
  </form>

  <script>
    alert(form.elements.login); // <input name="login">

*!*
    let fieldset = form.elements.userFields;
    alert(fieldset); // HTMLFieldSetElement

    // possiamo ottenere l'input sia dal nome del form sia dal fieldset
    alert(fieldset.elements.login == form.elements.login); // true
*/!*
  </script>
</body>
```
````

````warn header="Notazione breve: `form.name`"
Esiste una notazione breve: possiamo accedere all'elemento come `form[index/name]`.

In altre parole, invece di `form.elements.login` possiamo scrivere `form.login`.

Funziona ugualmente, ma c'è un piccolo problema: se accediamo a un elemento, che in successivamente cambia il suo `name`, questo sarà ancora accessibile sia attraverso il vecchio nome, ma anche tramite quello nuovo.

È facile capirlo da un esempio:

```html run height=40
<form id="form">
  <input name="login">
</form>

<script>
  alert(form.elements.login == form.login); // true, lo stesso <input>

  form.login.name = "username"; // cambio del nome dell'input

  // form.elements ha aggiornato il nome:
  alert(form.elements.login); // undefined
  alert(form.elements.username); // input

*!*
  // form permette entrambi i nomi: sia quello nuovo che quello vecchio
  alert(form.username == form.login); // true
*/!*
</script>
```

<<<<<<< HEAD
Solitamente non è un problema, in quanto raramente andiamo a modificare il nome degli elementi dei form.
=======
That's usually not a problem, however, because we rarely change names of form elements.
>>>>>>> e01998ba

````

## Backreference: element.form

Per ogni elemento, il form è disponibile come `element.form`. Quindi un form referenzia tutti gli elementi, e gli elementi referenziano il form.

Come possiamo vedere in figura:

![](form-navigation.svg)

Per esempio:

```html run height=40
<form id="form">
  <input type="text" name="login">
</form>

<script>
*!*
  // form -> element
  let login = form.login;

  // element -> form
  alert(login.form); // HTMLFormElement
*/!*
</script>
```

## Elementi del form

Parliamo un po' dei form controls.

### input e textarea

Possiamo accedere ai lori valori tramite `input.value` (string) o `input.checked` (boolean) per i checkbox.

Come in questo caso:

```js
input.value = "Nuovo valore";
textarea.value = "Nuovo testo";

input.checked = true; // per una checkbox o un radio button
```

```warn header="Usare `textarea.value`, e non `textarea.innerHTML`"
Nota bene che, nonostante anche `<textarea>...</textarea>` contenga il suo valore come HTML annidato, non dovremmo mai usare `textarea.innerHTML` per accedervi.

Esso conterrà solamente l'HTML che era stato inizialmente impostato nella pagina, e non il valore attuale.
```

### select ed option

Un elemento `<select>` contiene 3 importanti proprietà:

1. `select.options` -- la collezione di sottoelementi `<option>`,
2. `select.value` -- il *valore* di `<option>` attualmente selezionato,
3. `select.selectedIndex` -- l'*indice* di `<option>` attualmente selezionato.

Forniscono tre modi differenti per impostare un valore per un `<select>`:

1. Trova il corrispondente elemento `<option>` (ad esempio tra i `select.options`) ed imposta il suo `option.selected` a `true`.
2. Se conosciamo il nuovo valore: imposta `select.value` al nuovo valore.
3. Se conosciamo l'indice della nuova opzione: imposta `select.selectedIndex` su quell'indice.

Ecco un esempio per tutti e tre i metodi:

```html run
<select id="select">
  <option value="apple">Mela</option>
  <option value="pear">Pera</option>
  <option value="banana">Banana</option>
</select>

<script>
  // tutte e tre le righe di codice fanno la stessa cosa
  select.options[2].selected = true; 
  select.selectedIndex = 2;
  select.value = 'banana';
  // nota bene: le options cominciano da indice zero, quindi indice 2 significa la option numero 3.
</script>
```

<<<<<<< HEAD
Diversamente da altri controls, `<select>` permette più opzioni alla volta se contiene l'attributo `multiple`. Sebbene questo attributo venga usato raramente.
=======
Unlike most other controls, `<select>` allows to select multiple options at once if it has `multiple` attribute. This attribute is rarely used, though.
>>>>>>> e01998ba

Per valori multipli selezionati, usiamo il primo modo per impostare i valori: aggiungere/rimuovere la proprietà `selected` dai sottoelementi `<option>`.

Ecco un esempio di come ottenere i valori selezionati da un multi-select:

```html run
<select id="select" *!*multiple*/!*>
  <option value="blues" selected>Blues</option>
  <option value="rock" selected>Rock</option>
  <option value="classic">Classic</option>
</select>

<script>
  // ottiene tutti i valori selezionati dal multi-select
  let selected = Array.from(select.options)
    .filter(option => option.selected)
    .map(option => option.value);

  alert(selected); // blues,rock  
</script>
```

Le specifiche complete dell'elemento `<select>` sono disponibili nelle specifiche <https://html.spec.whatwg.org/multipage/forms.html#the-select-element>.

### new Option

Nelle specifiche [specification](https://html.spec.whatwg.org/multipage/forms.html#the-option-element) viene descritta una sintassi breve ed elegante per creare una elemento  `<option>`:

```js
option = new Option(text, value, defaultSelected, selected);
```

Questa sintassi è opzionale. Possiamo usare `document.createElement('option')` ed impostare gli attributi manualmente. Tuttavia, potrebbe essere breve, quindi ecco i parametri:

- `text` -- il testo dentro option,
- `value` -- il valore di option,
- `defaultSelected` -- se `true`, allora verrà creato l'attributo HTML `selected`,
- `selected` -- se `true`, allora l'opzione verrà selezionata.

La differenza tra `defaultSelected` e `selected` è che `defaultSelected` imposta l'attributo HTML (che possiamo ottenere usando `option.getAttribute('selected')`, mentre `selected` definisce lo stato della selezione (se è selezionata o meno).

<<<<<<< HEAD
In pratica, solitamente possiamo impostare entrambi i valori a `true` o `false` (oppure ometterli, che equivale a `false`).
=======
In practice, one should usually set _both_ values to `true` or `false`. (Or, simply omit them; both default to `false`.)
>>>>>>> e01998ba

Per esempio, ecco un nuovo elemento option "non selezionato":

```js
let option = new Option("Testo", "value");
// crea <option value="value">Testo</option>
```

La stesso elemento option, ma stavolta selezionato:

```js
let option = new Option("Testo", "value", true, true);
```

Gli elementi option hanno delle proprietà:

`option.selected`
: Se l'opzione è selezionata.

`option.index`
: L'indice dell'opzione in mezzo agli altri elementi option del suo elemento `<select>`.

`option.text`
: Il contenuto testuale dell'elemento option (visto dall'utente).

## Riferimenti

- Specification: <https://html.spec.whatwg.org/multipage/forms.html>.

## Riepilogo

Navigazione dei form:

`document.forms`
: Un form è disponibile come `document.forms[name/index]`.

`form.elements`  
: Gli elementi del form sono disponibili come `form.elements[name/index]`, oppure, più semplicemente con `form[name/index]`. La proprietà `elements` esiste anche per i `<fieldset>`.

`element.form`
: Gli elementi referenziano i loro form nella proprietà `form`.

<<<<<<< HEAD
Il valore è disponibile come `input.value`, `textarea.value`, `select.value` etc, o come `input.checked` per i checkbox e radio buttons.

Per `<select>` possiamo anche ottenere il valore tramite l'indice `select.selectedIndex` o attraverso la collezione di options `select.options`.
=======
Value is available as `input.value`, `textarea.value`, `select.value`, etc. (For checkboxes and radio buttons, use `input.checked` to determine whether a value is selected.)

For `<select>`, one can also get the value by the index `select.selectedIndex` or through the options collection `select.options`.
>>>>>>> e01998ba

Queste sono le basi da cui partire con i form. Incontreremo molti esempi più avanti nel tutorial.

Nel prossimo capitolo affronteremo gli eventi `focus` e `blur` che possono avvenire per qualunque evento, ma sono maggiormente gestiti nei form.<|MERGE_RESOLUTION|>--- conflicted
+++ resolved
@@ -8,19 +8,11 @@
 
 I form del documento sono membri della speciale collezione `document.forms`.
 
-<<<<<<< HEAD
-Questa è una cosiddetta "named collection": è sia associativa che ordinata. Possiamo usare sia il nome che l'indice nel documento per accedervi.
+Questa è una cosiddetta *"named collection"*: è sia associativa che ordinata. Possiamo usare sia il nome che l'indice nel documento per accedervi.
 
 ```js no-beautify
 document.forms.my - il form con name="my"
 document.forms[0] - il primo form del documento
-=======
-That's a so-called *"named collection"*: it's both named and ordered. We can use both the name or the number in the document to get the form.
-
-```js no-beautify
-document.forms.my; // the form with name="my"
-document.forms[0]; // the first form in the document
->>>>>>> e01998ba
 ```
 
 Quando abbiamo un form, allora tutti gli elementi saranno contenuti nella named collection `form.elements`.
@@ -44,15 +36,9 @@
 </script>
 ```
 
-<<<<<<< HEAD
-Potrebbero esserci elementi multipli con lo stesso nome, ed è una cosa che capita spesso con i radio buttons.
-
-In questo caso `form.elements[name]` sarà una collezione, per esempio:
-=======
-There may be multiple elements with the same name. This is typical with radio buttons and checkboxes.
-
-In that case, `form.elements[name]` is a *collection*. For instance:
->>>>>>> e01998ba
+Potrebbero esserci elementi multipli con lo stesso nome, ed è una cosa che capita spesso con i radio buttons ed i checkbox.
+
+In questo caso `form.elements[name]` sarà una *collection*, per esempio:
 
 ```html run height=40
 <form>
@@ -133,11 +119,7 @@
 </script>
 ```
 
-<<<<<<< HEAD
 Solitamente non è un problema, in quanto raramente andiamo a modificare il nome degli elementi dei form.
-=======
-That's usually not a problem, however, because we rarely change names of form elements.
->>>>>>> e01998ba
 
 ````
 
@@ -222,11 +204,7 @@
 </script>
 ```
 
-<<<<<<< HEAD
-Diversamente da altri controls, `<select>` permette più opzioni alla volta se contiene l'attributo `multiple`. Sebbene questo attributo venga usato raramente.
-=======
-Unlike most other controls, `<select>` allows to select multiple options at once if it has `multiple` attribute. This attribute is rarely used, though.
->>>>>>> e01998ba
+Diversamente da altri controls, `<select>` permette di selezionare più opzioni alla volta se contiene l'attributo `multiple`. Comunque questo attributo viene usato raramente.
 
 Per valori multipli selezionati, usiamo il primo modo per impostare i valori: aggiungere/rimuovere la proprietà `selected` dai sottoelementi `<option>`.
 
@@ -268,11 +246,7 @@
 
 La differenza tra `defaultSelected` e `selected` è che `defaultSelected` imposta l'attributo HTML (che possiamo ottenere usando `option.getAttribute('selected')`, mentre `selected` definisce lo stato della selezione (se è selezionata o meno).
 
-<<<<<<< HEAD
 In pratica, solitamente possiamo impostare entrambi i valori a `true` o `false` (oppure ometterli, che equivale a `false`).
-=======
-In practice, one should usually set _both_ values to `true` or `false`. (Or, simply omit them; both default to `false`.)
->>>>>>> e01998ba
 
 Per esempio, ecco un nuovo elemento option "non selezionato":
 
@@ -315,15 +289,9 @@
 `element.form`
 : Gli elementi referenziano i loro form nella proprietà `form`.
 
-<<<<<<< HEAD
-Il valore è disponibile come `input.value`, `textarea.value`, `select.value` etc, o come `input.checked` per i checkbox e radio buttons.
+Il valore è disponibile come `input.value`, `textarea.value`, `select.value` etc. Oppure come `input.checked` per determinare la selezione per checkbox e radio buttons.
 
 Per `<select>` possiamo anche ottenere il valore tramite l'indice `select.selectedIndex` o attraverso la collezione di options `select.options`.
-=======
-Value is available as `input.value`, `textarea.value`, `select.value`, etc. (For checkboxes and radio buttons, use `input.checked` to determine whether a value is selected.)
-
-For `<select>`, one can also get the value by the index `select.selectedIndex` or through the options collection `select.options`.
->>>>>>> e01998ba
 
 Queste sono le basi da cui partire con i form. Incontreremo molti esempi più avanti nel tutorial.
 
