--- conflicted
+++ resolved
@@ -2,15 +2,9 @@
 
 Forms and control elements, such as `<input>` have a lot of special properties and events.
 
-<<<<<<< HEAD
-Working with forms will be much more convenient when we learn them.
-
-## Navigation: form and elements
-=======
 Lavorando con i forms, questi saranno molto comodi quando li avremo imparati.
 
 ## Navigazione: form e elements
->>>>>>> 1df6fa8a
 
 Document forms are members of the special collection `document.forms`.
 
@@ -21,11 +15,7 @@
 document.forms[0] - the first form in the document
 ```
 
-<<<<<<< HEAD
-When we have a form, then any element is available in the named collection `form.elements`.
-=======
 Quando abbiamo un form, allora tutti gli elementi saranno contenuti nella named collection `form.elements`.
->>>>>>> 1df6fa8a
 
 For instance:
 
@@ -99,21 +89,12 @@
 ```
 ````
 
-<<<<<<< HEAD
-````warn header="Shorter notation: `form.name`"
-There's a shorter notation: we can access the element as `form[index/name]`.
-=======
 ````warn header="Notazione breve: `form.name`"
 Esiste una notazione breve: possiamo accedere all'elemento come `form[index/name]`.
->>>>>>> 1df6fa8a
 
 In other words, instead of `form.elements.login` we can write `form.login`.
 
-<<<<<<< HEAD
-That also works, but there's a minor issue: if we access an element, and then change its `name`, then it is still available under the old name (as well as under the new one).
-=======
 Funziona ugualmente, ma c'è un piccolo problema: se accediamo a un elemento, che in successivamente cambia il suo `name`, questo sarà ancora accessibile sia attraverso il vecchio nome, ma anche tramite quello nuovo.
->>>>>>> 1df6fa8a
 
 That's easy to see in an example:
 
@@ -146,11 +127,7 @@
 
 For any element, the form is available as `element.form`. So a form references all elements, and elements reference the form.
 
-<<<<<<< HEAD
-Here's the picture:
-=======
 Come possiamo vedere in figura:
->>>>>>> 1df6fa8a
 
 ![](form-navigation.svg)
 
@@ -186,19 +163,11 @@
 input.value = "New value";
 textarea.value = "New text";
 
-<<<<<<< HEAD
-input.checked = true; // for a checkbox or radio button
-```
-
-```warn header="Use `textarea.value`, not `textarea.innerHTML`"
-Please note that even though `<textarea>...</textarea>` holds its value as nested HTML, we should never use `textarea.innerHTML` to access it.
-=======
 input.checked = true; // per una checkbox o un radio button
 ```
 
 ```warn header="Usare `textarea.value`, e non `textarea.innerHTML`"
 Nota bene che, nonostante anche `<textarea>...</textarea>` contenga il suo valore come HTML annidato, non dovremmo mai usare `textarea.innerHTML` per accedervi.
->>>>>>> 1df6fa8a
 
 It stores only the HTML that was initially on the page, not the current value.
 ```
@@ -237,11 +206,7 @@
 
 Unlike most other controls, `<select>` allows to select multiple options at once if it has `multiple` attribute. This attribute is rarely used though.
 
-<<<<<<< HEAD
-For multiple selected values, use the first way of setting values: add/remove the `selected` property from `<option>` subelements.
-=======
 Per valori multipli selezionati, usiamo il primo modo per impostare i valori: aggiungere/rimuovere la proprietà `selected` dai sottoelementi `<option>`.
->>>>>>> 1df6fa8a
 
 Here's an example of how to get selected values from a multi-select:
 
@@ -266,11 +231,7 @@
 
 ### new Option
 
-<<<<<<< HEAD
-In the [specification](https://html.spec.whatwg.org/multipage/forms.html#the-option-element) there's a nice short syntax to create an `<option>` element:
-=======
 Nelle specifiche [specification](https://html.spec.whatwg.org/multipage/forms.html#the-option-element) viene descritta una sintassi breve ed elegante per creare una elemento  `<option>`:
->>>>>>> 1df6fa8a
 
 ```js
 option = new Option(text, value, defaultSelected, selected);
@@ -283,11 +244,7 @@
 - `defaultSelected` -- if `true`, then `selected` HTML-attribute is created,
 - `selected` -- if `true`, then the option is selected.
 
-<<<<<<< HEAD
-The difference between `defaultSelected` and `selected` is that `defaultSelected` sets the HTML-attribute (that we can get using `option.getAttribute('selected')`, while `selected` sets whether the option is selected or not.
-=======
 La differenza tra `defaultSelected` e `selected` è che `defaultSelected` imposta l'attributo HTML (che possiamo ottenere usando `option.getAttribute('selected')`, mentre `selected` definisce lo stato della selezione (se è selezionata o meno).
->>>>>>> 1df6fa8a
 
 In practice, we usually should set both values to `true` or `false` (or omit, that's the same as `false`).
 
@@ -327,11 +284,8 @@
 : A form is available as `document.forms[name/index]`.
 
 `form.elements`  
-<<<<<<< HEAD
-: Form elements are available as `form.elements[name/index]`, or can use just `form[name/index]`. The `elements` property also works for `<fieldset>`.
-=======
 : Gli elementi del form sono disponibili come `form.elements[name/index]`, oppure, più semplicemente con `form[name/index]`. La proprietà `elements` esiste anche per i `<fieldset>`.
->>>>>>> 1df6fa8a
+
 
 `element.form`
 : Elements reference their form in the `form` property.
@@ -340,10 +294,7 @@
 
 For `<select>` we can also get the value by the index `select.selectedIndex` or through the options collection `select.options`.
 
-<<<<<<< HEAD
-These are the basics to start working with forms. We'll meet many examples further in the tutorial.
-=======
 Queste sono le basi da cui partire con i form. Incontreremo molti esempi più avanti nel tutorial.
->>>>>>> 1df6fa8a
+
 
 In the next chapter we'll cover `focus` and `blur` events that may occur on any element, but are mostly handled on forms.