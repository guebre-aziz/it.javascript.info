# Page: DOMContentLoaded, load, beforeunload, unload

Il ciclo di vita di una pagina HTML è costituito da 3 importanti eventi:

- `DOMContentLoaded` -- il browser ha completamente caricato l'HTML, e l'albero del DOM è stato costruito, ma risorse esterne come immagini `<img>` e i fogli di stile potrebbero ancora non essere stati caricati.   
- `load` -- non solo l'HTML è caricato ma anche tutte le risorse esterne: immagini, fogli di stile, ecc.
- `beforeunload/unload` -- l'utente sta lasciando la pagina.

Ogni evento potrebbe essere utile: 

- evento di `DOMContentLoaded` quando il DOM è pronto, quindi il gestore può scorrere i nodi del DOM, ed inizializzare l'interfaccia.
- evento di `load` quando tutte le risorse esterne sono state caricate, ed anche gli stili sono stati applicati, le dimensioni delle immagini nella pagina è nota, ecc.
- evento di `beforeunload` quando l'utente sta lasciando la pagina: possiamo controllare se l'utente ha salvato le modifiche effettuate ed eventualmente chiedergli se è sicuro di voler lasciare la pagina.
- evento di `unload` quando l'utente ha quasi lasciato la pagina ma possiamo ancora effettuare alcune operazioni.

Esploriamo i dettagli di questi eventi.

## DOMContentLoaded

L'evento `DOMContentLoaded` viene emesso dall'oggetto `document`.

Dobbiamo quindi utilizzare `addEventListener` per catturarlo:

```js
document.addEventListener("DOMContentLoaded", ready);
// non "document.onDOMContentLoaded = ..."
```

Per esempio:

```html run height=200 refresh
<script>
  function ready() {
    alert('DOM is ready');

    // l'immagine non è stata ancora caricata (a meno che non fosse già presente in cache) quindi la dimensione è 0x0
    alert(`Image size: ${img.offsetWidth}x${img.offsetHeight}`);
  }

*!*
  document.addEventListener("DOMContentLoaded", ready);
*/!*
</script>

<img id="img" src="https://en.js.cx/clipart/train.gif?speed=1&cache=0">
```

<<<<<<< HEAD
Nell'esempio il gestore dell'evento `DOMContentLoaded` si aziona quando il documento è caricato, quindi può vedere tutti gli elementi del DOM, compresa `<img>` sotto.
=======
In the example, the `DOMContentLoaded` handler runs when the document is loaded, so it can see all the elements, including `<img>` below.
>>>>>>> fb4fc33a

Ma non aspetta che l'immagine si carichi. Per questo `alert` mostra zero come dimensione.

Ad una prima occhiata l'evento `DOMContentLoaded` è molto semplice. Ci segnala che l'albero del DOM è pronto, tutto qui. Ci però sono alcune peculiarità.

### DOMContentLoaded e gli script

Quando il browser processa un documento HTML ed incontra un tag `<script>` deve eseguirlo prima di continuare a costruire il DOM. Questa è una precauzione, visto che gli script potrebbero voler modificare il DOM, e ci potrebbero anche essere dei `document.write` all'interno, quindi `DOMContentLoaded` deve aspettare.

Quindi l'evento DOMContentLoaded avviene sicuramente dopo questi script:

```html run
<script>
  document.addEventListener("DOMContentLoaded", () => {
    alert("DOM pronto!");
  });
</script>

<script src="https://cdnjs.cloudflare.com/ajax/libs/lodash.js/4.3.0/lodash.js"></script>

<script>
  alert("Libreria caricata, script inline eseguito");
</script>
```

Nell'esempio sopra, prima vediamo "Libreria caricata...", e poi "DOM pronto!" (tutti gli script sono stati eseguiti).

```warn header="Script che non bloccano DOMContentLoaded"
Ci sono 2 eccezioni per questa regola:
1. Gli script con l'attributo `async`, che vedremo successivamente (info:script-async-defer), non bloccano `DOMContentLoaded`.
2. Gli script generati dinamicamente con `document.createElement('script')` e poi aggiunti alla pagina non bloccano questo evento.
```

### DOMContentLoaded e stili

I fogli di stile esterni non influenzano il caricamento del DOM, quindi `DOMContentLoaded` non aspetta il loro caricamento.

Ma c'è una trappola. Se abbiamo uno script dopo uno stile quello script deve aspettare affinché il foglio di stile sia statio caricato.

```html run
<link type="text/css" rel="stylesheet" href="style.css">
<script>
  // lo script non viene eseguito finché il foglio di stile non è caricato
  alert(getComputedStyle(document.body).marginTop);
</script>
```

La ragione è che lo script potrebbe voler ottenere le coordinate e altre proprietà dipendenti dallo stile degli elementi, come nell'esempio sopra. Di conseguenza lo script deve aspettare che gli stili siano caricati.

Quindi `DOMContentLoaded` aspetta il caricamento degli script e inoltre anche quello degli stili.

### Riempimento automatico nativo del browser

Firefox, Chrome e Opera riempiono automaticamente i form durante l'evento `DOMContentLoaded`. 

Per esempio, se la pagina contiene un form con username e password, e il browser ha memorizzato i valori, allora durante l'evento `DOMContentLoaded` prova a riempire automaticamente i campi (se approvato dall'utente).

Se l'evento `DOMContentLoaded` viene rinviato a causa dei lunghi tempi di caricamento degli script, allora anche il riempimento automatico dovrà attendere. Probabilmente avrete visto questo comportamento su alcuni siti (se utilizzate browser con riempimento automatico) -- i campi della login/password non vengono riempiti immediatamente, ma c'è un delay(ritardo) finché la pagina non è completamente caricata. Questo è in realtà il ritardo dovuto all'evento `DOMContentLoaded`.


## window.onload [#window-onload]

L'evento `load` sull'oggetto `window` viene emesso quando tutta la pagina è stata caricata, inclusi gli stili, immagini e altre risorse.

L'esempio sotto mostra correttamente le dimensioni dell'immagine, perché `window.onload` aspetta il caricamento di tutte le immagini:

```html run height=200 refresh
<script>
  window.onload = function() { // equivale window.addEventListener('load', (event) => {
    alert('Page loaded');

    // l'immagine è già caricata in questo momento
    alert(`Image size: ${img.offsetWidth}x${img.offsetHeight}`);
  };
</script>

<img id="img" src="https://en.js.cx/clipart/train.gif?speed=1&cache=0">
```

## window.onunload

Quando un utente lascia la pagina viene emesso l'evento `unload` sulla `window`. Possiamo effettuare operazioni che non comportano un ritardo, come chiudere le finestre popup relative alla pagina.

L'eccezione degna di nota è mandare dati analitici riguardo la pagina.

Diciamo che raccogliamo dati su come viene utilizzata la pagina: click del mouse, scroll, aree della pagina visitate e così via.

Naturalmente, l'evento `unload` si verifica quando l'utente ci sta lasciando e a noi vorremmo salvare i dati sul nostro server.
Esiste un metodo speciale `navigator.sendBeacon(url, data)` per questa necessità, descritto nei dettagli <https://w3c.github.io/beacon/>.

Manda i dati in background. La transizione tra una pagina e l'altra non viene ritardata: il browser lascia la pagina ma esegue comunque `sendBeacon`.

Ecco come utilizzarlo:
```js
let analyticsData = { /* oggetto con i dati raccolti */ };

window.addEventListener("unload", function() {
  navigator.sendBeacon("/analytics", JSON.stringify(analyticsData));
});
```

- La richiesta è effettuata come POST.
- Non siamo limitati all'invio di sole stringhe, ma sono supportati anche `Form` ed altri formati, come descritto nel capitolo <info:fetch>, anche se solitamente si invia un oggetto sotto forma di stringa.
- La dimensione massima dei dati è 64kb.

Quando la richiesta `sendBeacon` è terminata il browser probabilmente ha già lasciato il document e quindi non c'è modo di ottenere la risposta del server (che comunque di solito è vuota per i dati analitici).

C'è anche un flag `keepalive` per effettuare richieste dopo che la pagina è stata lasciata. Potrai trovare maggiore informazioni nel capitolo <info:fetch-api>.


Se vogliamo cancellare il passaggio ad un'altra pagina non possiamo farlo qui ma dobbiamo utilizzare un altro evento -- `onbeforeunload`.

## window.onbeforeunload [#window.onbeforeunload]

Se un utente sta cambiando pagina o sta cercando di chiudere la finestra, il gestore dell'evento `beforeunload` chiede una conferma aggiuntiva. 

Se cancelliamo l'evento il browser potrebbe chiedere all'utente se confermano l'operazione.

Puoi provare questo comportamento eseguendo questo codice e poi ricaricando la pagina:

```js run
window.onbeforeunload = function() {
  return false;
};
```

Per ragioni storiche, anche tornare una stringa non vuota conta come cancellazione dell'evento. Poco tempo fa i browser lo mostravano come un messaggio ma come dicono le [specifiche moderne](https://html.spec.whatwg.org/#unloading-documents), non dovrebbero.

Qui vediamo un esempio:

```js run
window.onbeforeunload = function() {
  return "There are unsaved changes. Leave now?";
};
```

Il comportamento è stato cambiato perché alcuni webmaster abusavano di questo evento mostrando messaggi fastidiosi e fuorvianti. Quindi ora i vecchi browser potrebbero mostrare ancora questi messaggi, ma a parte questo -- non c'è modo di personalizzare il messaggio che viene mostrato all'utente.

## readyState

Cosa succede se impostiamo il gestore dell'evento `DOMContentLoaded` dopo che il documento è stato caricato?

Naturalmente, non verrà mai eseguito.

Ci sono dei casi in cui non siamo sicuri se il document è stato caricato o meno. Vorremmo che la nostra funzione venisse eseguita quando il DOM è stato caricato, sia adesso che dopo. 

La proprietà `document.readyState` ci da informazioni a proposito dello stato di caricamento corrente.

Può assumere 3 diversi valori:

- `"loading"` -- il document si sta caricando.
- `"interactive"` -- il document è stato completamente letto.
- `"complete"` -- il document è stato completamente letto e anche tutte le risorse (come le immagini) sono state caricate.

Quindi possiamo controllare la proprietà `document.readyState` e in base al suo valore eseguire codice o impostare un handler.

Come questo:

```js
function work() { /*...*/ }

if (document.readyState == 'loading') {
  // sta ancora caricando, si attende l'evento
  document.addEventListener('DOMContentLoaded', work);
} else {
  // Il DOM è pronto
  work();
}
```

Abbiamo a disposizione anche l'evento `readystatechange` che viene emesso quando lo stato cambia, quindi possiamo stampare il cambiamento di questi stati, come nell'esempio:

```js run
// stato corrente
console.log(document.readyState);

// stampa cambi di stato
document.addEventListener('readystatechange', () => console.log(document.readyState));
```

L'evento `readystatechange` è un meccanismo alternativo per il tracciamento dello stato di caricamento della pagina ed è comparso diverso tempo fa. Al giorno d'oggi viene usato raramente. 

Vediamo il flusso di tutti gli eventi per completezza.

Ecco un documento con `<iframe>`, `<img>` e handler che mostra gli eventi:

```html
<script>
  log('initial readyState:' + document.readyState);

  document.addEventListener('readystatechange', () => log('readyState:' + document.readyState));
  document.addEventListener('DOMContentLoaded', () => log('DOMContentLoaded'));

  window.onload = () => log('window onload');
</script>

<iframe src="iframe.html" onload="log('iframe onload')"></iframe>

<img src="http://en.js.cx/clipart/train.gif" id="img">
<script>
  img.onload = () => log('img onload');
</script>
```

L'esempio funzionante è [nella sandbox](sandbox:readystate).

L'output tipico:
1. [1] initial readyState:loading
2. [2] readyState:interactive
3. [2] DOMContentLoaded
4. [3] iframe onload
5. [4] img onload
6. [4] readyState:complete
7. [4] window onload

I numeri tra le parentesi quadre indicano il tempo approssimativo di quando l'evento si verifica. Gli eventi etichettati con la stessa cifra avvengono allo stesso tempo circa (+- qualche ms)

- `document.readyState` diventa `interactive` appena prima di `DOMContentLoaded`. Queste 2 cose in realtà significano la stessa cosa.
- `document.readyState` diventa `complete` quando tutte le risorse (`iframe` e `img`) sono caricate. Qui possiamo vedere che avviene all'incirca nello stesso tempo di `img.onload` (`img` è l'ultima risorsa) e `window.onload`. Passare allo stato `complete` significa lo stesso di `window.onload`. La differenza è che `window.onload` si attiva sempre dopo tutti gli altri `load` handler.


## Riepilogo

Eventi di caricamento della pagina:

- l'evento `DOMContentLoaded` scatta sul `document` quando il DOM è pronto. Possiamo quindi utilizzare Javascript sugli elementi della pagina in questa fase.
  - Script come `<script>...</script>` o `<script src="..."></script>` bloccano DOMContentLoaded poiché il browser aspetta che finiscano di caricarsi per eseguirlo.
  - Immagini e altre risorse potrebbero prolungare ulteriormente il caricamento.
- l'evento `load` sulla `window` si aziona quando la pagina e tutte le risorse sono caricate. Viene usato raramente perché di solito non c'è bisogno di attendere per così tanto. 
- l'evento `beforeunload` sulla `window` si aziona quando l'utente vuole lasciare la pagina. Se cancelliamo l'evento il browser chiede all'utente se vuole veramente lasciare la pagina (per esempio se ci sono modifiche non salvate).
- l'evento `unload` sulla `window` si aziona quando l'utente sta proprio lasciando la pagina, nelil gestore possiamo solo effettuare operazioni semplici che non comportano nessun ritardo o chiedere cose all'utente. Vista questa limitazione, viene usato raramente. Possiamo mandare richieste di rete con `navigator.sendBeacon`.
- `document.readyState` è lo stato corrente del documento, i cambi possono essere tracciati nell'evento `readystatechange`: 
  - `loading` -- il document si sta caricando.
  - `interactive` -- il document è parsato, si verifica quasi allo stesso tempo di `DOMContentLoaded`, ma prima di esso.
  - `complete` --il document e tutte le risorse sono caricate, si verifica quasi allo stesso tempo di `window.onload`, ma prima di esso.<|MERGE_RESOLUTION|>--- conflicted
+++ resolved
@@ -45,11 +45,7 @@
 <img id="img" src="https://en.js.cx/clipart/train.gif?speed=1&cache=0">
 ```
 
-<<<<<<< HEAD
-Nell'esempio il gestore dell'evento `DOMContentLoaded` si aziona quando il documento è caricato, quindi può vedere tutti gli elementi del DOM, compresa `<img>` sotto.
-=======
-In the example, the `DOMContentLoaded` handler runs when the document is loaded, so it can see all the elements, including `<img>` below.
->>>>>>> fb4fc33a
+Nell'esempio il gestore `DOMContentLoaded` si aziona quando il documento è caricato, quindi può vedere tutti gli elementi del DOM, compresa `<img>` sotto.
 
 Ma non aspetta che l'immagine si carichi. Per questo `alert` mostra zero come dimensione.
 
@@ -87,7 +83,7 @@
 
 I fogli di stile esterni non influenzano il caricamento del DOM, quindi `DOMContentLoaded` non aspetta il loro caricamento.
 
-Ma c'è una trappola. Se abbiamo uno script dopo uno stile quello script deve aspettare affinché il foglio di stile sia statio caricato.
+Ma c'è una trappola. Se abbiamo uno script dopo uno stile quello script deve aspettare affinché il foglio di stile sia stato caricato.
 
 ```html run
 <link type="text/css" rel="stylesheet" href="style.css">
