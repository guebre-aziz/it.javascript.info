# Page: DOMContentLoaded, load, beforeunload, unload

Il ciclo di vita di una pagina HTML è costituito da 3 importanti eventi:

<<<<<<< HEAD
- `DOMContentLoaded` -- il browser ha completamente caricato l'HTML, e l'alberto del DOM è stato costruito, ma risorse esterne come immagini `<img>` e i fogli di stile potrebbero ancora non essere stati caricati.   
- `load` -- non solo l'HTML è caricato ma anche tutte le risorse esterne: immagini, fogli di stile, ecc.
- `beforeunload/unload` -- l'utente sta lasciando la pagina.
=======
- `DOMContentLoaded` -- the browser fully loaded HTML, and the DOM tree is built, but external resources like pictures `<img>` and stylesheets may not yet have loaded.  
- `load` -- not only HTML is loaded, but also all the external resources: images, styles etc.
- `beforeunload/unload` -- the user is leaving the page.
>>>>>>> 872cc6adedac4ff3ebec73916bf435f1d72f2864

Ogni evento potrebbe essere utile: 

- `DOMContentLoaded` event -- il DOM è pronto, quindi l'handler può scorrere i nodi del DOM, inizializzare l'interfaccia.
- `load` event -- tutte le risorse esterne sono caricate, quindi gli stile sono applicati, la dimensioni delle immagini nella pagina è nota, ecc.
- `beforeunload` event -- l'utente sta lasciando la pagina: possiamo controllare se l'utente ha salvato le modifiche effettuate e chiedere loro se sono sicuri di voler lasciare la pagina.
- `unload` -- l'utente ha quasi lasciato la pagina ma possiamo ancora effettuare alcune operazioni.

Esploriamo i dettagli di questi eventi.

## DOMContentLoaded

L'evento `DOMContentLoaded` avviene sull'oggetto `document`.

Dobbiamo utilizzare `addEventListener` per catturarlo:

```js
document.addEventListener("DOMContentLoaded", ready);
// not "document.onDOMContentLoaded = ..."
```

Per esempio:

```html run height=200 refresh
<script>
  function ready() {
    alert('DOM is ready');

<<<<<<< HEAD
    // l'immagine non è stata ancora caricata(a meno che non fosse cachata quindi la dimensione è 0x0
=======
    // image is not yet loaded (unless it was cached), so the size is 0x0
>>>>>>> 872cc6adedac4ff3ebec73916bf435f1d72f2864
    alert(`Image size: ${img.offsetWidth}x${img.offsetHeight}`);
  }

*!*
  document.addEventListener("DOMContentLoaded", ready);
*/!*
</script>

<img id="img" src="https://en.js.cx/clipart/train.gif?speed=1&cache=0">
```

Nell'esempio l'handler dell'evento `DOMContentLoaded` si aziona quando il documento è car icato, quindi può vedere tutti gli elementi del DOM, compresa `<img>` sotto.

Ma non aspetta che l'immagine si carichi. Quindi `alert` mostra zero come dimensione.

<<<<<<< HEAD
Ad una prima occhiata l'evento `DOMContentLoaded` è molto semplice. L'albero del DOM è pronto -- questo è l'evento. Ci sono alcune peculiarità però.
=======
At first sight, the `DOMContentLoaded` event is very simple. The DOM tree is ready -- here's the event. There are few peculiarities though.
>>>>>>> 872cc6adedac4ff3ebec73916bf435f1d72f2864

### DOMContentLoaded e gli script

Quando il browser processa un documento HTML ed incontra un tag `<script>` deve eseguirlo prima di continuare a costruire il DOM. Questa è una precauzione, visto che gli script potrebbero voler modificare il DOM, e ci potrebbero anche essere dei `document.write` all'interno, quindi `DOMContentLoaded` deve aspettare.

Quindi l'evento DOMContentLoaded avviene sicuramente dopo questi script:

```html run
<script>
  document.addEventListener("DOMContentLoaded", () => {
    alert("DOM pronto!");
  });
</script>

<script src="https://cdnjs.cloudflare.com/ajax/libs/lodash.js/4.3.0/lodash.js"></script>

<script>
  alert("Libreria caricata, script inline eseguito");
</script>
```

Nell'esempio sopra, prima vediamo "Libreria caricata...", e poi "DOM pronto!" (tutti gli script sono stati eseguiti).

<<<<<<< HEAD
```warn header="Script che non bloccano DOMContentLoaded"
Ci sono 2 eccezioni per questa regola:
1. Gli script con l'attributo `async`, che vedremo successivamente (info:script-async-defer), non bloccano `DOMContentLoaded`.
2. Gli script generati dinamicamente con `document.createElement('script')` e poi aggiunti alla pagina non bloccano questo evento.
=======
```warn header="Scripts that don't block DOMContentLoaded"
There are two exceptions from this rule:
1. Scripts with the `async` attribute, that we'll cover [a bit later](info:script-async-defer), don't block `DOMContentLoaded`.
2. Scripts that are generated dynamically with `document.createElement('script')` and then added to the webpage also don't block this event.
>>>>>>> 872cc6adedac4ff3ebec73916bf435f1d72f2864
```

### DOMContentLoaded e stili

I fogli di stile esterni non influenza il DOM, quindi `DOMContentLoaded` non aspetta il loro caricamento.

Ma c'è una trappola. Se abbiamo uno script dopo uno stile quello script deve aspettare affinche il foglio di stile è caricato.

```html run
<link type="text/css" rel="stylesheet" href="style.css">
<script>
  // lo script non viene eseguito finche il foglio di stile non è caricato
  alert(getComputedStyle(document.body).marginTop);
</script>
```

<<<<<<< HEAD
La ragione è che lo script potrebbe voler ottenere le coordinate e altre proprietà dipendenti dallo stile degli elementi, come nell'esempio sopra. Di conseguenza lo script deve aspettare che gli stili siano caricati.
=======
The reason for this is that the script may want to get coordinates and other style-dependent properties of elements, like in the example above. Naturally, it has to wait for styles to load.
>>>>>>> 872cc6adedac4ff3ebec73916bf435f1d72f2864

Quindi `DOMContentLoaded` aspetta il caricamento degli script e inoltre anche quello degli stili.

### Riempimento automatico nativo del browser

Firefox, Chrome e Opera riempiono automaticamente le form durante l'evento `DOMContentLoaded`. 

Per esempio, se la pagina a una form con username e password, e il browser si ricorda i valori, allora durante l'evento `DOMContentLoaded` prova a riempire automaticamente i campi (se approvato dall'utente).

Se l'evento `DOMContentLoaded` viene rinviato a causa dei lunghi tempi di caricamento degli script, allora anche il riempimento automatico dovrà attendere. Probabilmente avrete visto questo comportamento su alcuni siti (se utilizzate browser con riempimento automatico) -- i campi della login/password non vengono riempiti immediatamente, ma c'è un delay(ritardo) finchè la pagina non è completamente caricata. Questo è in realtà il ritardo fino all'evento `DOMContentLoaded`.


## window.onload [#window-onload]

<<<<<<< HEAD
L'evento `load` sull'oggetto `window` scatta quando tutta la pagina è stata caricata, inclusi gli stili, immagini e altre risorse.
=======
The `load` event on the `window` object triggers when the whole page is loaded including styles, images and other resources. This event is available via the `onload` property.
>>>>>>> 872cc6adedac4ff3ebec73916bf435f1d72f2864

L'esempio sotto mostra correttamente le dimensioni dell'immagine, perchè `window.onload` aspetta il caricamento di tutte le immagini:

```html run height=200 refresh
<script>
  window.onload = function() { // same as window.addEventListener('load', (event) => {
    alert('Page loaded');

    // l'immagine è già caricata in questo momento
    alert(`Image size: ${img.offsetWidth}x${img.offsetHeight}`);
  };
</script>

<img id="img" src="https://en.js.cx/clipart/train.gif?speed=1&cache=0">
```

## window.onunload

Quando un utente lascia la pagina viene triggerato l'evento `unload` sulla `window`. Possiamo effettuare operazioni che non comportano un ritardo, come chiudere le finistre popup relative alla pagina.

L'eccezione degna di nota è mandare dati analitici riguardo la pagina.

Diciamo che raccogliamo dati su come viene utilizzata la pagina: click del mouse, scroll, aree della pagina visitate e così via.

Naturalmente, l'evento `unload` si verifica quando l'utente ci sta lasciando e a noi vorremmo salvare i dati sul nostro server.
Esiste un metodo speciale `navigator.sendBeacon(url, data)` per questa necessità, descritto nei dettagli <https://w3c.github.io/beacon/>.

Manda i dati in background. La transizione tra una pagina e l'altra non viene ritardata: il browser lascia la pagina ma esegue comunque `sendBeacon`.

Ecco come utilizzarlo:
```js
let analyticsData = { /* oggetto con i dati raccolti */ };

window.addEventListener("unload", function() {
  navigator.sendBeacon("/analytics", JSON.stringify(analyticsData));
});
```

- La richiesta è effettuata come POST.
- We can send not only a string, but also forms and other formats, as described in the chapter <info:fetch>, but usually it's a stringified object. Non possiamo mandare solo dati di tipo string ma anche form e altri formati, come descritto nel capitolo <info:fetch>, ma di solito è un oggetto sotto forma di stringa.
- La dimensione massima dei dati è 64kb.

Quando la richiesta `sendBeacon` è terminata il browser probabilmente  ha già lasciato il document e quindi non c'è modo di ottenere la risposta del server (che comunque di solito è vuota per i dati analitici).

C'è anche un flag `keepalive` per effettuare richieste dopo che la pagina è stata lasciata. Potrai trovare maggiore informazioni nel capitolo <info:fetch-api>.


<<<<<<< HEAD
Se vogliamo cancellare il passaggio ad un'altra pagina non possiamo farlo qui ma dobbiamo utilizzare un altro evento -- `onbeforeunload`.
=======
If we want to cancel the transition to another page, we can't do it here. But we can use another event -- `onbeforeunload`.
>>>>>>> 872cc6adedac4ff3ebec73916bf435f1d72f2864

## window.onbeforeunload [#window.onbeforeunload]

Se un utente sta cambiando pagina o sta cercando di chiudere la finestra, l'handler dell'evento `beforeunload` chiede una conferma aggiuntiva. 

Se cancelliamo l'evento il browser potrebbe chiedere all'utente se confermano l'operazione.

Puoi provare questo comportamento mandando in esecezione questo codice e poi ricaricando la pagina:

```js run
window.onbeforeunload = function() {
  return false;
};
```

<<<<<<< HEAD
Per ragioni storiche, anche tornare una stringa non vuota conta come cancellazione dell'evento. Poco tempo fa i browser lo mostravano come un messaggio ma come dicono le [specifiche moderne](https://html.spec.whatwg.org/#unloading-documents), non dovrebbero.
=======
For historical reasons, returning a non-empty string also counts as canceling the event. Some time ago browsers used to show it as a message, but as the [modern specification](https://html.spec.whatwg.org/#unloading-documents) says, they shouldn't.
>>>>>>> 872cc6adedac4ff3ebec73916bf435f1d72f2864

Here's an example:

```js run
window.onbeforeunload = function() {
  return "There are unsaved changes. Leave now?";
};
```

Il comportamento è stato cambiato perchè alcuni webmaster abusavano di questo evento mostrando messaggi fastidiosi e fuorvianti. Quindi ora i vecchi browser potrebbero mostrare ancora questi messaggi, ma a parte questo -- non c'è modo di customizzare il messaggio che viene mostrato all'utente.

## readyState

Cosa succede se impostiamo l'handler dell'evento `DOMContentLoaded` dopo che il documento è stato caricato?

Naturalmente, non viene mai eseguito.

Ci sono dei casi in cui non siamo sicuri se il document è stato caricato o meno. Vorremmo che la nostra funzione fosse eseguita quando il DOM è stato caricato, sia adesso che dopo. 

La proprietà `document.readyState` ci da informazioni a proposito dello stato di caricamento corrente.

Può assumere 3 diversi valori:

- `"loading"` -- il document si sta caricando.
- `"interactive"` -- il document è stato completamente letto.
- `"complete"` -- il document è stato completamente letto e anche tutte le risorse (come le immagini) sono state caricate.

Quindi possiamo controllare la proprietà `document.readyState` e in base al suo valore eseguire codice o impostare un handler.

Come questo:

```js
function work() { /*...*/ }

if (document.readyState == 'loading') {
<<<<<<< HEAD
  // sta ancora caricando, si attende l'evento
=======
  // still loading, wait for the event
>>>>>>> 872cc6adedac4ff3ebec73916bf435f1d72f2864
  document.addEventListener('DOMContentLoaded', work);
} else {
  // Il DOM è pronto
  work();
}
```

<<<<<<< HEAD
C'è anche l'evento `readystatechange` che scatta quando lo stato cambia, quindi possiamo stampare tutti questi stati in questo modo:
=======
There's also the `readystatechange` event that triggers when the state changes, so we can print all these states like this:
>>>>>>> 872cc6adedac4ff3ebec73916bf435f1d72f2864

```js run
// stato corrente
console.log(document.readyState);

// stampa cambi di stato
document.addEventListener('readystatechange', () => console.log(document.readyState));
```

L'evento `readystatechange` è un meccanismo alternativo per il tracciamento dello stato di caricamento della pagina ed è comparso diverso tempo fa. Al giorno d'oggi viene usato raramente. 

Vediamo il flusso di tutti gli eventi per completezza.

Ecco un documento con `<iframe>`, `<img>` e handler che loggano gli eventi:

```html
<script>
  log('initial readyState:' + document.readyState);

  document.addEventListener('readystatechange', () => log('readyState:' + document.readyState));
  document.addEventListener('DOMContentLoaded', () => log('DOMContentLoaded'));

  window.onload = () => log('window onload');
</script>

<iframe src="iframe.html" onload="log('iframe onload')"></iframe>

<img src="http://en.js.cx/clipart/train.gif" id="img">
<script>
  img.onload = () => log('img onload');
</script>
```

L'esempio funzionante è [nella sandbox](sandbox:readystate).

L'output tipico:
1. [1] initial readyState:loading
2. [2] readyState:interactive
3. [2] DOMContentLoaded
4. [3] iframe onload
5. [4] img onload
6. [4] readyState:complete
7. [4] window onload

I numeri tra le parentesi quadre indicano il tempo approssimativo di quando l'evento si verifica. Gli eventi etichettati con la stessa cifra avvengono allo stesso tempo circa (+- qualche ms)

- `document.readyState` diventa `interactive` appena prima di `DOMContentLoaded`. Queste 2 cose in realtà significano la stessa cosa.
- `document.readyState` diventa `complete` quando tutte le risorse (`iframe` e `img`) sono caricate. Qui possiamo vedere che avviene all'incirca nello stesso tempo di `img.onload` (`img` è l'ultima risorsa) e `window.onload`. Passare allo stato `complete` significa lo stesso di `window.onload`. La differenza è che `window.onload` si attiva sempre dopo tutti gli altri `load` handler.


## Riepilogo

Eventi di caricamento della pagina:

<<<<<<< HEAD
- l'evento `DOMContentLoaded` scatta sul `document` quando il DOM è pronto. Possiamo quindi utilizzare Javascript sugli elementi della pagina in questa fase.
  - Script come `<script>...</script>` o `<script src="..."></script>` bloccano DOMContentLoaded poichè il browser aspetta che finiscano di caricarsi per eseguirlo.
  - Immagini e altre risorse potrebbero prolungare ulteriormente il caricamento.
- l'evento `load` sulla `window` si aziona quando la pagina e tutte le risorse sono caricate. Viene usato raramente perchè di solito non c'è bisogno di attendere per così tanto. 
- l'evento `beforeunload` sulla `window` si aziona quando l'utente vuole lasciare la pagina. Se cancelliamo l'evento il browser chiede all'utente se vuole veramente lasciare la pagina (per esempio se ci sono modifiche non salvate).
- l'evento `unload` sulla `window` si aziona quando l'utente sta proprio lasciando la pagina, nell'handler possiamo solo effettuare operazioni semplici che non comportano nessun ritardo o chiedere cose all'utente. Vista questa limitazione, viene usato raramente. Possiamo mandare richieste di rete con `navigator.sendBeacon`.
- `document.readyState` è lo stato corrente del documento, i cambi possono essere tracciati nell'evento `readystatechange`: 
  - `loading` -- il document si sta caricando.
  - `interactive` -- il document è parsato, si verifica quasi allo stesso tempo di `DOMContentLoaded`, ma prima di esso.
  - `complete` --il document e tutte le risorse sono caricate, si verifica quasi allo stesso tempo di `window.onload`, ma prima di esso.
=======
- The `DOMContentLoaded` event triggers on `document` when the DOM is ready. We can apply JavaScript to elements at this stage.
  - Script such as `<script>...</script>` or `<script src="..."></script>` block DOMContentLoaded, the browser waits for them to execute.
  - Images and other resources may also still continue loading.
- The `load` event on `window` triggers when the page and all resources are loaded. We rarely use it, because there's usually no need to wait for so long.
- The `beforeunload` event on `window` triggers when the user wants to leave the page. If we cancel the event, browser asks whether the user really wants to leave (e.g we have unsaved changes).
- The `unload` event on `window` triggers when the user is finally leaving, in the handler we can only do simple things that do not involve delays or asking a user. Because of that limitation, it's rarely used. We can send out a network request with `navigator.sendBeacon`.
- `document.readyState` is the current state of the document, changes can be tracked in the `readystatechange` event:
  - `loading` -- the document is loading.
  - `interactive` -- the document is parsed, happens at about the same time as `DOMContentLoaded`, but before it.
  - `complete` -- the document and resources are loaded, happens at about the same time as `window.onload`, but before it.
>>>>>>> 872cc6adedac4ff3ebec73916bf435f1d72f2864<|MERGE_RESOLUTION|>--- conflicted
+++ resolved
@@ -2,15 +2,9 @@
 
 Il ciclo di vita di una pagina HTML è costituito da 3 importanti eventi:
 
-<<<<<<< HEAD
 - `DOMContentLoaded` -- il browser ha completamente caricato l'HTML, e l'alberto del DOM è stato costruito, ma risorse esterne come immagini `<img>` e i fogli di stile potrebbero ancora non essere stati caricati.   
 - `load` -- non solo l'HTML è caricato ma anche tutte le risorse esterne: immagini, fogli di stile, ecc.
 - `beforeunload/unload` -- l'utente sta lasciando la pagina.
-=======
-- `DOMContentLoaded` -- the browser fully loaded HTML, and the DOM tree is built, but external resources like pictures `<img>` and stylesheets may not yet have loaded.  
-- `load` -- not only HTML is loaded, but also all the external resources: images, styles etc.
-- `beforeunload/unload` -- the user is leaving the page.
->>>>>>> 872cc6adedac4ff3ebec73916bf435f1d72f2864
 
 Ogni evento potrebbe essere utile: 
 
@@ -39,11 +33,7 @@
   function ready() {
     alert('DOM is ready');
 
-<<<<<<< HEAD
     // l'immagine non è stata ancora caricata(a meno che non fosse cachata quindi la dimensione è 0x0
-=======
-    // image is not yet loaded (unless it was cached), so the size is 0x0
->>>>>>> 872cc6adedac4ff3ebec73916bf435f1d72f2864
     alert(`Image size: ${img.offsetWidth}x${img.offsetHeight}`);
   }
 
@@ -59,11 +49,7 @@
 
 Ma non aspetta che l'immagine si carichi. Quindi `alert` mostra zero come dimensione.
 
-<<<<<<< HEAD
 Ad una prima occhiata l'evento `DOMContentLoaded` è molto semplice. L'albero del DOM è pronto -- questo è l'evento. Ci sono alcune peculiarità però.
-=======
-At first sight, the `DOMContentLoaded` event is very simple. The DOM tree is ready -- here's the event. There are few peculiarities though.
->>>>>>> 872cc6adedac4ff3ebec73916bf435f1d72f2864
 
 ### DOMContentLoaded e gli script
 
@@ -87,17 +73,10 @@
 
 Nell'esempio sopra, prima vediamo "Libreria caricata...", e poi "DOM pronto!" (tutti gli script sono stati eseguiti).
 
-<<<<<<< HEAD
 ```warn header="Script che non bloccano DOMContentLoaded"
 Ci sono 2 eccezioni per questa regola:
 1. Gli script con l'attributo `async`, che vedremo successivamente (info:script-async-defer), non bloccano `DOMContentLoaded`.
 2. Gli script generati dinamicamente con `document.createElement('script')` e poi aggiunti alla pagina non bloccano questo evento.
-=======
-```warn header="Scripts that don't block DOMContentLoaded"
-There are two exceptions from this rule:
-1. Scripts with the `async` attribute, that we'll cover [a bit later](info:script-async-defer), don't block `DOMContentLoaded`.
-2. Scripts that are generated dynamically with `document.createElement('script')` and then added to the webpage also don't block this event.
->>>>>>> 872cc6adedac4ff3ebec73916bf435f1d72f2864
 ```
 
 ### DOMContentLoaded e stili
@@ -114,11 +93,7 @@
 </script>
 ```
 
-<<<<<<< HEAD
 La ragione è che lo script potrebbe voler ottenere le coordinate e altre proprietà dipendenti dallo stile degli elementi, come nell'esempio sopra. Di conseguenza lo script deve aspettare che gli stili siano caricati.
-=======
-The reason for this is that the script may want to get coordinates and other style-dependent properties of elements, like in the example above. Naturally, it has to wait for styles to load.
->>>>>>> 872cc6adedac4ff3ebec73916bf435f1d72f2864
 
 Quindi `DOMContentLoaded` aspetta il caricamento degli script e inoltre anche quello degli stili.
 
@@ -133,11 +108,7 @@
 
 ## window.onload [#window-onload]
 
-<<<<<<< HEAD
 L'evento `load` sull'oggetto `window` scatta quando tutta la pagina è stata caricata, inclusi gli stili, immagini e altre risorse.
-=======
-The `load` event on the `window` object triggers when the whole page is loaded including styles, images and other resources. This event is available via the `onload` property.
->>>>>>> 872cc6adedac4ff3ebec73916bf435f1d72f2864
 
 L'esempio sotto mostra correttamente le dimensioni dell'immagine, perchè `window.onload` aspetta il caricamento di tutte le immagini:
 
@@ -185,11 +156,7 @@
 C'è anche un flag `keepalive` per effettuare richieste dopo che la pagina è stata lasciata. Potrai trovare maggiore informazioni nel capitolo <info:fetch-api>.
 
 
-<<<<<<< HEAD
 Se vogliamo cancellare il passaggio ad un'altra pagina non possiamo farlo qui ma dobbiamo utilizzare un altro evento -- `onbeforeunload`.
-=======
-If we want to cancel the transition to another page, we can't do it here. But we can use another event -- `onbeforeunload`.
->>>>>>> 872cc6adedac4ff3ebec73916bf435f1d72f2864
 
 ## window.onbeforeunload [#window.onbeforeunload]
 
@@ -205,11 +172,7 @@
 };
 ```
 
-<<<<<<< HEAD
 Per ragioni storiche, anche tornare una stringa non vuota conta come cancellazione dell'evento. Poco tempo fa i browser lo mostravano come un messaggio ma come dicono le [specifiche moderne](https://html.spec.whatwg.org/#unloading-documents), non dovrebbero.
-=======
-For historical reasons, returning a non-empty string also counts as canceling the event. Some time ago browsers used to show it as a message, but as the [modern specification](https://html.spec.whatwg.org/#unloading-documents) says, they shouldn't.
->>>>>>> 872cc6adedac4ff3ebec73916bf435f1d72f2864
 
 Here's an example:
 
@@ -245,11 +208,7 @@
 function work() { /*...*/ }
 
 if (document.readyState == 'loading') {
-<<<<<<< HEAD
   // sta ancora caricando, si attende l'evento
-=======
-  // still loading, wait for the event
->>>>>>> 872cc6adedac4ff3ebec73916bf435f1d72f2864
   document.addEventListener('DOMContentLoaded', work);
 } else {
   // Il DOM è pronto
@@ -257,11 +216,7 @@
 }
 ```
 
-<<<<<<< HEAD
 C'è anche l'evento `readystatechange` che scatta quando lo stato cambia, quindi possiamo stampare tutti questi stati in questo modo:
-=======
-There's also the `readystatechange` event that triggers when the state changes, so we can print all these states like this:
->>>>>>> 872cc6adedac4ff3ebec73916bf435f1d72f2864
 
 ```js run
 // stato corrente
@@ -316,7 +271,6 @@
 
 Eventi di caricamento della pagina:
 
-<<<<<<< HEAD
 - l'evento `DOMContentLoaded` scatta sul `document` quando il DOM è pronto. Possiamo quindi utilizzare Javascript sugli elementi della pagina in questa fase.
   - Script come `<script>...</script>` o `<script src="..."></script>` bloccano DOMContentLoaded poichè il browser aspetta che finiscano di caricarsi per eseguirlo.
   - Immagini e altre risorse potrebbero prolungare ulteriormente il caricamento.
@@ -326,16 +280,4 @@
 - `document.readyState` è lo stato corrente del documento, i cambi possono essere tracciati nell'evento `readystatechange`: 
   - `loading` -- il document si sta caricando.
   - `interactive` -- il document è parsato, si verifica quasi allo stesso tempo di `DOMContentLoaded`, ma prima di esso.
-  - `complete` --il document e tutte le risorse sono caricate, si verifica quasi allo stesso tempo di `window.onload`, ma prima di esso.
-=======
-- The `DOMContentLoaded` event triggers on `document` when the DOM is ready. We can apply JavaScript to elements at this stage.
-  - Script such as `<script>...</script>` or `<script src="..."></script>` block DOMContentLoaded, the browser waits for them to execute.
-  - Images and other resources may also still continue loading.
-- The `load` event on `window` triggers when the page and all resources are loaded. We rarely use it, because there's usually no need to wait for so long.
-- The `beforeunload` event on `window` triggers when the user wants to leave the page. If we cancel the event, browser asks whether the user really wants to leave (e.g we have unsaved changes).
-- The `unload` event on `window` triggers when the user is finally leaving, in the handler we can only do simple things that do not involve delays or asking a user. Because of that limitation, it's rarely used. We can send out a network request with `navigator.sendBeacon`.
-- `document.readyState` is the current state of the document, changes can be tracked in the `readystatechange` event:
-  - `loading` -- the document is loading.
-  - `interactive` -- the document is parsed, happens at about the same time as `DOMContentLoaded`, but before it.
-  - `complete` -- the document and resources are loaded, happens at about the same time as `window.onload`, but before it.
->>>>>>> 872cc6adedac4ff3ebec73916bf435f1d72f2864+  - `complete` --il document e tutte le risorse sono caricate, si verifica quasi allo stesso tempo di `window.onload`, ma prima di esso.