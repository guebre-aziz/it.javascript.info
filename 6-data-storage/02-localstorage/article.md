# LocalStorage, sessionStorage

Web storage objects `localStorage` and `sessionStorage` allow to save key/value pairs in the browser.

What's interesting about them is that the data survives a page refresh (for `sessionStorage`) and even a full browser restart (for `localStorage`). We'll see that very soon.

We already have cookies. Why additional objects?

- Unlike cookies, web storage objects are not sent to server with each request. Because of that, we can store much more. Most browsers allow at least 2 megabytes of data (or more) and have settings to configure that.
- Also unlike cookies, the server can't manipulate storage objects via HTTP headers. Everything's done in JavaScript.
- The storage is bound to the origin (domain/protocol/port triplet). That is, different protocols or subdomains infer different storage objects, they can't access data from each other.

Both storage objects provide same methods and properties:

- `setItem(key, value)` -- store key/value pair.
- `getItem(key)` -- get the value by key.
- `removeItem(key)` -- remove the key with its value.
- `clear()` -- delete everything.
- `key(index)` -- get the key on a given position.
- `length` -- the number of stored items.

<<<<<<< HEAD
As you can see, it's like a `Map` colection (`setItem/getItem/removeItem`), but also keeps elements order and allows to access by index with `key(index)`.
=======
As you can see, it's like a `Map` collection (`setItem/getItem/removeItem`), but also keeps elements order and allows to access by index with `key(index)`.
>>>>>>> 6a4c4193

Let's see how it works.

## localStorage demo

The main features of `localStorage` are:

- Shared between all tabs and windows from the same origin.
- The data does not expire. It remains after the browser restart and even OS reboot.

For instance, if you run this code...

```js run
localStorage.setItem('test', 1);
```

...And close/open the browser or just open the same page in a different window, then you can get it like this:

```js run
alert( localStorage.getItem('test') ); // 1
```

We only have to be on the same origin (domain/port/protocol), the url path can be different.

The `localStorage` is shared between all windows with the same origin, so if we set the data in one window, the change becomes visible in another one.

## Object-like access

We can also use a plain object way of getting/setting keys, like this:

```js run
// set key
localStorage.test = 2;

// get key
alert( localStorage.test ); // 2

// remove key
delete localStorage.test;
```

That's allowed for historical reasons, and mostly works, but generally not recommended for two reasons:

1. If the key is user-generated, it can be anything, like `length` or `toString`, or another built-in method of `localStorage`. In that case `getItem/setItem` work fine, while object-like access fails:
    ```js run
    let key = 'length';
    localStorage[key] = 5; // Error, can't assign length
    ```

2. There's a `storage` event, it triggers when we modify the data. That event does not happen for object-like access. We'll see that later in this chapter.

## Looping over keys

<<<<<<< HEAD
As we've seen, the methods provide get/set/remove functionality. But how to get all saved values or keys?
=======
As we've seen, the methods provide "get/set/remove by key" functionality. But how to get all saved values or keys?
>>>>>>> 6a4c4193

Unfortunately, storage objects are not iterable.

One way is to loop over them as over an array:

```js run
for(let i=0; i<localStorage.length; i++) {
  let key = localStorage.key(i);
  alert(`${key}: ${localStorage.getItem(key)}`);
}
```

Another way is to use `for key in localStorage` loop, just as we do with regular objects.

It iterates over keys, but also outputs few built-in fields that we don't need:

```js run
// bad try
for(let key in localStorage) {
  alert(key); // shows getItem, setItem and other built-in stuff
}
```

...So we need either to filter fields from the prototype with `hasOwnProperty` check:

```js run
for(let key in localStorage) {
  if (!localStorage.hasOwnProperty(key)) {
    continue; // skip keys like "setItem", "getItem" etc
  }
  alert(`${key}: ${localStorage.getItem(key)}`);
}
```

...Or just get the "own" keys with `Object.keys` and then loop over them if needed:

```js run
let keys = Object.keys(localStorage);
for(let key of keys) {
  alert(`${key}: ${localStorage.getItem(key)}`);
}
```

The latter works, because `Object.keys` only returns the keys that belong to the object, ignoring the prototype.


## Strings only

Please note that both key and value must be strings.

If were any other type, like a number, or an object, it gets converted to string automatically:

```js run
sessionStorage.user = {name: "John"};
alert(sessionStorage.user); // [object Object]
```

We can use `JSON` to store objects though:

```js run
sessionStorage.user = JSON.stringify({name: "John"});

// sometime later
let user = JSON.parse( sessionStorage.user );
alert( user.name ); // John
```

Also it is possible to stringify the whole storage object, e.g. for debugging purposes:

```js run
// added formatting options to JSON.stringify to make the object look nicer
alert( JSON.stringify(localStorage, null, 2) );
```


## sessionStorage

The `sessionStorage` object is used much less often than `localStorage`.

Properties and methods are the same, but it's much more limited:

- The `sessionStorage` exists only within the current browser tab.
  - Another tab with the same page will have a different storage.
  - But it is shared between iframes in the tab (assuming they come from the same origin).
- The data survives page refresh, but not closing/opening the tab.

Let's see that in action.

Run this code...

```js run
sessionStorage.setItem('test', 1);
```

...Then refresh the page. Now you can still get the data:

```js run
alert( sessionStorage.getItem('test') ); // after refresh: 1
```

...But if you open the same page in another tab, and try again there, the code above returns `null`, meaning "nothing found".

That's exactly because `sessionStorage` is bound not only to the origin, but also to the browser tab. For that reason, `sessionStorage` is used sparingly.

## Storage event

When the data gets updated in `localStorage` or `sessionStorage`, [storage](https://www.w3.org/TR/webstorage/#the-storage-event) event triggers, with properties:

- `key` – the key that was changed (`null` if `.clear()` is called).
- `oldValue` – the old value (`null` if the key is newly added).
- `newValue` – the new value (`null` if the key is removed).
- `url` – the url of the document where the update happened.
- `storageArea` – either `localStorage` or `sessionStorage` object where the update happened.

The important thing is: the event triggers on all `window` objects where the storage is accessible, except the one that caused it.

Let's elaborate.

Imagine, you have two windows with the same site in each. So `localStorage` is shared between them.

```online
You might want to open this page in two browser windows to test the code below.
```

If both windows are listening for `window.onstorage`, then each one will react on updates that happened in the other one.

```js run
// triggers on updates made to the same storage from other documents
window.onstorage = event => {
  if (event.key != 'now') return;
  alert(event.key + ':' + event.newValue + " at " + event.url);
};

localStorage.setItem('now', Date.now());
```

Please note that the event also contains: `event.url` -- the url of the document where the data was updated.

Also, `event.storageArea` contains the storage object -- the event is the same for both `sessionStorage` and `localStorage`, so `storageArea` references the one that was modified. We may even want to set something back in it, to "respond" to a change.

**That allows different windows from the same origin to exchange messages.**

Modern browsers also support [Broadcast channel API](https://developer.mozilla.org/en-US/docs/Web/API/Broadcast_Channel_API), the special API for same-origin inter-window communication, it's more full featured, but less supported. There are libraries that polyfill that API, based on `localStorage`, that make it available everywhere.

## Summary

Web storage objects `localStorage` and `sessionStorage` allow to store key/value in the browser.
- Both `key` and `value` must be strings.
- The limit is 2mb+, depends on the browser.
- They do not expire.
- The data is bound to the origin (domain/port/protocol).

| `localStorage` | `sessionStorage` |
|----------------|------------------|
| Shared between all tabs and windows with the same origin | Visible within a browser tab, including iframes from the same origin |
| Survives browser restart | Survives page refresh (but not tab close) |

API:

- `setItem(key, value)` -- store key/value pair.
- `getItem(key)` -- get the value by key.
- `removeItem(key)` -- remove the key with its value.
- `clear()` -- delete everything.
- `key(index)` -- get the key number `index`.
- `length` -- the number of stored items.
- Use `Object.keys` to get all keys.
- We access keys as object properties, in that case `storage` event isn't triggered.

Storage event:

- Triggers on `setItem`, `removeItem`, `clear` calls.
- Contains all the data about the operation, the document `url` and the storage object.
- Triggers on all `window` objects that have access to the storage except the one that generated it (within a tab for `sessionStorage`, globally for `localStorage`).<|MERGE_RESOLUTION|>--- conflicted
+++ resolved
@@ -19,11 +19,7 @@
 - `key(index)` -- get the key on a given position.
 - `length` -- the number of stored items.
 
-<<<<<<< HEAD
 As you can see, it's like a `Map` colection (`setItem/getItem/removeItem`), but also keeps elements order and allows to access by index with `key(index)`.
-=======
-As you can see, it's like a `Map` collection (`setItem/getItem/removeItem`), but also keeps elements order and allows to access by index with `key(index)`.
->>>>>>> 6a4c4193
 
 Let's see how it works.
 
@@ -77,11 +73,7 @@
 
 ## Looping over keys
 
-<<<<<<< HEAD
 As we've seen, the methods provide get/set/remove functionality. But how to get all saved values or keys?
-=======
-As we've seen, the methods provide "get/set/remove by key" functionality. But how to get all saved values or keys?
->>>>>>> 6a4c4193
 
 Unfortunately, storage objects are not iterable.
 
