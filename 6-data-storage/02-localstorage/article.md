# LocalStorage, sessionStorage

Gli oggetti web storage `localStorage` e `sessionStorage` permetto di salvare le coppie key/value nel browser. Ciò che è interessante è che i dati rimangono memorizzati anche in seguito al ricaricamento della pagina (per `sessionStorage`) e anche in seguito a un riavvio del browser (per `localStorage`). Vedremo come.

Abbiamo già a disposizione i cookies. Perché usare altri oggetti?

- Rispetto ai cookies, gli oggetti web storage non vengono inviati al server con ogni richiesta. Per questo motivo, possiamo archiviarne molti di più. La maggior parte dei browser permette almeno 2 megabytes di dati (o più) e possiedono impostazioni per configurare questa scelta.
- Inoltre, il server non può manipolare la memorizzazione degli oggetti tramite HTTP headers. Tutto viene fatto in JavaScript.
- L'archiviazione è legata alla sorgete (origin) (domain/protocol/port triplet). Questo perché, protocolli differenti o sotto domini deducono diverse archiviazioni a oggetti e non possono accedere ai dati tra di loro.

Le due archiviazioni a oggetti propongono stessi metodi e proprietà:

- `setItem(key, value)`: memorizza la coppia key/value.
- `getItem(key)`: lettura del valore dalla key.
- `removeItem(key)`: rimuove la key, ed il relativo value.
- `clear()`: rimuove tutti gli elementi.
- `key(index)`: lettura della key all'indice `index`.
- `length`: il numero di oggetti archiviati.

Come potete vedere, è simile alla collezione `Map` (`setItem/getItem/removeItem`), mantiene comunque l'ordine degli elementi e permette il loro accesso tramite indice con `key(index)`.

Vediamo come funziona.

## localStorage demo

Le caratteristiche principali di `localStorage` sono:

- Condivisione tra le tabs e finestre provenienti dalla stessa origine.
- I dati non scadono. Rimangono in seguito a un riavvio del browser o dell'intero sistema operativo.

Per esempio, il seguente esempio:

```js run
localStorage.setItem('test', 1);
```

...E chiudiamo/apriamo il browser o semplicemente apriamo la stessa pagina in una finestra diversa, possiamo ottenere il risultato atteso in questo modo:

```js run
alert( localStorage.getItem('test') ); // 1
```

Dobbiamo solo essere nello stesso punto di partenza (domain/port/protocol), l'URL di destinazione può essere differente.

Il `localStorage` è condiviso tra tutte le finestre con la stessa provenienza, quindi se impostiamo i dati in una finestra, il cambiamento diventa visibile anche nelle altre schede.

## Accesso in stile oggetto

Possiamo usare la stessa sintassi di lettura/scrittura degli oggetti per accedere agli elementi, in questo modo:

```js run
// imposta un nuovo valore
localStorage.test = 2;

// legge il valore
alert( localStorage.test ); // 2

// rimuove il valore
delete localStorage.test;
```

Questo è permesso per ragioni storiche, e principalmente funziona, ma generalmente non è raccomandato, perché:

1. Se la key è generata dall'utente, può essere qualsiasi cosa, come `length` o `toString`, o un altro metodo integrato di `localStorage`. In questo caso `getItem/setItem` funziona normalmente, mentre l'accesso in stile oggetto non funziona:
    ```js run
    let key = 'length';
    localStorage[key] = 5; // Error, can't assign length
    ```

2. C'è un evento `storage`, che viene emesso quando modifichiamo dati. Questo evento viene per gli accessi in stile oggetto. Vedremo più avanti nel capitolo.

## Cicli sulle keys

Come abbiamo visto, i metodi forniscono funzionalità get/set/remove. Ma come otteniamo tutti i valori o keys salvate?

Sfortunatamente, gli oggetti archiviati non sono iterabili.

Una soluzione sarebbe quella di eseguire un loop su di loro come un array:

```js run
for(let i=0; i<localStorage.length; i++) {
  let key = localStorage.key(i);
  alert(`${key}: ${localStorage.getItem(key)}`);
}
```

Un altro modo è quello di usare un loop `for key in localStorage` , come facciamo con oggetti regolari.

L'iterazione avverrà sulle keys, ma anche sugli outputs di campi associati ad alcune funzioni built-in di cui non abbiamo bisogno:

```js run
// cattivo esempio
for(let key in localStorage) {
  alert(key); // mostra getItem, setItem e altre funzioni integrate
}
```

... dunque dobbiamo filtrare i campi dal prototype con il controllo `hasOwnProperty`:

```js run
for(let key in localStorage) {
  if (!localStorage.hasOwnProperty(key)) {
    continue; // salta keys come "setItem", "getItem" etc
  }
  alert(`${key}: ${localStorage.getItem(key)}`);
}
```

...oppure possiamo ottenere le keys "proprie" con `Object.keys` ed eseguire il loop su di loro se necessario:

```js run
let keys = Object.keys(localStorage);
for(let key of keys) {
  alert(`${key}: ${localStorage.getItem(key)}`);
}
```

Un lavoro extra, poiché `Object.keys` restituisce solo le keys che appartengono all oggetto, ignorando il prototype.


## Solo stringhe

Da notare che sia key che i value devono essere stringhe.

Se ci fosse un altro tipo di dato, come un numero, o un object, verrebbe automaticamente convertito a stringa:

```js run
localStorage.user = {name: "John"};
alert(localStorage.user); // [object Object]
```

Possiamo usare `JSON` per archiviare oggetti:

```js run
localStorage.user = JSON.stringify({name: "John"});

<<<<<<< HEAD
// subito dopo
let user = JSON.parse( sessionStorage.user );
=======
// sometime later
let user = JSON.parse( localStorage.user );
>>>>>>> fb4fc33a
alert( user.name ); // John
```

Inoltre è possibile convertire a stringa l'intero archivio di oggetti, per esempio per motivi di debugging:

```js run
// aggiunte le opzioni di formattazione a JSON.stringify per rendere object migliore
alert( JSON.stringify(localStorage, null, 2) );
```


## sessionStorage

L'oggetto `sessionStorage` è usato molto meno spesso del `localStorage`.

Proprietà e metodi sono gli stessi, ma è più limitato:

- La `sessionStorage` esiste solo all'intero della tab del browser corrente.
  - Un'altra tab con la stessa pagina avrà un archiviazione differente.
  - Viene comunque condivisa tra iframes nella stessa tab (assumendo che la loro provenienza sia la stessa).
- I dati sopravvivono al refresh della pagina, ma non alla chiusura/apertura della tab.

Vediamo come si comporta.

Esegui questo codice...

```js run
sessionStorage.setItem('test', 1);
```

...Poi ricarica la pagina. Pra potrai comunque ottenere i dati:

```js run
alert( sessionStorage.getItem('test') ); // dopo il refresh: 1
```

...Ma se apri la stessa pagina in un'altra tab, e provi di nuovo, dal codice otterrai `null`, ovvero "non è stato trovato nulla".

Questo perché `sessionStorage` è legato non solo all'origine, ma anche alla tab del browser. Per questo motivo, `sessionStorage` è usato sporadicamente.

## Evento di storage

Quando i dati vengono aggiornati in `localStorage` o `sessionStorage`, un evento di [storage](https://www.w3.org/TR/webstorage/#the-storage-event) viene emesso, con le seguenti proprietà:

- `key`: La key che è stata modificata (`null` se è stato invocato `.clear()`).
- `oldValue`: Il vecchio valore (`null` se la chiave è nuova).
- `newValue`: il nuovo valore (`null` se la chiave è sta rimossa).
- `URL`: L'URL del documento in cui è avvenuto l'aggiornamento.
- `storageArea`: se l'aggiornamento è avvenuto in `localStorage` o `sessionStorage`.

La cosa importante è: l'evento si attiva in tutti gli oggetti `window` dove l'archivio è accessibile, ad eccezione per quello in cui è stato causato.

Elaboriamo.

Immaginate di avere due finestre aperte con lo stesso sito all'interno. Quindi `localStorage` è condiviso tra le due.

```online
Dovresti aprire questa pagina in due browser per testare il seguente codice.
```

Se entrambe le finestre sono connesse a `window.onstorage`, allora reagiranno agli aggiornamenti che accadono in una delle due.

```js run
// attiva un aggiornamento fatto dallo stesso archivio degli altri documenti
window.onstorage = event => { // identico a window.addEventListener('storage', event => {
  if (event.key != 'now') return;
  alert(event.key + ':' + event.newValue + " at " + event.URL);
};

localStorage.setItem('now', Date.now());
```

Notare che l'evento contiene: `event.URL` -- l'URL del documento in cui i dati sono stati aggiornati.
Inoltre, `event.storageArea` contiene lo storage object -- l'evento è lo stesso per entrambi `sessionStorage` e `localStorage`, quindi `event.storageArea` si rivolge a quello che è stato modificato. Potremmo anche impostare qualcosa all'interno, per "rispondere" al cambiamento. 

**That allows different windows from the same origin to exchange messages.**

I browser moderni supportano [Broadcast channel API](https://developer.mozilla.org/en-US/docs/Web/API/Broadcast_Channel_API), un API speciale per comunicazione inter-finestra provenienti dalla stessa sorgente, possiede molte più funzionalità ma è meno supportata. Esistono librerie che sostituiscono quella API, basate su `localStorage`, che lo rendono disponibile ovunque.

## Riepilogo

Gli oggetti web storage `localStorage` e `sessionStorage` permettono di archiviare key/value nel browser.
- Sia `key` e `value` devono essere stringhe.
- Il limite è 2mb+, dipende dal browser.
- Non scadono.
- I dati sono legati alla sorgente (domain/port/protocol).

| `localStorage` | `sessionStorage` |
|----------------|------------------|
| Condivise tra tutte le tabs e finestre provenienti dalla stessa sorgente| Visibile all'interno di una tab del browser, incluso iframes della stessa origine |
| Sopravvivono al riavvio del browser | Sopravvivono al refresh della pagina (ma non alla chiusura della tab) |

API:

- `setItem(key, value)`: archivia coppia key/value .
- `getItem(key)`: legge il valore dalla chiave.
- `removeItem(key)`: rimuove la chiave con il suo valore.
- `clear()`: cancella tutto.
- `key(index)`: legge il valore all'indice `index`.
- `length`: il numero di oggetti archiviati.
- Utilizza `Object.keys` per ottenere tutte le chiavi.
- Accediamo alle keys come proprietà degli oggetti, in questo caso l'evento `storage` non verrà emesso.

Evento di storage:

- Emesso su chiamata di `setItem`, `removeItem`, `clear` .
- Contiene tutti i data riguardo l'operazione (`key/oldValue/newValue`), il documento `URL` e lo storage object `storageArea`.
- Emesso su tutti gli oggetti `window` che hanno accesso all'archivio eccetto quello da cui è stato generato (all'interno di una tab per `sessionStorage`, globalmente per `localStorage`).<|MERGE_RESOLUTION|>--- conflicted
+++ resolved
@@ -134,13 +134,8 @@
 ```js run
 localStorage.user = JSON.stringify({name: "John"});
 
-<<<<<<< HEAD
-// subito dopo
-let user = JSON.parse( sessionStorage.user );
-=======
-// sometime later
+// successivamente
 let user = JSON.parse( localStorage.user );
->>>>>>> fb4fc33a
 alert( user.name ); // John
 ```
 
