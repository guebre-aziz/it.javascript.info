# Cookies, document.cookie

<<<<<<< HEAD
Cookies sono piccole stringhe di dati, immagazzinate direttamente nel browser. Sono parte del protocollo HTTP,
definito dalla specifica RFC 6265 (https://tools.ietf.org/html/rfc6265)

I Cookies vengono solitamente impostati dal web-server utilizzando l'HTTTP-header `Set-Cookie`. In seguito
il browser li aggiunge automaticamente a (quasi) ogni richiesta dello stesso dominio che sta utilizzando `Cookie` HTTP-header.
=======
Cookies are small strings of data that are stored directly in the browser. They are a part of the HTTP protocol, defined by the [RFC 6265](https://tools.ietf.org/html/rfc6265) specification.

Cookies are usually set by a web-server using the response `Set-Cookie` HTTP-header. Then, the browser automatically adds them to (almost) every request to the same domain using the `Cookie` HTTP-header.
>>>>>>> 42ee1488


<<<<<<< HEAD
Uno degli usi più comune è l'autenticazione:
=======
1. Upon sign in, the server uses the `Set-Cookie` HTTP-header in the response to set a cookie with a unique "session identifier".
2. Next time when the request is sent to the same domain, the browser sends the cookie over the net using the `Cookie` HTTP-header.
3. So the server knows who made the request.
>>>>>>> 42ee1488

1 In seguito al log-in, il server usa l'HTTP-header `Set-Cookie` in risposta all'impostazione del cookie che abbia un unico
"identificativo di sessione".

2 La prossima volta quando la richiesta viene impostata nello stesso dominio, il browser invia il Cookie attraverso la rete
usando l'HTTP-header `Cookie`.

3 Così il server sa chi ha fatto la richiesta.

Possiamo accedere ai cookies dal browser, utilizzando la proprietà document.cookie.

Esistono tanti altri trucchi riguardo i cookies e le loro opzioni. In questo capitolo andremo ad analizzarli nel dettaglio.

Leggere dal document.cookie

## Leggere dal document.cookie

```online
Il tuo browser colleziona cookies dagli altri siti? Vediamo::
```

```offline
Assumendo che tu sia in un sito, è possibile vedere i cookies dello stesso, in questo modo:
```

```js run
// At javascript.info, we use Google Analytics for statistics,
// quindi dovrebbero esserci dei cookies
alert( document.cookie ); // cookie1=value1; cookie2=value2;...
```

Il valore di `document.cookie` consiste nelle coppie `name=value`, delimitate da  `; `. Ognuna rappresenta un cookie a se stante.

per trovare un cookie particolare, possiamo dividere document.cookie con `; `, e in seguito, trovare il nome corretto.
Possiamo usare una regolare espressione o delle funzioni di matrice.

Lasciamo il compito in questione al lettore come esercizio.Inoltre, alla fine del capitolo, troverai delle funzioni che ti aiuteranno a manipolare i cookies.

## Scrivere nel document.cookie

Possiamo scrivere nel `document.cookie`. Ma non è una proprietà dei dati, è un accessorio (getter/setter) per leggere e scrivere.
Un assegnazione a quest'ultimo è trattato in modo particolare.


**Un operazione di scritture nel `document.cookie` aggiorna solo i cookies menzionati all interno del documento stesso, ma non affligge altri cookies.
**

Per esempio, questo comando imposta un cookie con il nome `user` e il valore `John`:

```js run
document.cookie = "user=John"; // aggiorna solo il cookie chiamato 'user'
alert(document.cookie); //  mostra tutti i cookies
```
Se fate partire il programma, probabilmente vedrete diversi cookies. Questo perché l'operazione `document.cookie=` 
non sovrascrive tutti i cookies. Imposta solo il cookie menzionato ovvero `user`.

<<<<<<< HEAD
Tecnicamente, il nome e il valore possono avere qualsiasi carattere, per mantenere la formattazione valida dovrebbero essere
giustificati utilizzando la funzione interna `encodeURIComponent`:
=======
If you run it, then probably you'll see multiple cookies. That's because the `document.cookie=` operation does not overwrite all cookies. It only sets the mentioned cookie `user`.

Technically, name and value can have any characters. To keep the valid formatting, they should be escaped using a built-in `encodeURIComponent` function:
>>>>>>> 42ee1488

```js run
// il carattere speciale (spazio), necessitano codifica
let name = "my name";
let value = "John Smith"

// codifica del cookie come  my%20name=John%20Smith
document.cookie = encodeURIComponent(name) + '=' + encodeURIComponent(value);

alert(document.cookie); // ...; my%20name=John%20Smith
```


```warn header="Limitations"
<<<<<<< HEAD
 Ci sono alcune limitazioni:
-La coppia `name=value`, in seguito a 'encodeURIComponent', non dovrebbe essere più grande di 4kb. Cosi non manterremo
 nulla di troppo grande in un cookie.
- Il numero totale di cookies per dominio è limitato a circa 20+, ma il limite esatto dipende dal browser.
=======
There are few limitations:
- The `name=value` pair, after `encodeURIComponent`, should not exceed 4KB. So we can't store anything huge in a cookie.
- The total number of cookies per domain is limited to around 20+, the exact limit depends on the browser.
>>>>>>> 42ee1488
```

I Cookies hanno diverse opzioni, molte di queste sono importanti e dovrebbero essere impostate.

Le opzioni sono indicizzate dopo  `key=value`, delimitate da ; in questo modo:


```js run
document.cookie = "user=John; path=/; expires=Tue, 19 Jan 2038 03:14:07 GMT"
```

## percorso

- **`path=/mypath`**

<<<<<<< HEAD
Riguardo l'url con il prefisso di destinazione, il cookie sarà accessibile per le pagine sotto quella destinazione. Deve essere assoluto. Per default, è la cartella di destinazione corrente.
=======
The url path prefix must be absolute. It makes the cookie accessible for pages under that path. By default, it's the current path.
>>>>>>> 42ee1488

Se un cookie è impostato come `path=/admin`, è visibile nelle pagine `/admin` e `/admin/qualcosa`, ma non in `/home` o `/adminpage`.

Solitamente, dovremmo impostare `path` nella cartella principale: `path=/` affinché il cookie sia accessibile da tutte le pagine del sito.

## dominio

- **`domain=site.com`**

<<<<<<< HEAD
Un dominio in cui il cookie è accessibile. In realtà, ci sono delle limitazioni. Non possiamo impostare nessun dominio.

Di default, un cookie è accessibile solo nel dominio in cui è stato impostato. Cosi se il cookie è stato impostato da `site.com`, non lo otterremo su `other.com`
=======
A domain defines where the cookie is accessible. In practice though, there are limitations. We can't set any domain.

By default, a cookie is accessible only at the domain that set it. So, if the cookie was set by `site.com`, we won't get it at `other.com`.
>>>>>>> 42ee1488

...Inoltre, non otterremo il cookie nel sottodominio `forum.site.com`!

```js
// at site.com
document.cookie = "user=John"

// at forum.site.com
alert(document.cookie); // no user
```

**Non c'è un modo per rendere il cookie accessibile da un secondo dominio, ad esempio `other.com`, pertanto non riceverà mai il cookie impostato su `site.com`

è una restrizione per motivi di sicurezza, per consentirci di immagazzinare dati sensibili nei cookies che dovrebbero essere disponibili solo in un sito.

<<<<<<< HEAD
...Ma se vogliamo concedere a sottodomini come `forum.site.com` di ottenere un cookie, questo è possibile. Mentre impostiamo un cookie su `site.com`, dovremmo espressamente selezionare l'opzione `domain` nella cartella principale del dominio: `domain=site.com`:
=======
...But if we'd like to allow subdomains like `forum.site.com` to get a cookie, that's possible. When setting a cookie at `site.com`, we should explicitly set the `domain` option to the root domain: `domain=site.com`:
>>>>>>> 42ee1488

```js
// at site.com
// rende il cookie accessibile su ogni sottodominio *.site.com:
document.cookie = "user=John; domain=site.com"

// dopo

// at forum.site.com
alert(document.cookie); // possiede un cookie user=John
```

<<<<<<< HEAD
Per ragioni storiche, `domain=.site.com` (un punto prima di `site.com`) funziona nello stesso modo, garantendo accesso al cookie dal sottodominio. Questa è una vecchia notazione, dovrebbe essere utilizzata se dobbiamo supportare vecchi browsers.


RIcapitolando, l'opzione `domain`ci consente di rendere un cookie accessibile ai subdomini.
=======
For historical reasons, `domain=.site.com` (a dot before `site.com`) also works the same way, allowing access to the cookie from subdomains. That's an old notation and should be used if we need to support very old browsers.

So, the `domain` option allows to make a cookie accessible at subdomains.
>>>>>>> 42ee1488

## expires, max-age

Di default, se un cookie non ha una di queste opzioni, sparisce quando il browser viene chiuso. Questo tipo di cookie vengono chiamati 'cookie di sessione'.

<<<<<<< HEAD
Affinché il cookie sopravviva una volta che il browser è stato chiuso, possiamo impostare le opzioni `expires` or `max-age`.

- **`expires=Tue, 19 Jan 2038 03:14:07 GMT`**

La data di scadenza del cookie, quando il browser lo cancellerà automaticamente.

La data dovrà essere esattamente in questo formato, nel fuso orario GMT. Possiamo usare `date.toUTCString` per ottenerla. Per esempio, possiamo impostare il cookie affinché scada in un giorno:
=======
To let cookies survive a browser close, we can set either the `expires` or `max-age` option.

- **`expires=Tue, 19 Jan 2038 03:14:07 GMT`**

The cookie expiration date defines the time, when the browser will automatically delete it.

The date must be exactly in this format, in the GMT timezone. We can use `date.toUTCString` to get it. For instance, we can set the cookie to expire in 1 day:
>>>>>>> 42ee1488

```js
// +1 giorno da ora
let date = new Date(Date.now() + 86400e3);
date = date.toUTCString();
document.cookie = "user=John; expires=" + date;
```

Se impostiamo `expires` a una data nel passato, il cookie viene cancellato.

-  **`max-age=3600`**

<<<<<<< HEAD
Un alternativa a `expires` è quella di specificare la scadenza del cookie in secondi dal momento in cui viene impostato.

Se zero o negativa, il cookie viene cancellato:

```js
// cookie verrà cancellato +1 ora da ora.
=======
Is an alternative to `expires` and specifies the cookie's expiration in seconds from the current moment.

If set to zero or a negative value, the cookie is deleted:

```js
// cookie will die in +1 hour from now
>>>>>>> 42ee1488
document.cookie = "user=John; max-age=3600";

// cancella cookie (lascialo scadere in questo istante)
document.cookie = "user=John; max-age=0";
```

## secure

- **`secure`**

Il cookie dovrà essere trasferito soltanto tramite HTTPS.

**Per default, se impostiamo un cookie su `http://site.com`, allora apparirà su `https://site.com` e viceversa.**

Questo accade poiché i cookies sono dominio.dipendenti, non distinguono i vari protocolli.

<<<<<<< HEAD
Con questa opzione, se un cookie è impostato su `https://site.com`, non apparirà quando lo stesso sito viene visitato da HTTP, come `http://site.com`.
Cosi facendo, se un cookie ha contenuto sensibile che non dovrebbe mai essere inviato tramite  protocollo HTTP non criptato, allora [da rivedere] è la cosa giusta da fare.

```js
//assumendo sia on https:// now
// imposta il cookie sicuro (Solo accessibile se si utilizza HTTPS)
=======
With this option, if a cookie is set by `https://site.com`, then it doesn't appear when the same site is accessed by HTTP, as `http://site.com`. So if a cookie has sensitive content that should never be sent over unencrypted HTTP, the `secure` flag is the right thing.

```js
// assuming we're on https:// now
// set the cookie to be secure (only accessible over HTTPS)
>>>>>>> 42ee1488
document.cookie = "user=John; secure";
```  

## samesite

Un altro attributo di sicurezza è `samesite`. Progettato per proteggere da attacchi XSRF (cross-site request forgery).

Per comprendere il funzionamento e quando è vantaggioso, analizziamo un attacco XSRF.

### XSRF attack

Immagina di effettuare il log in nel sito `bank.com`. In questo caso hai un cookie di autenticazione da quel sito. Il tuo browser lo invia a `bank.com`a ogni richiesta, affinché ti riconosca e esegua tutte le operazioni finanziari personali.

Ora, mentre stai navigando sul web su un altra finestra, occasionalmente potresti imbatterti nel sito `evil.com`. Questo sito ha un codice JavaScript che invia un form `<form action="https://bank.com/pay">` al sito `bank.com` con campi che iniziano una transazione verso l'account dell'hacker.


Il browser invia i cookies ogni volta che visiti il sito `bank.com`, anche se la richiesta proviene da `evil.com`. In questo modo, la banca pensa che sia tu a effettuare i pagamenti.

![](cookie-xsrf.svg)

<<<<<<< HEAD
Questo processo è chiamato attacco "Cross-site Request Forgery" (in breve, XSRF).

Le banche sono protette da questo tipo di assalto. Tutte le richieste generate da `bank.com` hanno un campo speciale, chiamato "XSRF token di protezione", che una pagina maligna non può generare o estrarre da una pagina remota (precisamente,  il form può essere inviato da quella pagina, ma non può ricevere indietro i dati).
Inoltre il sito `bank.com` controlla questo token in ogni richiesta che riceve.


Questa protezione richiede tempo per essere implementata: dobbiamo assicurarci che ogni richiesta abbia il campo per il token, inoltre dobbiamo verificare tutte le richieste in entrata
=======
That's a so-called "Cross-Site Request Forgery" (in short, XSRF) attack.

Real banks are protected from it of course. All forms generated by `bank.com` have a special field, a so-called "XSRF protection token", that an evil page can't generate or extract from a remote page. It can submit a form there, but can't get the data back. The site `bank.com` checks for such token in every form it receives.

Such a protection takes time to implement though. We need to ensure that every form has the required token field, and we must also check all requests.
>>>>>>> 42ee1488

### Enter cookie samesite option

L'opzione per il cookie `samesite` provvede alla protezione da questo tipo di attacchi in modo diversi, che (in teoria) non dovrebbe richiedere il 'token di protezione xsrf'


 Sono presenti due  possibili valori:

- **`samesite=strict` (same as `samesite` without value)**

Un cookie con  `samesite=strict` non viene mai inviato se l'utente proviene dall'esterno del sito stesso.

In altre parole, quando un utente segue un link da una mail o invia una richiesta da `evil.com`, o effettua qualsiasi operazione che origini da un altro dominio, il cookie non viene inviato.

<<<<<<< HEAD
Se I cookies di autenticazione possiedono l'opzione  `samesite`, allora l'attacco XSRF non ha speranze di successo, poiché l'invio da `evil.com` arriverà senza cookies. Cosi  `bank.com` non riconoscerà l'utente e non procederà con il pagamento.
=======
If authentication cookies have the `samesite` option, then a XSRF attack has no chances to succeed, because a submission from `evil.com` comes without cookies. So `bank.com` will not recognize the user and will not proceed with the payment.
>>>>>>> 42ee1488

Questa protezione è affidabile. Solo le operazioni che provengono da `bank.com` invieranno il cookie `samesite`, ad esempio una richiesta proveniente da una pagina all interno di `bank.com`


Però è presente un piccolo inconveniente.

Quando un utente segue un link legittimo per `bank.com`, ad esempio nei nostri appunti, sarà sorpreso nel vedere che `bank.com` non li riconoscerà. Questo accade poiché i cookies `samesite=strict` non sono inviati in quel caso.

Possiamo risolvere il problema usando due cookies: uno per 'riconoscimento generale', uno con l'unico scopo di inviare 'Ciao john', l'altro per le operazioni di cambiamento dati con `samesite=strict`.
In seguito, una persona proveniente dall'esterno del sito vedrà il messaggio di benvenuto, ma affinché il secondo cookie venga inviato, i pagamenti dovranno essere inizializzati dal sito della banca.

<<<<<<< HEAD

- **`samesite=lax`**

Permette Un approccio più flessibile ma allo stesso tempo protegge da XSRF e non mina l'esperienza dell utente.

Lax mode, come `strict`, proibisce al browser di inviare cookies quando provengono da siti esterni, ma aggiunge un eccezione.

Un cookie `samesite=lax` è inviato se entrambi queste condizioni sono vere:

1 Il metodo HTTP è 'sicuro' (esempio GET, ma non POST).
=======
We could work around that by using two cookies: one for "general recognition", only for the purposes of saying: "Hello, John", and the other one for data-changing operations with `samesite=strict`. Then, a person coming from outside of the site will see a welcome, but payments must be initiated from the bank's website, for the second cookie to be sent.

- **`samesite=lax`**

A more relaxed approach that also protects from XSRF and doesn't break the user experience.
>>>>>>> 42ee1488

    La lista completa di metodi HTTP si trova nelle specifiche: [RFC7231 specification](https://tools.ietf.org/html/rfc7231). The full list of safe HTTP methods is in the [RFC7231 specification](https://tools.ietf.org/html/rfc7231). Basically, these are the methods that should be used for reading, but not writing the data. They must not perform any data-changing operations. Following a link is always GET, the safe method.


2 L'operazione esegue navigazione top-level (cambia l'URL nella barra di indirizzo del browser).

<<<<<<< HEAD
    Questo solitamente è vero, ma se la navigazione viene effettuata in un `<iframe>`, allora non è top-level. Inoltre metodi JavaScript per richieste dal network non eseguono nessuna navigazione, dunque non sono applicabili.
=======
2. The operation performs a top-level navigation (changes URL in the browser address bar).
>>>>>>> 42ee1488

Quindi, ciò che `samesite=lax` fa è semplicemente garantire alla più comune operazione 'vai al  sito URL' di avere cookies. Esempio aprire un sito internet da un link all interno di appunti soddisfa queste condizioni.

<<<<<<< HEAD
Ma qualsiasi cosa più complicata, come una richiesta network da un altro sito o una richiesta di modulo, perde i cookie.

Se questo sta bene a te, aggiungere `samesite=lax` probabilmente non incrinerà l'esperienza utente e, allo stesso tempo, aggiungerà protezione.
=======
So, what `samesite=lax` does, is to basically allow the most common "go to URL" operation to have cookies. E.g. opening a website link from notes that satisfy these conditions.

But anything more complicated, like a network request from another site or a form submission, loses cookies.
>>>>>>> 42ee1488

Nel complesso, `samesite` è un ottima opzione ma ha degli svantaggi:

- `samesite` viene ignorato (non supportato) da browser vecchi, dal 2017 circa.

**Dunque se dipendiamo solamente da samesite per fornire protezione, i vecchi browser saranno vulnerabili.**

Possiamo comunque utilizzare `samesite` insieme con altre misure di protezione, come xsrf tokens, per aggiungere un altro livello di difesa e, in futuro, quando i vecchi  browser verranno dismessi, probabilmente potremo utilizzare i token xsrf.

## httpOnly

Questa opzione non ha nulla a che vedere con JavaScript, ma dobbiamo menzionarla per completezza.

<<<<<<< HEAD
Il web-server usa l'header `Set-Cookie` per impostare un cookie e potrebbe impostare l'opzione `httpOnly`.

Questa opzione proibisce qualsiasi accesso a JavaScript per quel cookie. Non possiamo vederlo ne manipolarlo utilizzando `document.cookie`.

Questo viene utilizzato come misura cautelare (precauzione), per proteggere da alcuni attacchi in cui un hacker inietta il proprio codice JavaScript nella pagina e aspetta che un utente visiti quella pagina. 
Questo non dovrebbe essere possibile in ogni caso, poiché un hacker non dovrebbe essere in grado di iniettare il proprio codice all'interno del nostro sito, ma potrebbero esserci dei bug che gli permetterebbero questa azione.


Normalmente, se una cosa del genere accadesse, e un utente visita un sito con il codice JavaScript dell'hacker, in quel caso il codice viene eseguito e ottiene accesso a `document.cookie` con i cookies dell'utente contenenti informazioni di autenticazione. Questo è un male.
=======
The web-server uses the `Set-Cookie` header to set a cookie. Also, it may set the `httpOnly` option.

This option forbids any JavaScript access to the cookie. We can't see such a cookie or manipulate it using `document.cookie`.

That's used as a precaution measure, to protect from certain attacks when a hacker injects his own JavaScript code into a page and waits for a user to visit that page. That shouldn't be possible at all, hackers should not be able to inject their code into our site, but there may be bugs that let them do it.


Normally, if such a thing happens, and a user visits a web-page with hacker's JavaScript code, then that code executes and gains access to `document.cookie` with user cookies containing authentication information. That's bad.
>>>>>>> 42ee1488

Ma se un cookie è `httpOnly`, allora il `document.cookie` non verrà mostrato, cosi è protetto.

## Appendix: Cookie functions

Ecco un piccolo set di funzioni per lavorare con i cookies, più conveniente di una modifica manuale di `document.cookie`.

Esistono tante librerie per i cookie, quindi queste sono solo per dimostrazione, ma comunque perfettamente funzionanti.

### getCookie(name)

<<<<<<< HEAD
Il modo più veloce di accedere i cookie è quello di usare un espressione regolare.(info:regular-expressions).
=======
The shortest way to access a cookie is to use a [regular expression](info:regular-expressions).
>>>>>>> 42ee1488

La funzione `getCookie(name)` restituisce il cookie con il `name` dato:

```js
// Restituisce il cookie con il nome dato,
// o indefinito se non trovato
function getCookie(name) {
  let matches = document.cookie.match(new RegExp(
    "(?:^|; )" + name.replace(/([\.$?*|{}\(\)\[\]\\\/\+^])/g, '\\$1') + "=([^;]*)"
  ));
  return matches ? decodeURIComponent(matches[1]) : undefined;
}
```

Qui `new RegExp` è generato dinamicamente, per corrispondere`; name=<value>`.

Notare che il valore del cookie è criptato, quindi `getCookie` usa una funzione built-in `decodeURIComponent` per decodificarlo.

### setCookie(name, value, options)

<<<<<<< HEAD
Imposta il `name` del cookie al `value` dato con `path=/` di default (può essere modificato per aggiungerne altri di default):
=======
Sets the cookie's `name` to the given `value` with `path=/` by default (can be modified to add other defaults):
>>>>>>> 42ee1488

```js run
function setCookie(name, value, options = {}) {

  options = {
    path: '/',
    // aggiungi altri percorsi di default se necessario
    ...options
  };

  if (options.expires instanceof Date) {
    options.expires = options.expires.toUTCString();
  }

  let updatedCookie = encodeURIComponent(name) + "=" + encodeURIComponent(value);

  for (let optionKey in options) {
    updatedCookie += "; " + optionKey;
    let optionValue = options[optionKey];
    if (optionValue !== true) {
      updatedCookie += "=" + optionValue;
    }
  }

  document.cookie = updatedCookie;
}

// Esempio:
setCookie('user', 'John', {secure: true, 'max-age': 3600});
```

### deleteCookie(name)

per cancellare un cookie, dobbiamo chiamarlo con una data di scadenza negativa:

```js
function deleteCookie(name) {
  setCookie(name, "", {
    'max-age': -1
  })
}
```

```warn header="Updating or deleting must use same path and domain"
Notare che quando aggiorniamo o cancelliamo un cookie, dobbiamo usare esattamente lo stesso percorso e opzioni di dominio
usate quando è stato creato.
```

Together: [cookie.js](cookie.js).


## Appendix: cookies di terze parti

<<<<<<< HEAD
Un cookie viene chiamato 'di terze parti' se è piazzato da un dominio diverso dalla pagina che l'utente sta visitando.

Per esempio:
1. una pagina `site.com` carica un banner proveniente da un altro sito: `<img src="https://ads.com/banner.png">`.
2. insieme al banner, il server remote di `ads.com` potrebbe impostare un header `Set-Cookie` con un cookie simile a questo: `id=1234`. Questo cookie proviene dal dominio  `ads.com`, e sarà visibile solo su `ads.com`:
=======
A cookie is called "third-party" if it's placed by a domain other than the page the user is visiting.

For instance:
1. A page at `site.com` loads a banner from another site: `<img src="https://ads.com/banner.png">`.
2. Along with the banner, the remote server at `ads.com` may set the `Set-Cookie` header with a cookie like `id=1234`. Such a cookie originates from the `ads.com` domain, and will only be visible at `ads.com`:
>>>>>>> 42ee1488

    ![](cookie-third-party.svg)

3. La prossima volta che  `ads.com` viene visitato, il server remoto ottiene il cookie  `id` e riconosce l'utente:

    ![](cookie-third-party-2.svg)

<<<<<<< HEAD
4. La cosa importante è che quando l'utente si sposta da `site.com` ad un altro sito `other.com` che ha un banner, allora `ads.com` ottiene il cookie, come se appartenesse a `ads.com`, riconoscendo il visitatore e tracciandolo mentre si muove tra i siti:
=======
4. What's even more important is, when the user moves from `site.com` to another site `other.com`, which also has a banner, then `ads.com` gets the cookie, as it belongs to `ads.com`, thus recognizing the visitor and tracking him as he moves between sites:
>>>>>>> 42ee1488

    ![](cookie-third-party-3.svg)


Cookie di terze parti sono tradizionalmente usati per tracciamento e servizi ads(pubblicitari), a causa della loro natura. Sono legati al dominio originale dunque `ads.com` può tracciare lo stesso utente tra siti diversi se vengono visitati.

Naturalmente, alcune persone non amano essere tracciate, cosi il browser fornisce la possibilità di disabilitare questi cookies.

Inoltre, browser moderni impiegano policy speciali per questi cookies:

- safari non permette cookie di terze parti:
- Firefox possiede una 'black list' di domini di terze parti in cui bloccano i cookies di terze parti.


```smart
Se carichiamo un script da un dominio di terze parti, ad esempio `<script src="https://google-analytics.com/analytics.js">`, e quello script usa 'document.cookie' per impostare un cookie, allora questo cookie non è un cookie third party.

Se uno script imposta un cookie, allora indipendentemente da dove provenga lo script -- il cookie appartiene al dominio della pagina corrente.

```

## Appendix: GDPR

<<<<<<< HEAD
Questo topic non è associato a JavaScript, ma è qualcosa da tenere a mente mentre si impostano i cookies.
=======
This topic is not related to JavaScript at all, just something to keep in mind when setting cookies.

There's a legislation in Europe called GDPR, that enforces a set of rules for websites to respect the users' privacy. One of these rules is to require an explicit permission for tracking cookies from the user.
>>>>>>> 42ee1488

Esiste una legislazione in Europa chiamata GDPR, che rinforza il gruppo di regole dei siti internet per rispettare la privacy dell'utente. E una di queste regole richiede un permesso esplicito per tracciare i cookies di un utente.

Notare che questo consenso riguarda solo cookies tracciamento/identificazione/autorizzazione

Dunque, se impostiamo un cookie che salva solo alcune informazioni, ma non traccia ne identifica l'utente, allora siamo libero di poterlo creare.


Se impostiamo un cookie con una sessione di autenticazione o un id di tracciamento, allora dobbiamo richiedere autorizzazione all'utente.
I siti internet generalmente hanno due varianti per seguire il GDPR. Dovresti averle già incontrate navigando nel web:

1. Se un sito vuole impostare cookies di tracciamento solo per utenti verificati.

Per fare questo, il documento di registrazione dovrebbe avere una casella con scritto 'accetta le nostre direttive di privacy' (che descrivono come i cookies sono usati), e l'utente dovrà spuntare la casella affinché il sito sia libero di impostare i cookies di autenticazione.

<<<<<<< HEAD
2. Se un sito vuole impostare cookies di tracciamento per chiunque.
=======
    To do so legally, a website shows a modal "splash screen" for newcomers, and requires them to agree to the cookies. Then the website can set them and let people see the content. That can be disturbing for new visitors though. No one likes to see such "must-click" modal splash screens instead of the content. But GDPR requires an explicit agreement.
>>>>>>> 42ee1488

Per fare ciò legalmente, un sito mostra uno 'splash screen', per i nuovi visitatori e richiede loro di accettare i cookies. In seguito il sito può impostarli e permette alle persone di vederne il contenuto. Questo potrebbe essere disturbante per i nuovi visitatori. A nessuno piace vedere una finestra must-click' anziché il contenuto. Ma il GDPR richiede un contratto esplicito.

GDPR non riguarda solo i cookies, ma anche altri problemi legati alla privacy, ma questo va al di fuori di questa guida.


## Summary

<<<<<<< HEAD
`document.cookie` provvede accesso ai cookies
- scrive operazioni di modifica solo nei cookies menzionati al suo interno.
- name/value devono essere codificati.
- un cookie fino a 4kb, 20+cookies per sito(dipende dal browser).

Opzioni del cookie:
- `path=/`, il percorso di default, rende il cookie visibile solo all'interno di quel percorso.
- `domain=site.com`, di default un cookie è visibile solo nel domino corrente. se esplicito nel dominio, rende il cookie visibile nei sottodomini.
.
- `expires` or `max-age` imposta la scadenza del cookie, senza questa informazioni, il cookie viene cancellato quando il browser viene chiuso.
- `secure` rende un cookie HTTPS-only
- `samesite` non permette al browser di inviare il cookie con richieste provenienti da siti esterni, aiuta a prevenire attacchi XSRF.
=======
`document.cookie` provides access to cookies
- write operations modify only cookies mentioned in it.
- name/value must be encoded.
- one cookie must not exceed 4KB, 20+ cookies per site (depends on the browser).

Cookie options:
- `path=/`, by default current path, makes the cookie visible only under that path.
- `domain=site.com`, by default a cookie is visible on the current domain only. If the domain is set explicitly, the cookie becomes visible on subdomains.
- `expires` or `max-age` sets the cookie expiration time. Without them the cookie dies when the browser is closed.
- `secure` makes the cookie HTTPS-only.
- `samesite` forbids the browser to send the cookie with requests coming from outside the site. This helps to prevent XSRF attacks.
>>>>>>> 42ee1488

Additionally:
- Cookies di terze parti potrebbero essere bloccati dal browser, esempio Safari è impostato in questo modo di default.
- Quando si imposta un cookie di tracciamento per cittadini Europei, il GDPR impone di richiedere il permesso all'utente.<|MERGE_RESOLUTION|>--- conflicted
+++ resolved
@@ -1,33 +1,19 @@
 # Cookies, document.cookie
 
-<<<<<<< HEAD
 Cookies sono piccole stringhe di dati, immagazzinate direttamente nel browser. Sono parte del protocollo HTTP,
 definito dalla specifica RFC 6265 (https://tools.ietf.org/html/rfc6265)
 
 I Cookies vengono solitamente impostati dal web-server utilizzando l'HTTTP-header `Set-Cookie`. In seguito
 il browser li aggiunge automaticamente a (quasi) ogni richiesta dello stesso dominio che sta utilizzando `Cookie` HTTP-header.
-=======
-Cookies are small strings of data that are stored directly in the browser. They are a part of the HTTP protocol, defined by the [RFC 6265](https://tools.ietf.org/html/rfc6265) specification.
-
-Cookies are usually set by a web-server using the response `Set-Cookie` HTTP-header. Then, the browser automatically adds them to (almost) every request to the same domain using the `Cookie` HTTP-header.
->>>>>>> 42ee1488
-
-
-<<<<<<< HEAD
+
+
 Uno degli usi più comune è l'autenticazione:
-=======
-1. Upon sign in, the server uses the `Set-Cookie` HTTP-header in the response to set a cookie with a unique "session identifier".
-2. Next time when the request is sent to the same domain, the browser sends the cookie over the net using the `Cookie` HTTP-header.
-3. So the server knows who made the request.
->>>>>>> 42ee1488
-
-1 In seguito al log-in, il server usa l'HTTP-header `Set-Cookie` in risposta all'impostazione del cookie che abbia un unico
+
+1. In seguito al log-in, il server usa l'HTTP-header `Set-Cookie` in risposta all'impostazione del cookie che abbia un unico
 "identificativo di sessione".
-
-2 La prossima volta quando la richiesta viene impostata nello stesso dominio, il browser invia il Cookie attraverso la rete
+2. La prossima volta quando la richiesta viene impostata nello stesso dominio, il browser invia il Cookie attraverso la rete
 usando l'HTTP-header `Cookie`.
-
-3 Così il server sa chi ha fatto la richiesta.
+3. Così il server sa chi ha fatto la richiesta.
 
 Possiamo accedere ai cookies dal browser, utilizzando la proprietà document.cookie.
 
@@ -76,14 +62,8 @@
 Se fate partire il programma, probabilmente vedrete diversi cookies. Questo perché l'operazione `document.cookie=` 
 non sovrascrive tutti i cookies. Imposta solo il cookie menzionato ovvero `user`.
 
-<<<<<<< HEAD
 Tecnicamente, il nome e il valore possono avere qualsiasi carattere, per mantenere la formattazione valida dovrebbero essere
 giustificati utilizzando la funzione interna `encodeURIComponent`:
-=======
-If you run it, then probably you'll see multiple cookies. That's because the `document.cookie=` operation does not overwrite all cookies. It only sets the mentioned cookie `user`.
-
-Technically, name and value can have any characters. To keep the valid formatting, they should be escaped using a built-in `encodeURIComponent` function:
->>>>>>> 42ee1488
 
 ```js run
 // il carattere speciale (spazio), necessitano codifica
@@ -98,16 +78,10 @@
 
 
 ```warn header="Limitations"
-<<<<<<< HEAD
  Ci sono alcune limitazioni:
 -La coppia `name=value`, in seguito a 'encodeURIComponent', non dovrebbe essere più grande di 4kb. Cosi non manterremo
  nulla di troppo grande in un cookie.
 - Il numero totale di cookies per dominio è limitato a circa 20+, ma il limite esatto dipende dal browser.
-=======
-There are few limitations:
-- The `name=value` pair, after `encodeURIComponent`, should not exceed 4KB. So we can't store anything huge in a cookie.
-- The total number of cookies per domain is limited to around 20+, the exact limit depends on the browser.
->>>>>>> 42ee1488
 ```
 
 I Cookies hanno diverse opzioni, molte di queste sono importanti e dovrebbero essere impostate.
@@ -123,11 +97,7 @@
 
 - **`path=/mypath`**
 
-<<<<<<< HEAD
 Riguardo l'url con il prefisso di destinazione, il cookie sarà accessibile per le pagine sotto quella destinazione. Deve essere assoluto. Per default, è la cartella di destinazione corrente.
-=======
-The url path prefix must be absolute. It makes the cookie accessible for pages under that path. By default, it's the current path.
->>>>>>> 42ee1488
 
 Se un cookie è impostato come `path=/admin`, è visibile nelle pagine `/admin` e `/admin/qualcosa`, ma non in `/home` o `/adminpage`.
 
@@ -137,15 +107,9 @@
 
 - **`domain=site.com`**
 
-<<<<<<< HEAD
 Un dominio in cui il cookie è accessibile. In realtà, ci sono delle limitazioni. Non possiamo impostare nessun dominio.
 
 Di default, un cookie è accessibile solo nel dominio in cui è stato impostato. Cosi se il cookie è stato impostato da `site.com`, non lo otterremo su `other.com`
-=======
-A domain defines where the cookie is accessible. In practice though, there are limitations. We can't set any domain.
-
-By default, a cookie is accessible only at the domain that set it. So, if the cookie was set by `site.com`, we won't get it at `other.com`.
->>>>>>> 42ee1488
 
 ...Inoltre, non otterremo il cookie nel sottodominio `forum.site.com`!
 
@@ -161,11 +125,7 @@
 
 è una restrizione per motivi di sicurezza, per consentirci di immagazzinare dati sensibili nei cookies che dovrebbero essere disponibili solo in un sito.
 
-<<<<<<< HEAD
 ...Ma se vogliamo concedere a sottodomini come `forum.site.com` di ottenere un cookie, questo è possibile. Mentre impostiamo un cookie su `site.com`, dovremmo espressamente selezionare l'opzione `domain` nella cartella principale del dominio: `domain=site.com`:
-=======
-...But if we'd like to allow subdomains like `forum.site.com` to get a cookie, that's possible. When setting a cookie at `site.com`, we should explicitly set the `domain` option to the root domain: `domain=site.com`:
->>>>>>> 42ee1488
 
 ```js
 // at site.com
@@ -178,22 +138,15 @@
 alert(document.cookie); // possiede un cookie user=John
 ```
 
-<<<<<<< HEAD
 Per ragioni storiche, `domain=.site.com` (un punto prima di `site.com`) funziona nello stesso modo, garantendo accesso al cookie dal sottodominio. Questa è una vecchia notazione, dovrebbe essere utilizzata se dobbiamo supportare vecchi browsers.
 
 
 RIcapitolando, l'opzione `domain`ci consente di rendere un cookie accessibile ai subdomini.
-=======
-For historical reasons, `domain=.site.com` (a dot before `site.com`) also works the same way, allowing access to the cookie from subdomains. That's an old notation and should be used if we need to support very old browsers.
-
-So, the `domain` option allows to make a cookie accessible at subdomains.
->>>>>>> 42ee1488
 
 ## expires, max-age
 
 Di default, se un cookie non ha una di queste opzioni, sparisce quando il browser viene chiuso. Questo tipo di cookie vengono chiamati 'cookie di sessione'.
 
-<<<<<<< HEAD
 Affinché il cookie sopravviva una volta che il browser è stato chiuso, possiamo impostare le opzioni `expires` or `max-age`.
 
 - **`expires=Tue, 19 Jan 2038 03:14:07 GMT`**
@@ -201,15 +154,6 @@
 La data di scadenza del cookie, quando il browser lo cancellerà automaticamente.
 
 La data dovrà essere esattamente in questo formato, nel fuso orario GMT. Possiamo usare `date.toUTCString` per ottenerla. Per esempio, possiamo impostare il cookie affinché scada in un giorno:
-=======
-To let cookies survive a browser close, we can set either the `expires` or `max-age` option.
-
-- **`expires=Tue, 19 Jan 2038 03:14:07 GMT`**
-
-The cookie expiration date defines the time, when the browser will automatically delete it.
-
-The date must be exactly in this format, in the GMT timezone. We can use `date.toUTCString` to get it. For instance, we can set the cookie to expire in 1 day:
->>>>>>> 42ee1488
 
 ```js
 // +1 giorno da ora
@@ -222,51 +166,25 @@
 
 -  **`max-age=3600`**
 
-<<<<<<< HEAD
-Un alternativa a `expires` è quella di specificare la scadenza del cookie in secondi dal momento in cui viene impostato.
 
 Se zero o negativa, il cookie viene cancellato:
 
 ```js
 // cookie verrà cancellato +1 ora da ora.
-=======
-Is an alternative to `expires` and specifies the cookie's expiration in seconds from the current moment.
-
-If set to zero or a negative value, the cookie is deleted:
-
-```js
-// cookie will die in +1 hour from now
->>>>>>> 42ee1488
 document.cookie = "user=John; max-age=3600";
 
-// cancella cookie (lascialo scadere in questo istante)
-document.cookie = "user=John; max-age=0";
-```
-
-## secure
-
-- **`secure`**
-
 Il cookie dovrà essere trasferito soltanto tramite HTTPS.
 
 **Per default, se impostiamo un cookie su `http://site.com`, allora apparirà su `https://site.com` e viceversa.**
 
 Questo accade poiché i cookies sono dominio.dipendenti, non distinguono i vari protocolli.
 
-<<<<<<< HEAD
 Con questa opzione, se un cookie è impostato su `https://site.com`, non apparirà quando lo stesso sito viene visitato da HTTP, come `http://site.com`.
 Cosi facendo, se un cookie ha contenuto sensibile che non dovrebbe mai essere inviato tramite  protocollo HTTP non criptato, allora [da rivedere] è la cosa giusta da fare.
 
 ```js
 //assumendo sia on https:// now
 // imposta il cookie sicuro (Solo accessibile se si utilizza HTTPS)
-=======
-With this option, if a cookie is set by `https://site.com`, then it doesn't appear when the same site is accessed by HTTP, as `http://site.com`. So if a cookie has sensitive content that should never be sent over unencrypted HTTP, the `secure` flag is the right thing.
-
-```js
-// assuming we're on https:// now
-// set the cookie to be secure (only accessible over HTTPS)
->>>>>>> 42ee1488
 document.cookie = "user=John; secure";
 ```  
 
@@ -287,7 +205,6 @@
 
 ![](cookie-xsrf.svg)
 
-<<<<<<< HEAD
 Questo processo è chiamato attacco "Cross-site Request Forgery" (in breve, XSRF).
 
 Le banche sono protette da questo tipo di assalto. Tutte le richieste generate da `bank.com` hanno un campo speciale, chiamato "XSRF token di protezione", che una pagina maligna non può generare o estrarre da una pagina remota (precisamente,  il form può essere inviato da quella pagina, ma non può ricevere indietro i dati).
@@ -295,13 +212,6 @@
 
 
 Questa protezione richiede tempo per essere implementata: dobbiamo assicurarci che ogni richiesta abbia il campo per il token, inoltre dobbiamo verificare tutte le richieste in entrata
-=======
-That's a so-called "Cross-Site Request Forgery" (in short, XSRF) attack.
-
-Real banks are protected from it of course. All forms generated by `bank.com` have a special field, a so-called "XSRF protection token", that an evil page can't generate or extract from a remote page. It can submit a form there, but can't get the data back. The site `bank.com` checks for such token in every form it receives.
-
-Such a protection takes time to implement though. We need to ensure that every form has the required token field, and we must also check all requests.
->>>>>>> 42ee1488
 
 ### Enter cookie samesite option
 
@@ -316,11 +226,7 @@
 
 In altre parole, quando un utente segue un link da una mail o invia una richiesta da `evil.com`, o effettua qualsiasi operazione che origini da un altro dominio, il cookie non viene inviato.
 
-<<<<<<< HEAD
 Se I cookies di autenticazione possiedono l'opzione  `samesite`, allora l'attacco XSRF non ha speranze di successo, poiché l'invio da `evil.com` arriverà senza cookies. Cosi  `bank.com` non riconoscerà l'utente e non procederà con il pagamento.
-=======
-If authentication cookies have the `samesite` option, then a XSRF attack has no chances to succeed, because a submission from `evil.com` comes without cookies. So `bank.com` will not recognize the user and will not proceed with the payment.
->>>>>>> 42ee1488
 
 Questa protezione è affidabile. Solo le operazioni che provengono da `bank.com` invieranno il cookie `samesite`, ad esempio una richiesta proveniente da una pagina all interno di `bank.com`
 
@@ -332,7 +238,6 @@
 Possiamo risolvere il problema usando due cookies: uno per 'riconoscimento generale', uno con l'unico scopo di inviare 'Ciao john', l'altro per le operazioni di cambiamento dati con `samesite=strict`.
 In seguito, una persona proveniente dall'esterno del sito vedrà il messaggio di benvenuto, ma affinché il secondo cookie venga inviato, i pagamenti dovranno essere inizializzati dal sito della banca.
 
-<<<<<<< HEAD
 
 - **`samesite=lax`**
 
@@ -343,42 +248,19 @@
 Un cookie `samesite=lax` è inviato se entrambi queste condizioni sono vere:
 
 1 Il metodo HTTP è 'sicuro' (esempio GET, ma non POST).
-=======
-We could work around that by using two cookies: one for "general recognition", only for the purposes of saying: "Hello, John", and the other one for data-changing operations with `samesite=strict`. Then, a person coming from outside of the site will see a welcome, but payments must be initiated from the bank's website, for the second cookie to be sent.
-
-- **`samesite=lax`**
-
-A more relaxed approach that also protects from XSRF and doesn't break the user experience.
->>>>>>> 42ee1488
 
     La lista completa di metodi HTTP si trova nelle specifiche: [RFC7231 specification](https://tools.ietf.org/html/rfc7231). The full list of safe HTTP methods is in the [RFC7231 specification](https://tools.ietf.org/html/rfc7231). Basically, these are the methods that should be used for reading, but not writing the data. They must not perform any data-changing operations. Following a link is always GET, the safe method.
 
 
 2 L'operazione esegue navigazione top-level (cambia l'URL nella barra di indirizzo del browser).
 
-<<<<<<< HEAD
     Questo solitamente è vero, ma se la navigazione viene effettuata in un `<iframe>`, allora non è top-level. Inoltre metodi JavaScript per richieste dal network non eseguono nessuna navigazione, dunque non sono applicabili.
-=======
-2. The operation performs a top-level navigation (changes URL in the browser address bar).
->>>>>>> 42ee1488
 
 Quindi, ciò che `samesite=lax` fa è semplicemente garantire alla più comune operazione 'vai al  sito URL' di avere cookies. Esempio aprire un sito internet da un link all interno di appunti soddisfa queste condizioni.
 
-<<<<<<< HEAD
-Ma qualsiasi cosa più complicata, come una richiesta network da un altro sito o una richiesta di modulo, perde i cookie.
 
 Se questo sta bene a te, aggiungere `samesite=lax` probabilmente non incrinerà l'esperienza utente e, allo stesso tempo, aggiungerà protezione.
-=======
-So, what `samesite=lax` does, is to basically allow the most common "go to URL" operation to have cookies. E.g. opening a website link from notes that satisfy these conditions.
-
-But anything more complicated, like a network request from another site or a form submission, loses cookies.
->>>>>>> 42ee1488
-
-Nel complesso, `samesite` è un ottima opzione ma ha degli svantaggi:
-
-- `samesite` viene ignorato (non supportato) da browser vecchi, dal 2017 circa.
-
-**Dunque se dipendiamo solamente da samesite per fornire protezione, i vecchi browser saranno vulnerabili.**
+
 
 Possiamo comunque utilizzare `samesite` insieme con altre misure di protezione, come xsrf tokens, per aggiungere un altro livello di difesa e, in futuro, quando i vecchi  browser verranno dismessi, probabilmente potremo utilizzare i token xsrf.
 
@@ -386,7 +268,6 @@
 
 Questa opzione non ha nulla a che vedere con JavaScript, ma dobbiamo menzionarla per completezza.
 
-<<<<<<< HEAD
 Il web-server usa l'header `Set-Cookie` per impostare un cookie e potrebbe impostare l'opzione `httpOnly`.
 
 Questa opzione proibisce qualsiasi accesso a JavaScript per quel cookie. Non possiamo vederlo ne manipolarlo utilizzando `document.cookie`.
@@ -396,16 +277,6 @@
 
 
 Normalmente, se una cosa del genere accadesse, e un utente visita un sito con il codice JavaScript dell'hacker, in quel caso il codice viene eseguito e ottiene accesso a `document.cookie` con i cookies dell'utente contenenti informazioni di autenticazione. Questo è un male.
-=======
-The web-server uses the `Set-Cookie` header to set a cookie. Also, it may set the `httpOnly` option.
-
-This option forbids any JavaScript access to the cookie. We can't see such a cookie or manipulate it using `document.cookie`.
-
-That's used as a precaution measure, to protect from certain attacks when a hacker injects his own JavaScript code into a page and waits for a user to visit that page. That shouldn't be possible at all, hackers should not be able to inject their code into our site, but there may be bugs that let them do it.
-
-
-Normally, if such a thing happens, and a user visits a web-page with hacker's JavaScript code, then that code executes and gains access to `document.cookie` with user cookies containing authentication information. That's bad.
->>>>>>> 42ee1488
 
 Ma se un cookie è `httpOnly`, allora il `document.cookie` non verrà mostrato, cosi è protetto.
 
@@ -417,11 +288,7 @@
 
 ### getCookie(name)
 
-<<<<<<< HEAD
 Il modo più veloce di accedere i cookie è quello di usare un espressione regolare.(info:regular-expressions).
-=======
-The shortest way to access a cookie is to use a [regular expression](info:regular-expressions).
->>>>>>> 42ee1488
 
 La funzione `getCookie(name)` restituisce il cookie con il `name` dato:
 
@@ -442,11 +309,7 @@
 
 ### setCookie(name, value, options)
 
-<<<<<<< HEAD
 Imposta il `name` del cookie al `value` dato con `path=/` di default (può essere modificato per aggiungerne altri di default):
-=======
-Sets the cookie's `name` to the given `value` with `path=/` by default (can be modified to add other defaults):
->>>>>>> 42ee1488
 
 ```js run
 function setCookie(name, value, options = {}) {
@@ -500,19 +363,11 @@
 
 ## Appendix: cookies di terze parti
 
-<<<<<<< HEAD
 Un cookie viene chiamato 'di terze parti' se è piazzato da un dominio diverso dalla pagina che l'utente sta visitando.
 
 Per esempio:
 1. una pagina `site.com` carica un banner proveniente da un altro sito: `<img src="https://ads.com/banner.png">`.
 2. insieme al banner, il server remote di `ads.com` potrebbe impostare un header `Set-Cookie` con un cookie simile a questo: `id=1234`. Questo cookie proviene dal dominio  `ads.com`, e sarà visibile solo su `ads.com`:
-=======
-A cookie is called "third-party" if it's placed by a domain other than the page the user is visiting.
-
-For instance:
-1. A page at `site.com` loads a banner from another site: `<img src="https://ads.com/banner.png">`.
-2. Along with the banner, the remote server at `ads.com` may set the `Set-Cookie` header with a cookie like `id=1234`. Such a cookie originates from the `ads.com` domain, and will only be visible at `ads.com`:
->>>>>>> 42ee1488
 
     ![](cookie-third-party.svg)
 
@@ -520,11 +375,7 @@
 
     ![](cookie-third-party-2.svg)
 
-<<<<<<< HEAD
 4. La cosa importante è che quando l'utente si sposta da `site.com` ad un altro sito `other.com` che ha un banner, allora `ads.com` ottiene il cookie, come se appartenesse a `ads.com`, riconoscendo il visitatore e tracciandolo mentre si muove tra i siti:
-=======
-4. What's even more important is, when the user moves from `site.com` to another site `other.com`, which also has a banner, then `ads.com` gets the cookie, as it belongs to `ads.com`, thus recognizing the visitor and tracking him as he moves between sites:
->>>>>>> 42ee1488
 
     ![](cookie-third-party-3.svg)
 
@@ -548,13 +399,7 @@
 
 ## Appendix: GDPR
 
-<<<<<<< HEAD
 Questo topic non è associato a JavaScript, ma è qualcosa da tenere a mente mentre si impostano i cookies.
-=======
-This topic is not related to JavaScript at all, just something to keep in mind when setting cookies.
-
-There's a legislation in Europe called GDPR, that enforces a set of rules for websites to respect the users' privacy. One of these rules is to require an explicit permission for tracking cookies from the user.
->>>>>>> 42ee1488
 
 Esiste una legislazione in Europa chiamata GDPR, che rinforza il gruppo di regole dei siti internet per rispettare la privacy dell'utente. E una di queste regole richiede un permesso esplicito per tracciare i cookies di un utente.
 
@@ -570,11 +415,7 @@
 
 Per fare questo, il documento di registrazione dovrebbe avere una casella con scritto 'accetta le nostre direttive di privacy' (che descrivono come i cookies sono usati), e l'utente dovrà spuntare la casella affinché il sito sia libero di impostare i cookies di autenticazione.
 
-<<<<<<< HEAD
 2. Se un sito vuole impostare cookies di tracciamento per chiunque.
-=======
-    To do so legally, a website shows a modal "splash screen" for newcomers, and requires them to agree to the cookies. Then the website can set them and let people see the content. That can be disturbing for new visitors though. No one likes to see such "must-click" modal splash screens instead of the content. But GDPR requires an explicit agreement.
->>>>>>> 42ee1488
 
 Per fare ciò legalmente, un sito mostra uno 'splash screen', per i nuovi visitatori e richiede loro di accettare i cookies. In seguito il sito può impostarli e permette alle persone di vederne il contenuto. Questo potrebbe essere disturbante per i nuovi visitatori. A nessuno piace vedere una finestra must-click' anziché il contenuto. Ma il GDPR richiede un contratto esplicito.
 
@@ -583,7 +424,6 @@
 
 ## Summary
 
-<<<<<<< HEAD
 `document.cookie` provvede accesso ai cookies
 - scrive operazioni di modifica solo nei cookies menzionati al suo interno.
 - name/value devono essere codificati.
@@ -596,19 +436,6 @@
 - `expires` or `max-age` imposta la scadenza del cookie, senza questa informazioni, il cookie viene cancellato quando il browser viene chiuso.
 - `secure` rende un cookie HTTPS-only
 - `samesite` non permette al browser di inviare il cookie con richieste provenienti da siti esterni, aiuta a prevenire attacchi XSRF.
-=======
-`document.cookie` provides access to cookies
-- write operations modify only cookies mentioned in it.
-- name/value must be encoded.
-- one cookie must not exceed 4KB, 20+ cookies per site (depends on the browser).
-
-Cookie options:
-- `path=/`, by default current path, makes the cookie visible only under that path.
-- `domain=site.com`, by default a cookie is visible on the current domain only. If the domain is set explicitly, the cookie becomes visible on subdomains.
-- `expires` or `max-age` sets the cookie expiration time. Without them the cookie dies when the browser is closed.
-- `secure` makes the cookie HTTPS-only.
-- `samesite` forbids the browser to send the cookie with requests coming from outside the site. This helps to prevent XSRF attacks.
->>>>>>> 42ee1488
 
 Additionally:
 - Cookies di terze parti potrebbero essere bloccati dal browser, esempio Safari è impostato in questo modo di default.
