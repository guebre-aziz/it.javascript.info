--- conflicted
+++ resolved
@@ -44,13 +44,7 @@
 
 ## Scrivere nel document.cookie
 
-Possiamo scrivere nel `document.cookie`. Ma fate attenzione che questa non è una proprietà, ma piuttosto un metodo di accesso (getter/setter) per leggere e scrivere.
-Un assegnazione a quest'ultimo è trattato in modo particolare.
-
-<<<<<<< HEAD
-=======
-We can write to `document.cookie`. But it's not a data property, it's an [accessor (getter/setter)](info:property-accessors). An assignment to it is treated specially.
->>>>>>> 8558fa8f
+Possiamo scrivere nel `document.cookie`. Ma fate attenzione che questa non è una proprietà, ma piuttosto un metodo di accesso [accessor (getter/setter)](info:property-accessors). Un assegnazione a quest'ultimo è trattato in modo particolare.
 
 **Un'operazione di scritture nel `document.cookie` aggiorna solo i cookies menzionati all interno del documento stesso, ma non affligge altri cookies.**
 
