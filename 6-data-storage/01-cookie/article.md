# Cookies, document.cookie

I cookies sono piccole stringhe di dati, memorizzate direttamente nel browser. Sono parte del protocollo HTTP,
definito dalla [specifica RFC 6265](https://tools.ietf.org/html/rfc6265)

I Cookies vengono solitamente impostati dal web-server utilizzando l'HTTTP-header `Set-Cookie`. In seguito
il browser li aggiunge automaticamente a ogni richiesta (o quasi) dello stesso dominio che sta utilizzando `Cookie` HTTP-header.


Uno degli usi più comune è l'autenticazione:

1. In seguito al login, il server usa l'HTTP-header `Set-Cookie` in risposta all'impostazione del cookie che abbia un unico
"identificativo di sessione".
2. La prossima volta quando la richiesta viene impostata nello stesso dominio, il browser invia il Cookie attraverso la rete
usando l'HTTP-header `Cookie`.
3. Così il server sa chi ha fatto la richiesta.

Possiamo accedere ai cookies dal browser, utilizzando la proprietà document.cookie.

Esistono tanti altri trucchi riguardo i cookies e le loro opzioni. In questo capitolo andremo ad analizzarli nel dettaglio.

## Leggere dal document.cookie

```online
Il tuo browser colleziona cookies dagli altri siti? Vediamo:
```

```offline
Assumendo che tu sia in un sito, è possibile vedere i cookies dello stesso, in questo modo:
```

```js run
// Nel dominio javascript.info, utilizziamo Google Analytics per scopi statistici,
// quindi dovreste trovare dei cookies
alert( document.cookie ); // cookie1=value1; cookie2=value2;...
```

Il valore di `document.cookie` consiste nelle coppie `name=value`, delimitate da  `; `. Ognuna rappresenta un cookie a se stante.

Per trovare un cookie particolare, possiamo dividere document.cookie con `; `, e in seguito, trovare il nome corretto.
Possiamo usare una RegEx o una funzione degli array.

Lasciamo il compito in questione al lettore come esercizio. Inoltre, alla fine del capitolo, troverai delle funzioni che ti aiuteranno a manipolare i cookies.

## Scrivere nel document.cookie

Possiamo scrivere nel `document.cookie`. Ma fate attenzione che questa non è una proprietà, ma piuttosto un metodo di accesso (getter/setter) per leggere e scrivere.
Un assegnazione a quest'ultimo è trattato in modo particolare.


**Un'operazione di scritture nel `document.cookie` aggiorna solo i cookies menzionati all interno del documento stesso, ma non affligge altri cookies.**

Per esempio, questo comando imposta un cookie con il nome `user` e il valore `John`:

```js run
document.cookie = "user=John"; // aggiorna solo il cookie chiamato 'user'
alert(document.cookie); //  mostra tutti i cookies
```
Se provate ad eseguirlo, probabilmente vedrete diversi cookies. Questo perché l'operazione `document.cookie=` 
non sovrascrive tutti i cookies. Imposta solo il cookie menzionato ovvero `user`.

Tecnicamente, il nome e il valore possono avere qualsiasi carattere, per mantenere la formattazione valida dovrebbero essere
giustificati utilizzando la funzione interna `encodeURIComponent`:

```js run
// il carattere speciale (spazio), necessita di essere codificato
let name = "my name";
let value = "John Smith"

// codifica del cookie come  my%20name=John%20Smith
document.cookie = encodeURIComponent(name) + '=' + encodeURIComponent(value);

alert(document.cookie); // ...; my%20name=John%20Smith
```


```warn header="Limitazioni"
 Ci sono alcune limitazioni:

- La coppia `name=value`, in seguito a `encodeURIComponent`, non dovrebbe essere più grande di 4kb. In modo da non memorizzare valori eccessivamente grandi in un cookie.

- Il numero totale di cookies per dominio è limitato a circa 20+, ma il limite esatto dipende dal browser.
```

I cookies hanno diverse opzioni, molte di queste sono importanti e dovrebbero essere impostate.

Le opzioni sono indicizzate dopo  `key=value`, delimitate da ; in questo modo:


```js run
document.cookie = "user=John; path=/; expires=Tue, 19 Jan 2038 03:14:07 GMT"
```

## path

- **`path=/mypath`**

Il prefisso del path dell'URL deve essere assoluto. In questo modo sarà accessibile a tutte le pagine che appartengono allo stesso path. Di default, corrisponde al path corrente.

Se un cookie è impostato come `path=/admin`, è visibile nelle pagine `/admin` e `/admin/qualcosa`, ma non in `/home` o `/adminpage`.

Solitamente, dovremmo impostare `path` nella cartella principale: `path=/` affinché il cookie sia accessibile da tutte le pagine del sito.

## domain

- **`domain=site.com`**

Un dominio definisce dove il cookie è accessibile. In realtà, ci sono delle limitazioni. Non possiamo impostare nessun dominio.

Di default, un cookie è accessibile solo nel dominio in cui è stato impostato. Cosi se il cookie è stato impostato da `site.com`, non lo otterremo su `other.com`

...Inoltre, non otterremo il cookie nel sotto dominio `forum.site.com`!

```js
// su site.com
document.cookie = "user=John"

// su forum.site.com
alert(document.cookie); // nessun user
```

**Non c'è un modo per rendere il cookie accessibile da un secondo dominio, ad esempio `other.com`, pertanto non riceverà mai il cookie impostato su `site.com`**

Questa è una restrizione per motivi di sicurezza, per consentirci di immagazzinare dati sensibili nei cookies che dovrebbero essere disponibili solo in un sito.

...Ma se la nostra intenzione è di renderli accessibili anche a sotto domini come `forum.site.com`? Questo è possibile. Mentre impostiamo un cookie su `site.com`, dovremmo espressamente selezionare l'opzione `domain` nella cartella principale del dominio: `domain=site.com`:

```js
// su site.com
// rende il cookie accessibile su ogni sotto dominio *.site.com:
document.cookie = "user=John; domain=site.com"

// dopo

// su forum.site.com
alert(document.cookie); // possiede un cookie user=John
```

Per ragioni storiche, `domain=.site.com` (un punto prima di `site.com`) funziona nello stesso modo, garantendo accesso al cookie dal sotto dominio. Questa è una vecchia notazione, dovrebbe essere utilizzata se dobbiamo supportare vecchi browsers.


Ricapitolando, l'opzione `domain` ci consente di rendere un cookie accessibile ai sotto domini.

## expires, max-age

Di default, se un cookie non ha una di queste opzioni, sparisce quando il browser viene chiuso. Questo tipo di cookie vengono definiti "cookie di sessione".

Affinché il cookie sopravviva una volta che il browser è stato chiuso, possiamo impostare le opzioni `expires` or `max-age`.

- **`expires=Tue, 19 Jan 2038 03:14:07 GMT`**

La data di scadenza del cookie, quando il browser lo cancellerà automaticamente.

La data dovrà essere esattamente in questo formato, nel fuso orario GMT. Possiamo usare `date.toUTCString` per ottenerla. Per esempio, possiamo impostare il cookie affinché scada in un giorno:

```js
// +1 giorno da ora
let date = new Date(Date.now() + 86400e3);
date = date.toUTCString();
document.cookie = "user=John; expires=" + date;
```

Se impostiamo `expires` a una data nel passato, il cookie verrà cancellato.

-  **`max-age=3600`**


Se zero o negativa, il cookie viene cancellato:


```js
// cookie verrà cancellato +1 ora da ora.
document.cookie = "user=John; max-age=3600";

// delete cookie (let it expire right now)
document.cookie = "user=John; max-age=0";
```

## secure

- **`secure`**

Il cookie dovrà essere trasferito soltanto tramite HTTPS.

**Di default, se impostiamo un cookie su `http://site.com`, allora apparirà su `https://site.com` e viceversa.**

Questo accade poiché i cookies sono dominio.dipendenti, non distinguono i vari protocolli.

Con questa opzione, se un cookie è impostato su `https://site.com`, non apparirà quando lo stesso sito viene visitato da HTTP, come `http://site.com`. Cosi facendo, se un cookie ha contenuto sensibile che non dovrebbe mai essere inviato tramite protocollo HTTP non criptato, il flag `secure` è la cosa giusta da fare.

```js
//assumendo sia on https:// now
// imposta il cookie sicuro (Solo accessibile se si utilizza HTTPS)
document.cookie = "user=John; secure";
```  

## samesite

Un altro attributo di sicurezza è `samesite`. Progettato per proteggere da attacchi XSRF (cross-site request forgery).

Per comprendere il funzionamento e quando è utile, analizziamo un attacco XSRF.

### XSRF attack

Immagina di effettuare il login nel sito `bank.com`. In questo caso hai un cookie di autenticazione da quel sito. Il tuo browser lo invia a `bank.com` ad ogni richiesta, affinché ti riconosca e esegua tutte le operazioni finanziari personali.

Ora, mentre stai navigando sul web su un altra finestra, occasionalmente potresti imbatterti nel sito `evil.com`. Questo sito ha un codice JavaScript che invia un form `<form action="https://bank.com/pay">` al sito `bank.com` con campi che iniziano una transazione verso l'account dell'hacker.

Il browser invia i cookies ogni volta che visiti il sito `bank.com`, anche se la richiesta proviene da `evil.com`. In questo modo, la banca pensa che sia tu a effettuare i pagamenti.

![](cookie-xsrf.svg)

Questo processo è chiamato attacco "Cross-site Request Forgery" (in breve, XSRF).

Le banche sono protette da questo tipo di assalto. Tutte le richieste generate da `bank.com` hanno un campo speciale, chiamato "XSRF protection token" (token di protezione), che una pagina maligna non può generare o estrarre da una pagina remota (precisamente,  il form può essere inviato da quella pagina, ma non può ricevere indietro i dati).
Inoltre il sito `bank.com` controlla questo token in ogni richiesta che riceve.

Questa protezione richiede tempo per essere implementata: dobbiamo assicurarci che ogni richiesta abbia il campo per il token, inoltre dobbiamo verificare tutte le richieste in entrata.

### Accedere all'opzione cookie samesite

L'opzione per il cookie `samesite` provvede alla protezione da questo tipo di attacchi in modo diversi, che (in teoria) non dovrebbe richiedere l'utilizzo del "xsrf protection tokens".

Sono presenti due  possibili valori:

- **`samesite=strict` (same as `samesite` without value)**

Un cookie con `samesite=strict` non viene mai inviato se l'utente proviene dall'esterno del sito stesso.

In altre parole, quando un utente apre un link da una mail o invia una richiesta da `evil.com`, o effettua qualsiasi operazione che origini da un altro dominio, il cookie non viene inviato.

Se i cookies di autenticazione possiedono l'opzione `samesite`, allora l'attacco XSRF non ha speranze di successo, poiché l'invio da `evil.com` arriverà senza cookies. Cosi `bank.com` non riconoscerà l'utente e non procederà con il pagamento.

Questa protezione è affidabile. Solo le operazioni che provengono da `bank.com` invieranno il cookie `samesite`, ad esempio una richiesta proveniente da una pagina all interno di `bank.com`

Però è presente un piccolo inconveniente.

Quando un utente apre un link legittimo per `bank.com`, ad esempio nei nostri appunti, sarà sorpreso nel vedere che `bank.com` non li riconoscerà. Questo accade poiché i cookies `samesite=strict` non sono inviati in quel caso.

Possiamo risolvere il problema usando due cookies: uno per il "riconoscimento generale", con l'unico scopo di inviare: "Hello, John", l'altro per le operazioni di cambiamento dati con `samesite=strict`. In seguito, una persona proveniente dall'esterno del sito vedrà il messaggio di benvenuto, ma affinché il secondo cookie venga inviato, i pagamenti dovranno essere inizializzati dal sito della banca.

- **`samesite=lax`**

Permette un approccio più flessibile ma allo stesso tempo protegge da XSRF e non mina l'esperienza dell utente.

Lax mode, come `strict`, proibisce al browser di inviare cookies quando provengono da siti esterni, ma aggiunge un eccezione.

Un cookie `samesite=lax` è inviato se entrambi queste condizioni sono vere:

1 Il metodo HTTP è "sicuro" (esempio GET, ma non POST).

    La lista completa di metodi HTTP si trova nelle specifiche: [RFC7231 specification](https://tools.ietf.org/html/rfc7231). Generalmente questi metodi dovrebbero essere utilizzati per la lettura, ma non per la scrittura dei dati. Non dovrebbero eseguire alcuna operazione per la modifica dei dati. L'apertura di un link è sempre GET, quindi sicura.

2 L'operazione esegue navigazione top-level (cambia l'URL nella barra di indirizzo del browser).

    Questo solitamente è vero, ma se la navigazione viene effettuata in un `<iframe>`, allora non è top-level. Inoltre metodi JavaScript per richieste dal network non eseguono nessuna navigazione, dunque non sono applicabili.

Quindi, ciò che `samesite=lax` fa è semplicemente garantire alla più comune operazione "vai al seguente URL" di avere cookies. Esempio aprire un sito internet da un link all'interno di appunti soddisfa queste condizioni.

Se questo ti è sufficiente, aggiungere `samesite=lax` probabilmente non intaccherà l'esperienza utente e, allo stesso tempo, aggiungerà protezione.

<<<<<<< HEAD
Generalmente, `samesite` è un'opzione fantastica, ma con un importante svantaggio:
- `samesite` viene ignorato (non è supportato) dai vecchi browser, dal 2017 circa.
=======
Overall, `samesite` is a great option. 

There's a drawback:

- `samesite` is ignored (not supported) by very old browsers, year 2017 or so.
>>>>>>> fb4fc33a

**Quindi se ci affidiamo a `samesite` per garantire protezione, allora i vecchi browser saranno vulnerabili.**

Possiamo comunque utilizzare `samesite` insieme ad altre misure di protezione, come xsrf tokens, per aggiungere un altro livello di difesa e, in futuro, quando i vecchi  browser verranno deprecati, probabilmente potremo utilizzare i token xsrf.

## httpOnly

Questa opzione non ha nulla a che vedere con JavaScript, ma dobbiamo menzionarla per completezza.

Il web-server usa l'header `Set-Cookie` per impostare un cookie e potrebbe impostare l'opzione `httpOnly`.

Questa opzione proibisce qualsiasi accesso a JavaScript per quel cookie. Non possiamo vederlo ne manipolarlo utilizzando `document.cookie`.

Questo viene utilizzato come precauzione, per proteggere da alcuni attacchi in cui un hacker inietta il proprio codice JavaScript nella pagina e aspetta che un utente visiti quella pagina. Questo non dovrebbe essere possibile in ogni caso, poiché un hacker non dovrebbe essere in grado di iniettare il proprio codice all'interno del nostro sito, ma potrebbero esserci dei bug che gli permetterebbero questa azione.


Normalmente, nel caso in cui accade una cosa del genere, ed un utente visita un sito con il codice JavaScript dell'hacker, in quel caso il codice verrà eseguito e otterrà accesso a `document.cookie` con i cookies dell'utente contenenti le informazioni di autenticazione. Questo è un male.

Ma se un cookie è `httpOnly`, allora il `document.cookie` non verrà mostrato, cosi è protetto.

## Appendice: funzioni utili per i Cookie

Qui vediamo un paio di funzioni utili per lavorare con i cookies, più conveniente di una modifica manuale di `document.cookie`.

Esistono tante librerie per i cookie, quindi queste sono semplicemente per dimostrazione, ma comunque perfettamente funzionanti.

### getCookie(name)

Il modo più veloce di accedere i cookie è quello di usare un' [espressione regolare](info:regular-expressions).

La funzione `getCookie(name)` restituisce il cookie con il `name` fornito:

```js
// Restituisce il cookie con il nome dato,
// o undefined se questo non esiste
function getCookie(name) {
  let matches = document.cookie.match(new RegExp(
    "(?:^|; )" + name.replace(/([\.$?*|{}\(\)\[\]\\\/\+^])/g, '\\$1') + "=([^;]*)"
  ));
  return matches ? decodeURIComponent(matches[1]) : undefined;
}
```

Qui `new RegExp` è generato dinamicamente, per corrispondere`; name=<value>`.

Notare che il valore del cookie è criptato, quindi `getCookie` usa una funzione integrata `decodeURIComponent` per decodificarlo.

### setCookie(name, value, options)

Imposta il `name` del cookie al `value` dato con `path=/` di default (può essere modificato per aggiungerne altri valori di default):

```js run
function setCookie(name, value, options = {}) {

  options = {
    path: '/',
    // aggiungi altri percorsi di default se necessario
    ...options
  };

  if (options.expires instanceof Date) {
    options.expires = options.expires.toUTCString();
  }

  let updatedCookie = encodeURIComponent(name) + "=" + encodeURIComponent(value);

  for (let optionKey in options) {
    updatedCookie += "; " + optionKey;
    let optionValue = options[optionKey];
    if (optionValue !== true) {
      updatedCookie += "=" + optionValue;
    }
  }

  document.cookie = updatedCookie;
}

// Esempio:
setCookie('user', 'John', {secure: true, 'max-age': 3600});
```

### deleteCookie(name)

Per cancellare un cookie, dobbiamo chiamarlo con una data di scadenza negativa:

```js
function deleteCookie(name) {
  setCookie(name, "", {
    'max-age': -1
  })
}
```

```warn header="L'aggiornamento o al rimozione deve utilizzare lo stesso path e domain"
Notare che quando aggiorniamo o cancelliamo un cookie, dobbiamo usare esattamente lo stesso percorso e opzioni di dominio
usate quando è stato creato.
```

Tutti insieme: [cookie.js](cookie.js).


## Appendice: cookies di terze parti

Un cookie viene definito "third-party" ("di terze parti") se è impostato da un dominio diverso dalla pagina che l'utente sta visitando.

Per esempio:
1. Una pagina `site.com` carica un banner proveniente da un altro sito: `<img src="https://ads.com/banner.png">`.
2. Insieme al banner, il server remote di `ads.com` potrebbe impostare un header `Set-Cookie` con un cookie simile a questo: `id=1234`. Questo cookie proviene dal dominio `ads.com`, e sarà visibile solo su `ads.com`:

    ![](cookie-third-party.svg)

3. La prossima volta che `ads.com` viene visitato, il server remoto ottiene il cookie `id` e riconosce l'utente:

    ![](cookie-third-party-2.svg)

4. La cosa importante è che quando l'utente si sposta da `site.com` ad un altro sito `other.com` che ha un banner, allora `ads.com` ottiene il cookie, come se appartenesse a `ads.com`, riconoscendo il visitatore e tracciandolo mentre si muove tra i siti:

    ![](cookie-third-party-3.svg)


Cookie di terze parti sono tradizionalmente usati per tracciamento e servizi ads(pubblicitari), a causa della loro natura. Sono legati al dominio originale dunque `ads.com` può tracciare lo stesso utente tra siti diversi se vengono visitati.

Naturalmente, alcune persone non amano essere tracciate, cosi il browser fornisce la possibilità di disabilitare questi cookies.

Inoltre, browser moderni impiegano policy speciali per questi cookies:

- Safari non permette cookie di terze parti.
- Firefox possiede una "black list" di domini di terze parti in cui bloccano i cookies di terze parti.


```smart
Se carichiamo un script da un dominio di terze parti, ad esempio `<script src="https://google-analytics.com/analytics.js">`, e quello script usa 'document.cookie' per impostare un cookie, allora questo cookie non è un cookie third party.

Se uno script imposta un cookie, allora indipendentemente da dove provenga lo script -- il cookie appartiene al dominio della pagina corrente.

```

## Appendice: GDPR

Questo argomento non è legato a JavaScript, ma è qualcosa da tenere a mente mentre si impostano i cookies.

Esiste una legislazione in Europa chiamata GDPR, che rinforza il gruppo di regole dei siti internet per rispettare la privacy dell'utente. E una di queste regole richiede un permesso esplicito per tracciare i cookies di un utente.

Notare che questo consenso riguarda solo cookies tracciamento/identificazione/autorizzazione.

Dunque, se impostiamo un cookie che salva solo alcune informazioni, ma non traccia ne identifica l'utente, allora siamo liberi di poterlo creare.

Se impostiamo un cookie con una sessione di autenticazione o un id di tracciamento, allora dobbiamo richiedere autorizzazione all'utente.
I siti internet generalmente hanno due varianti per seguire il GDPR. Dovresti averle già incontrate navigando nel web:

1. Se un sito vuole impostare cookies di tracciamento solo per utenti verificati.

    Per fare questo, il documento di registrazione dovrebbe avere una casella con scritto 'accetta le nostre direttive di privacy' (che descrivono come i cookies sono usati), e l'utente dovrà spuntare la casella affinché il sito sia libero di impostare i cookies di autenticazione.

2. Se un sito vuole impostare cookies di tracciamento per chiunque.

    Per fare ciò legalmente, un sito mostra uno 'splash screen', per i nuovi visitatori e richiede loro di accettare i cookies. In seguito il sito può impostarli e permette alle persone di vederne il contenuto. Questo potrebbe essere disturbante per i nuovi visitatori. A nessuno piace vedere una finestra must-click' anziché il contenuto. Ma il GDPR richiede un contratto esplicito.

GDPR non riguarda solo i cookies, ma anche altri problemi legati alla privacy, ma questo va al di fuori di questa guida.


## Riepilogo

`document.cookie` fornisce l'accesso ai cookies
- opera la modifica solamente nei cookies menzionati al suo interno.
- name/value devono essere codificati.
- un cookie può contenere fino a 4kb, 20+cookies per sito (dipende dal browser).

Opzioni dei cookie:
- `path=/`, il percorso di default, rende il cookie visibile solo all'interno di quel percorso.
- `domain=site.com`, di default un cookie è visibile solo nel domino corrente. Se esplicito nel dominio, rende il cookie visibile nei sotto domini.
- `expires` or `max-age` imposta la scadenza del cookie, senza questa informazioni, il cookie viene cancellato quando il browser viene chiuso.
- `secure` rende un cookie HTTPS-only.
- `samesite` non permette al browser di inviare il cookie con richieste provenienti da siti esterni, aiuta a prevenire attacchi XSRF.

In aggiunta:
- Cookies di terze parti potrebbero essere bloccati dal browser, esempio Safari è impostato in questo modo di default.
- Quando si imposta un cookie di tracciamento per cittadini Europei, il GDPR impone di richiedere il permesso all'utente.<|MERGE_RESOLUTION|>--- conflicted
+++ resolved
@@ -259,16 +259,11 @@
 
 Se questo ti è sufficiente, aggiungere `samesite=lax` probabilmente non intaccherà l'esperienza utente e, allo stesso tempo, aggiungerà protezione.
 
-<<<<<<< HEAD
-Generalmente, `samesite` è un'opzione fantastica, ma con un importante svantaggio:
+Generalmente, `samesite` è un'ottima scelta.
+
+Ma c'è uno svantaggio:
+
 - `samesite` viene ignorato (non è supportato) dai vecchi browser, dal 2017 circa.
-=======
-Overall, `samesite` is a great option. 
-
-There's a drawback:
-
-- `samesite` is ignored (not supported) by very old browsers, year 2017 or so.
->>>>>>> fb4fc33a
 
 **Quindi se ci affidiamo a `samesite` per garantire protezione, allora i vecchi browser saranno vulnerabili.**
 
